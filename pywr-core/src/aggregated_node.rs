use crate::metric::MetricF64;
use crate::network::Network;
use crate::node::{Constraint, FlowConstraints, NodeMeta};
use crate::state::{ConstParameterValues, State};
use crate::{NodeIndex, PywrError};
use std::ops::{Deref, DerefMut};

#[derive(Copy, Clone, Ord, PartialOrd, Eq, PartialEq, Debug)]
pub struct AggregatedNodeIndex(usize);

impl Deref for AggregatedNodeIndex {
    type Target = usize;

    fn deref(&self) -> &Self::Target {
        &self.0
    }
}

#[derive(Default)]
pub struct AggregatedNodeVec {
    nodes: Vec<AggregatedNode>,
}

impl Deref for AggregatedNodeVec {
    type Target = Vec<AggregatedNode>;

    fn deref(&self) -> &Self::Target {
        &self.nodes
    }
}

impl DerefMut for AggregatedNodeVec {
    fn deref_mut(&mut self) -> &mut Self::Target {
        &mut self.nodes
    }
}

impl AggregatedNodeVec {
    pub fn get(&self, index: &AggregatedNodeIndex) -> Result<&AggregatedNode, PywrError> {
        self.nodes.get(index.0).ok_or(PywrError::NodeIndexNotFound)
    }

    pub fn get_mut(&mut self, index: &AggregatedNodeIndex) -> Result<&mut AggregatedNode, PywrError> {
        self.nodes.get_mut(index.0).ok_or(PywrError::NodeIndexNotFound)
    }

    pub fn push_new(
        &mut self,
        name: &str,
        sub_name: Option<&str>,
        nodes: &[Vec<NodeIndex>],
        relationship: Option<Relationship>,
    ) -> AggregatedNodeIndex {
        let node_index = AggregatedNodeIndex(self.nodes.len());
        let node = AggregatedNode::new(&node_index, name, sub_name, nodes, relationship);
        self.nodes.push(node);
        node_index
    }
}

#[derive(Debug, PartialEq)]
pub enum Factors {
    Proportion(Vec<MetricF64>),
    Ratio(Vec<MetricF64>),
}

impl Factors {
    /// Returns true if all factors are constant
    pub fn is_constant(&self) -> bool {
        match self {
            Factors::Proportion(factors) => factors.iter().all(|f| f.is_constant()),
            Factors::Ratio(factors) => factors.iter().all(|f| f.is_constant()),
        }
    }
}

#[derive(Debug, PartialEq)]
pub struct Exclusivity {
    // The minimum number of nodes that must be active
    min_active: usize,
    // The maximum number of nodes that can be active
    max_active: usize,
}

impl Exclusivity {
    pub fn min_active(&self) -> usize {
        self.min_active
    }
    pub fn max_active(&self) -> usize {
        self.max_active
    }
}

/// Additional relationship between nodes in an aggregated node.
#[derive(Debug, PartialEq)]
pub enum Relationship {
    /// Node flows are related to on another by a set of factors.
    Factored(Factors),
    /// Node flows are mutually exclusive.
    Exclusive(Exclusivity),
}

impl Relationship {
    pub fn new_ratio_factors(factors: &[MetricF64]) -> Self {
        Relationship::Factored(Factors::Ratio(factors.to_vec()))
    }
    pub fn new_proportion_factors(factors: &[MetricF64]) -> Self {
        Relationship::Factored(Factors::Proportion(factors.to_vec()))
    }

    pub fn new_exclusive(min_active: usize, max_active: usize) -> Self {
        Relationship::Exclusive(Exclusivity { min_active, max_active })
    }
}

#[derive(Debug, PartialEq)]
pub struct AggregatedNode {
    meta: NodeMeta<AggregatedNodeIndex>,
    flow_constraints: FlowConstraints,
    nodes: Vec<Vec<NodeIndex>>,
    relationship: Option<Relationship>,
}

#[derive(Debug, PartialEq, Copy, Clone)]
pub struct NodeFactor<'a> {
    pub indices: &'a [NodeIndex],
    pub factor: f64,
}

impl<'a> NodeFactor<'a> {
    fn new(indices: &'a [NodeIndex], factor: f64) -> Self {
        Self { indices, factor }
    }
}

/// A pair of nodes and their factors
#[derive(Debug, PartialEq, Copy, Clone)]
pub struct NodeFactorPair<'a> {
    pub node0: NodeFactor<'a>,
    pub node1: NodeFactor<'a>,
}

impl<'a> NodeFactorPair<'a> {
    fn new(node0: NodeFactor<'a>, node1: NodeFactor<'a>) -> Self {
        Self { node0, node1 }
    }

    /// Return the ratio of the two factors (node0 / node1)
    pub fn ratio(&self) -> f64 {
        self.node0.factor / self.node1.factor
    }
}

/// A constant node factor. If the factor is non-constant, the factor value here is `None`.
#[derive(Debug, PartialEq, Copy, Clone)]
pub struct NodeConstFactor<'a> {
    pub indices: &'a [NodeIndex],
    pub factor: Option<f64>,
}

impl<'a> NodeConstFactor<'a> {
    fn new(indices: &'a [NodeIndex], factor: Option<f64>) -> Self {
        Self { indices, factor }
    }
}

/// A pair of nodes and their factors
#[derive(Debug, PartialEq, Copy, Clone)]
pub struct NodeConstFactorPair<'a> {
    pub node0: NodeConstFactor<'a>,
    pub node1: NodeConstFactor<'a>,
}

impl<'a> NodeConstFactorPair<'a> {
    fn new(node0: NodeConstFactor<'a>, node1: NodeConstFactor<'a>) -> Self {
        Self { node0, node1 }
    }

    /// Return the ratio of the two factors (node0 / node1). If either factor is `None`,
    /// the ratio is also `None`.
    pub fn ratio(&self) -> Option<f64> {
        match (self.node0.factor, self.node1.factor) {
            (Some(f0), Some(f1)) => Some(f0 / f1),
            _ => None,
        }
    }
}

impl AggregatedNode {
    pub fn new(
        index: &AggregatedNodeIndex,
        name: &str,
        sub_name: Option<&str>,
        nodes: &[Vec<NodeIndex>],
        relationship: Option<Relationship>,
    ) -> Self {
        Self {
            meta: NodeMeta::new(index, name, sub_name),
            flow_constraints: FlowConstraints::default(),
            nodes: nodes.to_vec(),
            relationship,
        }
    }

    pub fn name(&self) -> &str {
        self.meta.name()
    }

    /// Get a node's sub_name
    pub fn sub_name(&self) -> Option<&str> {
        self.meta.sub_name()
    }

    /// Get a node's full name
    pub fn full_name(&self) -> (&str, Option<&str>) {
        self.meta.full_name()
    }

    pub fn index(&self) -> AggregatedNodeIndex {
        *self.meta.index()
    }

    pub fn iter_nodes(&self) -> impl Iterator<Item = &[NodeIndex]> {
        self.nodes.iter().map(|n| n.as_slice())
    }

    /// Does the aggregated node have a mutual exclusivity relationship?
    pub fn has_exclusivity(&self) -> bool {
        self.relationship
            .as_ref()
            .map(|r| matches!(r, Relationship::Exclusive(_)))
            .unwrap_or(false)
    }

    /// Does the aggregated node have factors?
    pub fn has_factors(&self) -> bool {
        self.relationship
            .as_ref()
            .map(|r| matches!(r, Relationship::Factored(_)))
            .unwrap_or(false)
    }

    /// Does the aggregated node have constant factors?
    pub fn has_const_factors(&self) -> bool {
        self.relationship
            .as_ref()
            .map(|r| match r {
                Relationship::Factored(f) => f.is_constant(),
                _ => false,
            })
            .unwrap_or(false)
    }
    pub fn set_relationship(&mut self, relationship: Option<Relationship>) {
        self.relationship = relationship;
    }

    pub fn get_exclusivity(&self) -> Option<&Exclusivity> {
        self.relationship.as_ref().and_then(|r| match r {
            Relationship::Factored(_) => None,
            Relationship::Exclusive(e) => Some(e),
        })
    }

    pub fn get_factors(&self) -> Option<&Factors> {
        self.relationship.as_ref().and_then(|r| match r {
            Relationship::Factored(f) => Some(f),
            Relationship::Exclusive(_) => None,
        })
    }

    /// Return normalised factor pairs
    pub fn get_factor_node_pairs(&self) -> Option<Vec<(&[NodeIndex], &[NodeIndex])>> {
        if self.has_factors() {
            let n0 = self.nodes[0].as_slice();

            Some(
                self.nodes
                    .iter()
                    .skip(1)
                    .map(|n1| (n0, n1.as_slice()))
                    .collect::<Vec<_>>(),
            )
        } else {
            None
        }
    }

    /// Return constant normalised factor pairs
    pub fn get_const_norm_factor_pairs(&self, values: &ConstParameterValues) -> Option<Vec<NodeConstFactorPair>> {
        if let Some(factors) = self.get_factors() {
            let pairs = match factors {
                Factors::Proportion(prop_factors) => {
                    get_const_norm_proportional_factor_pairs(prop_factors, &self.nodes, values)
                }
                Factors::Ratio(ratio_factors) => get_const_norm_ratio_factor_pairs(ratio_factors, &self.nodes, values),
            };
            Some(pairs)
        } else {
            None
        }
    }

    /// Return normalised factor pairs
    ///
    pub fn get_norm_factor_pairs(&self, model: &Network, state: &State) -> Option<Vec<NodeFactorPair>> {
        if let Some(factors) = self.get_factors() {
            let pairs = match factors {
                Factors::Proportion(prop_factors) => {
                    get_norm_proportional_factor_pairs(prop_factors, &self.nodes, model, state)
                }
                Factors::Ratio(ratio_factors) => get_norm_ratio_factor_pairs(ratio_factors, &self.nodes, model, state),
            };
            Some(pairs)
        } else {
            None
        }
    }

    pub fn set_min_flow_constraint(&mut self, value: Option<MetricF64>) {
        self.flow_constraints.min_flow = value;
    }
    pub fn get_min_flow_constraint(&self, model: &Network, state: &State) -> Result<f64, PywrError> {
        self.flow_constraints.get_min_flow(model, state)
    }
    pub fn set_max_flow_constraint(&mut self, value: Option<MetricF64>) {
        self.flow_constraints.max_flow = value;
    }
    pub fn get_max_flow_constraint(&self, model: &Network, state: &State) -> Result<f64, PywrError> {
        self.flow_constraints.get_max_flow(model, state)
    }

    /// Set a constraint on a node.
    pub fn set_constraint(&mut self, value: Option<MetricF64>, constraint: Constraint) -> Result<(), PywrError> {
        match constraint {
            Constraint::MinFlow => self.set_min_flow_constraint(value),
            Constraint::MaxFlow => self.set_max_flow_constraint(value),
            Constraint::MinAndMaxFlow => {
                self.set_min_flow_constraint(value.clone());
                self.set_max_flow_constraint(value);
            }
            Constraint::MinVolume => return Err(PywrError::StorageConstraintsUndefined),
            Constraint::MaxVolume => return Err(PywrError::StorageConstraintsUndefined),
        }
        Ok(())
    }

    pub fn get_current_min_flow(&self, model: &Network, state: &State) -> Result<f64, PywrError> {
        self.flow_constraints.get_min_flow(model, state)
    }

    pub fn get_current_max_flow(&self, model: &Network, state: &State) -> Result<f64, PywrError> {
        self.flow_constraints.get_max_flow(model, state)
    }

    pub fn get_current_flow_bounds(&self, model: &Network, state: &State) -> Result<(f64, f64), PywrError> {
        match (
            self.get_current_min_flow(model, state),
            self.get_current_max_flow(model, state),
        ) {
            (Ok(min_flow), Ok(max_flow)) => Ok((min_flow, max_flow)),
            _ => Err(PywrError::FlowConstraintsUndefined),
        }
    }

    pub fn default_metric(&self) -> MetricF64 {
        MetricF64::AggregatedNodeInFlow(self.index())
    }
}

/// Calculate factor pairs for proportional factors.
///
/// There should be one less factor than node indices. The factors correspond to each of the node
/// indices after the first. Factor pairs relating the first index to each of the other indices are
/// calculated. This requires the sum of the factors to be greater than 0.0 and less than 1.0.
fn get_norm_proportional_factor_pairs<'a>(
    factors: &[MetricF64],
    nodes: &'a [Vec<NodeIndex>],
    model: &Network,
    state: &State,
) -> Vec<NodeFactorPair<'a>> {
    if factors.len() != nodes.len() - 1 {
        panic!("Found {} proportional factors and {} nodes in aggregated node. The number of proportional factors should equal one less than the number of nodes.", factors.len(), nodes.len());
    }

    // First get the current factor values
    let values: Vec<f64> = factors
        .iter()
        .map(|f| {
            let v = f.get_value(model, state)?;
            if v < 0.0 {
                Err(PywrError::NegativeFactor)
            } else {
                Ok(v)
            }
        })
        .collect::<Result<Vec<_>, PywrError>>()
        .expect("Failed to get current factor values. Ensure that all factors are not negative.");

    let total: f64 = values.iter().sum();
    if total < 0.0 {
        panic!("Proportional factors are too small or negative.");
    }
    if total >= 1.0 {
        panic!("Proportional factors are too large.")
    }

    let f0 = 1.0 - total;
    let n0 = nodes[0].as_slice();

    nodes
        .iter()
        .skip(1)
        .zip(values)
        .map(move |(n1, f1)| NodeFactorPair::new(NodeFactor::new(n0, f0), NodeFactor::new(n1.as_slice(), f1)))
        .collect::<Vec<_>>()
}

/// Calculate constant factor pairs for proportional factors.
///
/// There should be one less factor than node indices. The factors correspond to each of the node
/// indices after the first. Factor pairs relating the first index to each of the other indices are
/// calculated. This requires the sum of the factors to be greater than 0.0 and less than 1.0. If
/// any of the factors are not constant, the factor pairs will contain `None` values.
fn get_const_norm_proportional_factor_pairs<'a>(
    factors: &[MetricF64],
    nodes: &'a [Vec<NodeIndex>],
    values: &ConstParameterValues,
) -> Vec<NodeConstFactorPair<'a>> {
    if factors.len() != nodes.len() - 1 {
        panic!("Found {} proportional factors and {} nodes in aggregated node. The number of proportional factors should equal one less than the number of nodes.", factors.len(), nodes.len());
    }

    // First get the current factor values, ensuring they are all non-negative
    let values: Vec<Option<f64>> = factors
        .iter()
        .map(|f| {
            let v = f.try_get_constant_value(values)?;
            if let Some(v) = v {
                if v < 0.0 {
                    Err(PywrError::NegativeFactor)
                } else {
                    Ok(Some(v))
                }
            } else {
                Ok(None)
            }
        })
        .collect::<Result<Vec<_>, PywrError>>()
        .expect("Failed to get current factor values. Ensure that all factors are not negative.");

    let n0 = nodes[0].as_slice();

    // To calculate the factors we require that every factor is available.
    if values.iter().any(|v| v.is_none()) {
        // At least one factor is not available; therefore we can not calculate "f0"
        nodes
            .iter()
            .skip(1)
            .zip(values)
            .map(move |(n1, f1)| {
                NodeConstFactorPair::new(NodeConstFactor::new(n0, None), NodeConstFactor::new(n1.as_slice(), f1))
            })
            .collect::<Vec<_>>()
    } else {
        // All factors are available; therefore we can calculate "f0"
        let total: f64 = values
            .iter()
            .map(|v| v.expect("Factor is `None`; this should be impossible."))
            .sum();
        if total < 0.0 {
            panic!("Proportional factors are too small or negative.");
        }
        if total >= 1.0 {
            panic!("Proportional factors are too large.")
        }

        let f0 = Some(1.0 - total);

        nodes
            .iter()
            .skip(1)
            .zip(values)
            .map(move |(n1, f1)| {
                NodeConstFactorPair::new(NodeConstFactor::new(n0, f0), NodeConstFactor::new(n1.as_slice(), f1))
            })
            .collect::<Vec<_>>()
    }
}

/// Calculate factor pairs for ratio factors.
///
/// The number of node indices and factors should be equal. The factors correspond to each of the
/// node indices. Factor pairs relating the first index to each of the other indices are calculated.
/// This requires that the factors are all non-zero.
fn get_norm_ratio_factor_pairs<'a>(
    factors: &[MetricF64],
    nodes: &'a [Vec<NodeIndex>],
    model: &Network,
    state: &State,
) -> Vec<NodeFactorPair<'a>> {
    if factors.len() != nodes.len() {
        panic!("Found {} ratio factors and {} nodes in aggregated node. The number of ratio factors should equal the number of nodes.", factors.len(), nodes.len());
    }

    let n0 = nodes[0].as_slice();
    let f0 = factors[0].get_value(model, state).unwrap();
    if f0 < 0.0 {
        panic!("Negative factor is not allowed");
    }

    nodes
        .iter()
        .zip(factors)
        .skip(1)
        .map(move |(n1, f1)| {
            let v1 = f1.get_value(model, state)?;
            if v1 < 0.0 {
                Err(PywrError::NegativeFactor)
            } else {
                Ok(NodeFactorPair::new(
                    NodeFactor::new(n0, f0),
                    NodeFactor::new(n1.as_slice(), v1),
                ))
            }
        })
        .collect::<Result<Vec<_>, PywrError>>()
        .expect("Failed to get current factor values. Ensure that all factors are not negative.")
}

/// Constant ratio factors using constant values if they are available. If they are not available,
/// the factors are `None`.
fn get_const_norm_ratio_factor_pairs<'a>(
    factors: &[MetricF64],
    nodes: &'a [Vec<NodeIndex>],
    values: &ConstParameterValues,
) -> Vec<NodeConstFactorPair<'a>> {
    if factors.len() != nodes.len() {
        panic!("Found {} ratio factors and {} nodes in aggregated node. The number of ratio factors should equal the number of nodes.", factors.len(), nodes.len());
    }

    let n0 = nodes[0].as_slice();
    // Try to convert the factor into a constant

    let f0 = factors[0]
        .try_get_constant_value(values)
        .unwrap_or_else(|e| panic!("Failed to get constant value for factor: {}", e));

    if let Some(v0) = f0 {
        if v0 < 0.0 {
            panic!("Negative factor is not allowed");
        }
    }

    nodes
        .iter()
        .zip(factors)
        .skip(1)
        .map(move |(n1, f1)| {
            let v1 = f1
                .try_get_constant_value(values)
                .unwrap_or_else(|e| panic!("Failed to get constant value for factor: {}", e));

            if let Some(v) = v1 {
                if v < 0.0 {
                    return Err(PywrError::NegativeFactor);
                }
            }

            Ok(NodeConstFactorPair::new(
                NodeConstFactor::new(n0, f0),
                NodeConstFactor::new(n1.as_slice(), v1),
            ))
        })
        .collect::<Result<Vec<_>, PywrError>>()
        .expect("Failed to get current factor values. Ensure that all factors are not negative.")
}

#[cfg(test)]
mod tests {
    use crate::aggregated_node::Relationship;
    use crate::metric::MetricF64;
    use crate::models::Model;
    use crate::network::Network;
    use crate::parameters::MonthlyProfileParameter;
    use crate::recorders::AssertionRecorder;
    use crate::test_utils::{default_time_domain, run_all_solvers};
    use ndarray::Array2;

    /// Test the factors forcing a simple ratio of flow
    ///
    /// The model has a single input that diverges to two links and respective output nodes.
    #[test]
    fn test_simple_factors() {
        let mut network = Network::default();

        let input_node = network.add_input_node("input", None).unwrap();
        let link_node0 = network.add_link_node("link", Some("0")).unwrap();
        let output_node0 = network.add_output_node("output", Some("0")).unwrap();

        network.connect_nodes(input_node, link_node0).unwrap();
        network.connect_nodes(link_node0, output_node0).unwrap();

        let link_node1 = network.add_link_node("link", Some("1")).unwrap();
        let output_node1 = network.add_output_node("output", Some("1")).unwrap();

        network.connect_nodes(input_node, link_node1).unwrap();
        network.connect_nodes(link_node1, output_node1).unwrap();

        let relationship = Some(Relationship::new_ratio_factors(&[2.0.into(), 1.0.into()]));

        let _agg_node =
            network.add_aggregated_node("agg-node", None, &[vec![link_node0], vec![link_node1]], relationship);

        // Setup a demand on output-0
        let output_node = network.get_mut_node_by_name("output", Some("0")).unwrap();
        output_node.set_max_flow_constraint(Some(100.0.into())).unwrap();

        output_node.set_cost(Some((-10.0).into()));

        // Set-up assertion for "input" node
        let idx = network.get_node_by_name("link", Some("0")).unwrap().index();
        let expected = Array2::from_elem((366, 10), 100.0);
        let recorder = AssertionRecorder::new("link-0-flow", MetricF64::NodeOutFlow(idx), expected, None, None);
        network.add_recorder(Box::new(recorder)).unwrap();

        // Set-up assertion for "input" node
        let idx = network.get_node_by_name("link", Some("1")).unwrap().index();
        let expected = Array2::from_elem((366, 10), 50.0);
        let recorder = AssertionRecorder::new("link-0-flow", MetricF64::NodeOutFlow(idx), expected, None, None);
        network.add_recorder(Box::new(recorder)).unwrap();

        let model = Model::new(default_time_domain().into(), network);

        run_all_solvers(&model, &[], &[]);
    }

    /// Test the factors forcing a simple ratio of flow that varies over time
    ///
    /// The model has a single input that diverges to two links and respective output nodes.
    #[test]
    fn test_simple_factor_profile() {
        let mut network = Network::default();

        let input_node = network.add_input_node("input", None).unwrap();
        let link_node0 = network.add_link_node("link", Some("0")).unwrap();
        let output_node0 = network.add_output_node("output", Some("0")).unwrap();

        network.connect_nodes(input_node, link_node0).unwrap();
        network.connect_nodes(link_node0, output_node0).unwrap();

        let link_node1 = network.add_link_node("link", Some("1")).unwrap();
        let output_node1 = network.add_output_node("output", Some("1")).unwrap();

        network.connect_nodes(input_node, link_node1).unwrap();
        network.connect_nodes(link_node1, output_node1).unwrap();

        let factor_profile = MonthlyProfileParameter::new("factor-profile".into(), [2.0; 12], None);
        let factor_profile_idx = network.add_simple_parameter(Box::new(factor_profile)).unwrap();

        let relationship = Some(Relationship::new_ratio_factors(&[
            factor_profile_idx.into(),
            1.0.into(),
        ]));

        let _agg_node =
            network.add_aggregated_node("agg-node", None, &[vec![link_node0], vec![link_node1]], relationship);

        // Setup a demand on output-0
        let output_node = network.get_mut_node_by_name("output", Some("0")).unwrap();
        output_node.set_max_flow_constraint(Some(100.0.into())).unwrap();

        output_node.set_cost(Some((-10.0).into()));

        // Set-up assertion for "input" node
        let idx = network.get_node_by_name("link", Some("0")).unwrap().index();
        let expected = Array2::from_elem((366, 10), 100.0);
        let recorder = AssertionRecorder::new("link-0-flow", MetricF64::NodeOutFlow(idx), expected, None, None);
        network.add_recorder(Box::new(recorder)).unwrap();

        // Set-up assertion for "input" node
        let idx = network.get_node_by_name("link", Some("1")).unwrap().index();
        let expected = Array2::from_elem((366, 10), 50.0);
        let recorder = AssertionRecorder::new("link-0-flow", MetricF64::NodeOutFlow(idx), expected, None, None);
        network.add_recorder(Box::new(recorder)).unwrap();

        let model = Model::new(default_time_domain().into(), network);

<<<<<<< HEAD
        run_all_solvers(&model, &["cbc", "highs", "ipm-ocl", "ipm-simd"]);
=======
        run_all_solvers(&model, &["cbc"], &[]);
    }

    /// Test mutual exclusive flows
    ///
    /// The model has a single input that diverges to two links, only one of which can be active at a time.
    #[test]
    fn test_simple_mutual_exclusivity() {
        let mut network = Network::default();

        let input_node = network.add_input_node("input", None).unwrap();
        let link_node0 = network.add_link_node("link", Some("0")).unwrap();
        let output_node0 = network.add_output_node("output", Some("0")).unwrap();

        network.connect_nodes(input_node, link_node0).unwrap();
        network.connect_nodes(link_node0, output_node0).unwrap();

        let link_node1 = network.add_link_node("link", Some("1")).unwrap();
        let output_node1 = network.add_output_node("output", Some("1")).unwrap();

        network.connect_nodes(input_node, link_node1).unwrap();
        network.connect_nodes(link_node1, output_node1).unwrap();

        let _me_node = network.add_aggregated_node(
            "mutual-exclusivity",
            None,
            &[vec![link_node0], vec![link_node1]],
            Some(Relationship::new_exclusive(0, 1)),
        );

        // Setup a demand on output-0 and output-1.
        // output-0 has a lower penalty cost than output-1, so the flow should be directed to output-0.
        let output_node = network.get_mut_node_by_name("output", Some("0")).unwrap();
        output_node.set_max_flow_constraint(Some(100.0.into())).unwrap();

        output_node.set_cost(Some((-10.0).into()));

        let output_node = network.get_mut_node_by_name("output", Some("1")).unwrap();
        output_node.set_max_flow_constraint(Some(100.0.into())).unwrap();

        output_node.set_cost(Some((-5.0).into()));

        // Set-up assertion for "output-0" node
        let idx = network.get_node_by_name("link", Some("0")).unwrap().index();
        let expected = Array2::from_elem((366, 10), 100.0);
        let recorder = AssertionRecorder::new("link-0-flow", MetricF64::NodeOutFlow(idx), expected, None, None);
        network.add_recorder(Box::new(recorder)).unwrap();

        // Set-up assertion for "output-1" node
        let idx = network.get_node_by_name("link", Some("1")).unwrap().index();
        let expected = Array2::from_elem((366, 10), 0.0);
        let recorder = AssertionRecorder::new("link-1-flow", MetricF64::NodeOutFlow(idx), expected, None, None);
        network.add_recorder(Box::new(recorder)).unwrap();

        let model = Model::new(default_time_domain().into(), network);

        run_all_solvers(&model, &["clp"], &[]);
    }

    /// Test double mutual exclusive flows
    ///
    /// The model has a single input that diverges to three links. Two sets of mutual exclusivity
    /// constraints are defined, one for the first two links and one for the last two links. This
    /// tests that a node can appear in two different mutual exclusivity constraints.
    #[test]
    fn test_double_mutual_exclusivity() {
        let mut network = Network::default();

        let input_node = network.add_input_node("input", None).unwrap();
        let link_node0 = network.add_link_node("link", Some("0")).unwrap();
        let output_node0 = network.add_output_node("output", Some("0")).unwrap();

        network.connect_nodes(input_node, link_node0).unwrap();
        network.connect_nodes(link_node0, output_node0).unwrap();

        let link_node1 = network.add_link_node("link", Some("1")).unwrap();
        let output_node1 = network.add_output_node("output", Some("1")).unwrap();

        network.connect_nodes(input_node, link_node1).unwrap();
        network.connect_nodes(link_node1, output_node1).unwrap();

        let link_node2 = network.add_link_node("link", Some("2")).unwrap();
        let output_node2 = network.add_output_node("output", Some("2")).unwrap();

        network.connect_nodes(input_node, link_node2).unwrap();
        network.connect_nodes(link_node2, output_node2).unwrap();

        let _me_node = network.add_aggregated_node(
            "mutual-exclusivity-01",
            None,
            &[vec![link_node0], vec![link_node1]],
            Some(Relationship::new_exclusive(0, 1)),
        );
        let _me_node = network.add_aggregated_node(
            "mutual-exclusivity-12",
            None,
            &[vec![link_node1], vec![link_node2]],
            Some(Relationship::new_exclusive(0, 1)),
        );

        // Setup a demand on the outputs
        // output-1 has a lower penalty cost than output-0 and output-2, so the flow should be directed to output-1.
        let output_node = network.get_mut_node_by_name("output", Some("0")).unwrap();
        output_node.set_max_flow_constraint(Some(100.0.into())).unwrap();

        output_node.set_cost(Some((-5.0).into()));

        let output_node = network.get_mut_node_by_name("output", Some("1")).unwrap();
        output_node.set_max_flow_constraint(Some(100.0.into())).unwrap();

        output_node.set_cost(Some((-15.0).into()));

        let output_node = network.get_mut_node_by_name("output", Some("2")).unwrap();
        output_node.set_max_flow_constraint(Some(100.0.into())).unwrap();

        output_node.set_cost(Some((-5.0).into()));

        // Set-up assertion for "output-0" node
        let idx = network.get_node_by_name("link", Some("0")).unwrap().index();
        let expected = Array2::from_elem((366, 10), 0.0);
        let recorder = AssertionRecorder::new("link-0-flow", MetricF64::NodeOutFlow(idx), expected, None, None);
        network.add_recorder(Box::new(recorder)).unwrap();

        // Set-up assertion for "output-0" node
        let idx = network.get_node_by_name("link", Some("1")).unwrap().index();
        let expected = Array2::from_elem((366, 10), 100.0);
        let recorder = AssertionRecorder::new("link-1-flow", MetricF64::NodeOutFlow(idx), expected, None, None);
        network.add_recorder(Box::new(recorder)).unwrap();

        // Set-up assertion for "output-2" node
        let idx = network.get_node_by_name("link", Some("2")).unwrap().index();
        let expected = Array2::from_elem((366, 10), 0.0);
        let recorder = AssertionRecorder::new("link-2-flow", MetricF64::NodeOutFlow(idx), expected, None, None);
        network.add_recorder(Box::new(recorder)).unwrap();

        let model = Model::new(default_time_domain().into(), network);

        run_all_solvers(&model, &["clp"], &[]);
>>>>>>> f969d92b
    }
}<|MERGE_RESOLUTION|>--- conflicted
+++ resolved
@@ -631,7 +631,7 @@
 
         let model = Model::new(default_time_domain().into(), network);
 
-        run_all_solvers(&model, &[], &[]);
+        run_all_solvers(&model, &["ipm-simd"], &[]);
     }
 
     /// Test the factors forcing a simple ratio of flow that varies over time
@@ -685,10 +685,7 @@
 
         let model = Model::new(default_time_domain().into(), network);
 
-<<<<<<< HEAD
-        run_all_solvers(&model, &["cbc", "highs", "ipm-ocl", "ipm-simd"]);
-=======
-        run_all_solvers(&model, &["cbc"], &[]);
+        run_all_solvers(&model, &["cbc", "ipm-simd"], &[]);
     }
 
     /// Test mutual exclusive flows
@@ -744,7 +741,7 @@
 
         let model = Model::new(default_time_domain().into(), network);
 
-        run_all_solvers(&model, &["clp"], &[]);
+        run_all_solvers(&model, &["clp", "ipm-simd"], &[]);
     }
 
     /// Test double mutual exclusive flows
@@ -825,7 +822,6 @@
 
         let model = Model::new(default_time_domain().into(), network);
 
-        run_all_solvers(&model, &["clp"], &[]);
->>>>>>> f969d92b
+        run_all_solvers(&model, &["clp", "ipm-ocl", "ipm-simd"], &[]);
     }
 }