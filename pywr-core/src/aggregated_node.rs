use crate::metric::MetricF64;
use crate::network::Network;
use crate::node::{Constraint, FlowConstraints, NodeMeta};
use crate::state::{ConstParameterValues, State};
use crate::{NodeIndex, PywrError};
use std::ops::{Deref, DerefMut};

#[derive(Copy, Clone, Ord, PartialOrd, Eq, PartialEq, Debug)]
pub struct AggregatedNodeIndex(usize);

impl Deref for AggregatedNodeIndex {
    type Target = usize;

    fn deref(&self) -> &Self::Target {
        &self.0
    }
}

#[derive(Default)]
pub struct AggregatedNodeVec {
    nodes: Vec<AggregatedNode>,
}

impl Deref for AggregatedNodeVec {
    type Target = Vec<AggregatedNode>;

    fn deref(&self) -> &Self::Target {
        &self.nodes
    }
}

impl DerefMut for AggregatedNodeVec {
    fn deref_mut(&mut self) -> &mut Self::Target {
        &mut self.nodes
    }
}

impl AggregatedNodeVec {
    pub fn get(&self, index: &AggregatedNodeIndex) -> Result<&AggregatedNode, PywrError> {
        self.nodes.get(index.0).ok_or(PywrError::NodeIndexNotFound)
    }

    pub fn get_mut(&mut self, index: &AggregatedNodeIndex) -> Result<&mut AggregatedNode, PywrError> {
        self.nodes.get_mut(index.0).ok_or(PywrError::NodeIndexNotFound)
    }

    pub fn push_new(
        &mut self,
        name: &str,
        sub_name: Option<&str>,
        nodes: &[NodeIndex],
        factors: Option<Factors>,
    ) -> AggregatedNodeIndex {
        let node_index = AggregatedNodeIndex(self.nodes.len());
        let node = AggregatedNode::new(&node_index, name, sub_name, nodes, factors);
        self.nodes.push(node);
        node_index
    }
}

#[derive(Debug, PartialEq)]
pub enum Factors {
    Proportion(Vec<MetricF64>),
    Ratio(Vec<MetricF64>),
}

impl Factors {
    /// Returns true if all factors are constant
    pub fn is_constant(&self) -> bool {
        match self {
            Factors::Proportion(factors) => factors.iter().all(|f| f.is_constant()),
            Factors::Ratio(factors) => factors.iter().all(|f| f.is_constant()),
        }
    }
}

#[derive(Debug, PartialEq)]
pub struct AggregatedNode {
    meta: NodeMeta<AggregatedNodeIndex>,
    flow_constraints: FlowConstraints,
    nodes: Vec<NodeIndex>,
    factors: Option<Factors>,
}

#[derive(Debug, PartialEq, Copy, Clone)]
pub struct NodeFactor {
    pub index: NodeIndex,
    pub factor: f64,
}

impl NodeFactor {
    fn new(node: NodeIndex, factor: f64) -> Self {
        Self { index: node, factor }
    }
}

/// A pair of nodes and their factors
#[derive(Debug, PartialEq, Copy, Clone)]
pub struct NodeFactorPair {
    pub node0: NodeFactor,
    pub node1: NodeFactor,
}

impl NodeFactorPair {
    fn new(node0: NodeFactor, node1: NodeFactor) -> Self {
        Self { node0, node1 }
    }

    /// Return the ratio of the two factors (node0 / node1)
    pub fn ratio(&self) -> f64 {
        self.node0.factor / self.node1.factor
    }
}

/// A constant node factor. If the factor is non-constant, the factor value here is `None`.
#[derive(Debug, PartialEq, Copy, Clone)]
pub struct NodeConstFactor {
    pub index: NodeIndex,
    pub factor: Option<f64>,
}

impl NodeConstFactor {
    fn new(node: NodeIndex, factor: Option<f64>) -> Self {
        Self { index: node, factor }
    }
}

/// A pair of nodes and their factors
#[derive(Debug, PartialEq, Copy, Clone)]
pub struct NodeConstFactorPair {
    pub node0: NodeConstFactor,
    pub node1: NodeConstFactor,
}

impl NodeConstFactorPair {
    fn new(node0: NodeConstFactor, node1: NodeConstFactor) -> Self {
        Self { node0, node1 }
    }

    /// Return the ratio of the two factors (node0 / node1). If either factor is `None`,
    /// the ratio is also `None`.
    pub fn ratio(&self) -> Option<f64> {
        match (self.node0.factor, self.node1.factor) {
            (Some(f0), Some(f1)) => Some(f0 / f1),
            _ => None,
        }
    }
}

impl AggregatedNode {
    pub fn new(
        index: &AggregatedNodeIndex,
        name: &str,
        sub_name: Option<&str>,
        nodes: &[NodeIndex],
        factors: Option<Factors>,
    ) -> Self {
        Self {
            meta: NodeMeta::new(index, name, sub_name),
            flow_constraints: FlowConstraints::default(),
            nodes: nodes.to_vec(),
            factors,
        }
    }

    pub fn name(&self) -> &str {
        self.meta.name()
    }

    /// Get a node's sub_name
    pub fn sub_name(&self) -> Option<&str> {
        self.meta.sub_name()
    }

    /// Get a node's full name
    pub fn full_name(&self) -> (&str, Option<&str>) {
        self.meta.full_name()
    }

    pub fn index(&self) -> AggregatedNodeIndex {
        *self.meta.index()
    }

    pub fn get_nodes(&self) -> Vec<NodeIndex> {
        self.nodes.to_vec()
    }

    /// Does the aggregated node have factors?
    pub fn has_factors(&self) -> bool {
        self.factors.is_some()
    }

    /// Does the aggregated node have constant factors?
    pub fn has_const_factors(&self) -> bool {
        self.factors.as_ref().map(|f| f.is_constant()).unwrap_or(false)
    }
    pub fn set_factors(&mut self, factors: Option<Factors>) {
        self.factors = factors;
    }

    pub fn get_factors(&self) -> Option<&Factors> {
        self.factors.as_ref()
    }

    /// Return normalised factor pairs
    pub fn get_factor_node_pairs(&self) -> Option<Vec<(NodeIndex, NodeIndex)>> {
        if self.factors.is_some() {
            let n0 = self.nodes[0];

            Some(self.nodes.iter().skip(1).map(|&n1| (n0, n1)).collect::<Vec<_>>())
        } else {
            None
        }
    }

    /// Return constant normalised factor pairs
    pub fn get_const_norm_factor_pairs(&self, values: &ConstParameterValues) -> Option<Vec<NodeConstFactorPair>> {
        if let Some(factors) = &self.factors {
            let pairs = match factors {
                Factors::Proportion(prop_factors) => {
                    get_const_norm_proportional_factor_pairs(prop_factors, &self.nodes, values)
                }
                Factors::Ratio(ratio_factors) => get_const_norm_ratio_factor_pairs(ratio_factors, &self.nodes, values),
            };
            Some(pairs)
        } else {
            None
        }
    }

    /// Return normalised factor pairs
    ///
    pub fn get_norm_factor_pairs(&self, model: &Network, state: &State) -> Option<Vec<NodeFactorPair>> {
        if let Some(factors) = &self.factors {
            let pairs = match factors {
                Factors::Proportion(prop_factors) => {
                    get_norm_proportional_factor_pairs(prop_factors, &self.nodes, model, state)
                }
                Factors::Ratio(ratio_factors) => get_norm_ratio_factor_pairs(ratio_factors, &self.nodes, model, state),
            };
            Some(pairs)
        } else {
            None
        }
    }

    pub fn set_min_flow_constraint(&mut self, value: Option<MetricF64>) {
        self.flow_constraints.min_flow = value;
    }
    pub fn get_min_flow_constraint(&self, model: &Network, state: &State) -> Result<f64, PywrError> {
        self.flow_constraints.get_min_flow(model, state)
    }
    pub fn set_max_flow_constraint(&mut self, value: Option<MetricF64>) {
        self.flow_constraints.max_flow = value;
    }
    pub fn get_max_flow_constraint(&self, model: &Network, state: &State) -> Result<f64, PywrError> {
        self.flow_constraints.get_max_flow(model, state)
    }

    /// Set a constraint on a node.
    pub fn set_constraint(&mut self, value: Option<MetricF64>, constraint: Constraint) -> Result<(), PywrError> {
        match constraint {
            Constraint::MinFlow => self.set_min_flow_constraint(value),
            Constraint::MaxFlow => self.set_max_flow_constraint(value),
            Constraint::MinAndMaxFlow => {
                self.set_min_flow_constraint(value.clone());
                self.set_max_flow_constraint(value);
            }
            Constraint::MinVolume => return Err(PywrError::StorageConstraintsUndefined),
            Constraint::MaxVolume => return Err(PywrError::StorageConstraintsUndefined),
        }
        Ok(())
    }

    pub fn get_current_min_flow(&self, model: &Network, state: &State) -> Result<f64, PywrError> {
        self.flow_constraints.get_min_flow(model, state)
    }

    pub fn get_current_max_flow(&self, model: &Network, state: &State) -> Result<f64, PywrError> {
        self.flow_constraints.get_max_flow(model, state)
    }

    pub fn get_current_flow_bounds(&self, model: &Network, state: &State) -> Result<(f64, f64), PywrError> {
        match (
            self.get_current_min_flow(model, state),
            self.get_current_max_flow(model, state),
        ) {
            (Ok(min_flow), Ok(max_flow)) => Ok((min_flow, max_flow)),
            _ => Err(PywrError::FlowConstraintsUndefined),
        }
    }

    pub fn default_metric(&self) -> MetricF64 {
        MetricF64::AggregatedNodeInFlow(self.index())
    }
}

/// Calculate factor pairs for proportional factors.
///
/// There should be one less factor than node indices. The factors correspond to each of the node
/// indices after the first. Factor pairs relating the first index to each of the other indices are
/// calculated. This requires the sum of the factors to be greater than 0.0 and less than 1.0.
fn get_norm_proportional_factor_pairs(
    factors: &[MetricF64],
    nodes: &[NodeIndex],
    model: &Network,
    state: &State,
) -> Vec<NodeFactorPair> {
    if factors.len() != nodes.len() - 1 {
        panic!("Found {} proportional factors and {} nodes in aggregated node. The number of proportional factors should equal one less than the number of nodes.", factors.len(), nodes.len());
    }

    // First get the current factor values
    let values: Vec<f64> = factors
        .iter()
        .map(|f| {
            let v = f.get_value(model, state)?;
            if v < 0.0 {
                Err(PywrError::NegativeFactor)
            } else {
                Ok(v)
            }
        })
        .collect::<Result<Vec<_>, PywrError>>()
        .expect("Failed to get current factor values. Ensure that all factors are not negative.");

    let total: f64 = values.iter().sum();
    if total < 0.0 {
        panic!("Proportional factors are too small or negative.");
    }
    if total >= 1.0 {
        panic!("Proportional factors are too large.")
    }

    let f0 = 1.0 - total;
    let n0 = nodes[0];

    nodes
        .iter()
        .skip(1)
        .zip(values)
        .map(move |(&n1, f1)| NodeFactorPair::new(NodeFactor::new(n0, f0), NodeFactor::new(n1, f1)))
        .collect::<Vec<_>>()
}

/// Calculate constant factor pairs for proportional factors.
///
/// There should be one less factor than node indices. The factors correspond to each of the node
/// indices after the first. Factor pairs relating the first index to each of the other indices are
/// calculated. This requires the sum of the factors to be greater than 0.0 and less than 1.0. If
/// any of the factors are not constant, the factor pairs will contain `None` values.
fn get_const_norm_proportional_factor_pairs(
    factors: &[MetricF64],
    nodes: &[NodeIndex],
    values: &ConstParameterValues,
) -> Vec<NodeConstFactorPair> {
    if factors.len() != nodes.len() - 1 {
        panic!("Found {} proportional factors and {} nodes in aggregated node. The number of proportional factors should equal one less than the number of nodes.", factors.len(), nodes.len());
    }

    // First get the current factor values, ensuring they are all non-negative
    let values: Vec<Option<f64>> = factors
        .iter()
        .map(|f| {
            let v = f.try_get_constant_value(values)?;
            if let Some(v) = v {
                if v < 0.0 {
                    Err(PywrError::NegativeFactor)
                } else {
                    Ok(Some(v))
                }
            } else {
                Ok(None)
            }
        })
        .collect::<Result<Vec<_>, PywrError>>()
        .expect("Failed to get current factor values. Ensure that all factors are not negative.");

    let n0 = nodes[0];

    // To calculate the factors we require that every factor is available.
    if values.iter().any(|v| v.is_none()) {
        // At least one factor is not available; therefore we can not calculate "f0"
        nodes
            .iter()
            .skip(1)
            .zip(values)
            .map(move |(&n1, f1)| {
                NodeConstFactorPair::new(NodeConstFactor::new(n0, None), NodeConstFactor::new(n1, f1))
            })
            .collect::<Vec<_>>()
    } else {
        // All factors are available; therefore we can calculate "f0"
        let total: f64 = values
            .iter()
            .map(|v| v.expect("Factor is `None`; this should be impossible."))
            .sum();
        if total < 0.0 {
            panic!("Proportional factors are too small or negative.");
        }
        if total >= 1.0 {
            panic!("Proportional factors are too large.")
        }

        let f0 = Some(1.0 - total);

        nodes
            .iter()
            .skip(1)
            .zip(values)
            .map(move |(&n1, f1)| NodeConstFactorPair::new(NodeConstFactor::new(n0, f0), NodeConstFactor::new(n1, f1)))
            .collect::<Vec<_>>()
    }
}

/// Calculate factor pairs for ratio factors.
///
/// The number of node indices and factors should be equal. The factors correspond to each of the
/// node indices. Factor pairs relating the first index to each of the other indices are calculated.
/// This requires that the factors are all non-zero.
fn get_norm_ratio_factor_pairs(
    factors: &[MetricF64],
    nodes: &[NodeIndex],
    model: &Network,
    state: &State,
) -> Vec<NodeFactorPair> {
    if factors.len() != nodes.len() {
        panic!("Found {} ratio factors and {} nodes in aggregated node. The number of ratio factors should equal the number of nodes.", factors.len(), nodes.len());
    }

    let n0 = nodes[0];
    let f0 = factors[0].get_value(model, state).unwrap();
    if f0 < 0.0 {
        panic!("Negative factor is not allowed");
    }

    nodes
        .iter()
        .zip(factors)
        .skip(1)
        .map(move |(&n1, f1)| {
            let v1 = f1.get_value(model, state)?;
            if v1 < 0.0 {
                Err(PywrError::NegativeFactor)
            } else {
                Ok(NodeFactorPair::new(NodeFactor::new(n0, f0), NodeFactor::new(n1, v1)))
            }
        })
        .collect::<Result<Vec<_>, PywrError>>()
        .expect("Failed to get current factor values. Ensure that all factors are not negative.")
}

/// Constant ratio factors using constant values if they are available. If they are not available,
/// the factors are `None`.
fn get_const_norm_ratio_factor_pairs(
    factors: &[MetricF64],
    nodes: &[NodeIndex],
    values: &ConstParameterValues,
) -> Vec<NodeConstFactorPair> {
    if factors.len() != nodes.len() {
        panic!("Found {} ratio factors and {} nodes in aggregated node. The number of ratio factors should equal the number of nodes.", factors.len(), nodes.len());
    }

    let n0 = nodes[0];
    // Try to convert the factor into a constant

    let f0 = factors[0]
        .try_get_constant_value(values)
        .unwrap_or_else(|e| panic!("Failed to get constant value for factor: {}", e));

    if let Some(v0) = f0 {
        if v0 < 0.0 {
            panic!("Negative factor is not allowed");
        }
    }

    nodes
        .iter()
        .zip(factors)
        .skip(1)
        .map(move |(&n1, f1)| {
            let v1 = f1
                .try_get_constant_value(values)
                .unwrap_or_else(|e| panic!("Failed to get constant value for factor: {}", e));

            if let Some(v) = v1 {
                if v < 0.0 {
                    return Err(PywrError::NegativeFactor);
                }
            }

            Ok(NodeConstFactorPair::new(
                NodeConstFactor::new(n0, f0),
                NodeConstFactor::new(n1, v1),
            ))
        })
        .collect::<Result<Vec<_>, PywrError>>()
        .expect("Failed to get current factor values. Ensure that all factors are not negative.")
}

#[cfg(test)]
mod tests {
    use crate::aggregated_node::Factors;
    use crate::metric::MetricF64;
    use crate::models::Model;
    use crate::network::Network;
    use crate::parameters::MonthlyProfileParameter;
    use crate::recorders::AssertionRecorder;
    use crate::test_utils::{default_time_domain, run_all_solvers};
    use ndarray::Array2;

    /// Test the factors forcing a simple ratio of flow
    ///
    /// The model has a single input that diverges to two links and respective output nodes.
    #[test]
    fn test_simple_factors() {
        let mut network = Network::default();

        let input_node = network.add_input_node("input", None).unwrap();
        let link_node0 = network.add_link_node("link", Some("0")).unwrap();
        let output_node0 = network.add_output_node("output", Some("0")).unwrap();

        network.connect_nodes(input_node, link_node0).unwrap();
        network.connect_nodes(link_node0, output_node0).unwrap();

        let link_node1 = network.add_link_node("link", Some("1")).unwrap();
        let output_node1 = network.add_output_node("output", Some("1")).unwrap();

        network.connect_nodes(input_node, link_node1).unwrap();
        network.connect_nodes(link_node1, output_node1).unwrap();

        let factors = Some(Factors::Ratio(vec![2.0.into(), 1.0.into()]));

        let _agg_node = network.add_aggregated_node("agg-node", None, &[link_node0, link_node1], factors);

        // Setup a demand on output-0
        let output_node = network.get_mut_node_by_name("output", Some("0")).unwrap();
        output_node.set_max_flow_constraint(Some(100.0.into())).unwrap();

        output_node.set_cost(Some((-10.0).into()));

        // Set-up assertion for "input" node
        let idx = network.get_node_by_name("link", Some("0")).unwrap().index();
        let expected = Array2::from_elem((366, 10), 100.0);
        let recorder = AssertionRecorder::new("link-0-flow", MetricF64::NodeOutFlow(idx), expected, None, None);
        network.add_recorder(Box::new(recorder)).unwrap();

        // Set-up assertion for "input" node
        let idx = network.get_node_by_name("link", Some("1")).unwrap().index();
        let expected = Array2::from_elem((366, 10), 50.0);
        let recorder = AssertionRecorder::new("link-0-flow", MetricF64::NodeOutFlow(idx), expected, None, None);
        network.add_recorder(Box::new(recorder)).unwrap();

        let model = Model::new(default_time_domain().into(), network);

<<<<<<< HEAD
        run_all_solvers(&model, &[]);
    }

    /// Test the factors forcing a simple ratio of flow that varies over time
    ///
    /// The model has a single input that diverges to two links and respective output nodes.
    #[test]
    fn test_simple_factor_profile() {
        let mut network = Network::default();

        let input_node = network.add_input_node("input", None).unwrap();
        let link_node0 = network.add_link_node("link", Some("0")).unwrap();
        let output_node0 = network.add_output_node("output", Some("0")).unwrap();

        network.connect_nodes(input_node, link_node0).unwrap();
        network.connect_nodes(link_node0, output_node0).unwrap();

        let link_node1 = network.add_link_node("link", Some("1")).unwrap();
        let output_node1 = network.add_output_node("output", Some("1")).unwrap();

        network.connect_nodes(input_node, link_node1).unwrap();
        network.connect_nodes(link_node1, output_node1).unwrap();

        let factor_profile = MonthlyProfileParameter::new("factor-profile", [2.0; 12], None);
        let factor_profile_idx = network.add_simple_parameter(Box::new(factor_profile)).unwrap();

        let factors = Some(Factors::Ratio(vec![factor_profile_idx.into(), 1.0.into()]));

        let _agg_node = network.add_aggregated_node("agg-node", None, &[link_node0, link_node1], factors);

        // Setup a demand on output-0
        let output_node = network.get_mut_node_by_name("output", Some("0")).unwrap();
        output_node.set_max_flow_constraint(Some(100.0.into())).unwrap();

        output_node.set_cost(Some((-10.0).into()));

        // Set-up assertion for "input" node
        let idx = network.get_node_by_name("link", Some("0")).unwrap().index();
        let expected = Array2::from_elem((366, 10), 100.0);
        let recorder = AssertionRecorder::new("link-0-flow", MetricF64::NodeOutFlow(idx), expected, None, None);
        network.add_recorder(Box::new(recorder)).unwrap();

        // Set-up assertion for "input" node
        let idx = network.get_node_by_name("link", Some("1")).unwrap().index();
        let expected = Array2::from_elem((366, 10), 50.0);
        let recorder = AssertionRecorder::new("link-0-flow", MetricF64::NodeOutFlow(idx), expected, None, None);
        network.add_recorder(Box::new(recorder)).unwrap();

        let model = Model::new(default_time_domain().into(), network);

        run_all_solvers(&model, &["cbc"]);
=======
        run_all_solvers(&model, &["cbc", "highs"], &[]);
>>>>>>> 01df832b
    }
}<|MERGE_RESOLUTION|>--- conflicted
+++ resolved
@@ -553,8 +553,7 @@
 
         let model = Model::new(default_time_domain().into(), network);
 
-<<<<<<< HEAD
-        run_all_solvers(&model, &[]);
+        run_all_solvers(&model, &[], &[]);
     }
 
     /// Test the factors forcing a simple ratio of flow that varies over time
@@ -604,9 +603,6 @@
 
         let model = Model::new(default_time_domain().into(), network);
 
-        run_all_solvers(&model, &["cbc"]);
-=======
-        run_all_solvers(&model, &["cbc", "highs"], &[]);
->>>>>>> 01df832b
+        run_all_solvers(&model, &["cbc"], &[]);
     }
 }