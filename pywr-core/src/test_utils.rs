--- conflicted
+++ resolved
@@ -192,32 +192,21 @@
 ///
 /// The model will only be run if the solver has the required solver features (and
 /// is also enabled as a Cargo feature).
-<<<<<<< HEAD
-pub fn run_all_solvers(model: &Model, solvers_without_features: &[&str]) {
+pub fn run_all_solvers(model: &Model, solvers_without_features: &[&str], expected_outputs: &[ExpectedOutputs]) {
     println!("Running CLP");
-    check_features_and_run::<ClpSolver>(model, !solvers_without_features.contains(&"clp"));
+    check_features_and_run::<ClpSolver>(model, !solvers_without_features.contains(&"clp"), expected_outputs);
 
     #[cfg(feature = "cbc")]
     {
         println!("Running CBC");
-        check_features_and_run::<CbcSolver>(model, !solvers_without_features.contains(&"cbc"));
+        check_features_and_run::<CbcSolver>(model, !solvers_without_features.contains(&"cbc"), expected_outputs);
     }
 
     #[cfg(feature = "highs")]
     {
         println!("Running Highs");
-        check_features_and_run::<HighsSolver>(model, !solvers_without_features.contains(&"highs"));
-    }
-=======
-pub fn run_all_solvers(model: &Model, solvers_without_features: &[&str], expected_outputs: &[ExpectedOutputs]) {
-    check_features_and_run::<ClpSolver>(model, !solvers_without_features.contains(&"clp"), expected_outputs);
-
-    #[cfg(feature = "cbc")]
-    check_features_and_run::<CbcSolver>(model, !solvers_without_features.contains(&"cbc"), expected_outputs);
-
-    #[cfg(feature = "highs")]
-    check_features_and_run::<HighsSolver>(model, !solvers_without_features.contains(&"highs"), expected_outputs);
->>>>>>> 01df832b
+        check_features_and_run::<HighsSolver>(model, !solvers_without_features.contains(&"highs"), expected_outputs);
+    }
 
     #[cfg(feature = "ipm-simd")]
     {
