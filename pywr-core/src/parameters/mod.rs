mod activation_function;
mod aggregated;
mod aggregated_index;
mod array;
mod asymmetric;
mod constant;
mod control_curves;
mod delay;
mod discount_factor;
mod division;
mod indexed_array;
mod interpolate;
mod interpolated;
mod max;
mod min;
mod negative;
mod offset;
mod polynomial;
mod profiles;
mod py;
mod rhai;
mod threshold;
mod vector;

use std::any::Any;
// Re-imports
pub use self::rhai::RhaiParameter;
use super::PywrError;
use crate::network::Network;
use crate::scenario::ScenarioIndex;
use crate::state::{MultiValue, ParameterState, State};
use crate::timestep::Timestep;
pub use activation_function::ActivationFunction;
pub use aggregated::{AggFunc, AggregatedParameter};
pub use aggregated_index::{AggIndexFunc, AggregatedIndexParameter};
pub use array::{Array1Parameter, Array2Parameter};
pub use asymmetric::AsymmetricSwitchIndexParameter;
pub use constant::ConstantParameter;
pub use control_curves::{
    ApportionParameter, ControlCurveIndexParameter, ControlCurveInterpolatedParameter, ControlCurveParameter,
    PiecewiseInterpolatedParameter, VolumeBetweenControlCurvesParameter,
};
pub use delay::DelayParameter;
pub use discount_factor::DiscountFactorParameter;
pub use division::DivisionParameter;
pub use indexed_array::IndexedArrayParameter;
pub use interpolate::{interpolate, linear_interpolation, InterpolationError};
pub use interpolated::InterpolatedParameter;
pub use max::MaxParameter;
pub use min::MinParameter;
pub use negative::NegativeParameter;
pub use offset::OffsetParameter;
pub use polynomial::Polynomial1DParameter;
pub use profiles::{
    DailyProfileParameter, MonthlyInterpDay, MonthlyProfileParameter, RadialBasisFunction, RbfProfileParameter,
    RbfProfileVariableConfig, UniformDrawdownProfileParameter,
};
pub use py::PyParameter;
use std::fmt;
use std::fmt::{Display, Formatter};
use std::ops::Deref;
pub use threshold::{Predicate, ThresholdParameter};
pub use vector::VectorParameter;

#[derive(Debug, Copy, Clone, Eq, PartialEq)]
pub struct ParameterIndex(usize);

#[derive(Debug, Copy, Clone, Eq, PartialEq)]
pub struct IndexParameterIndex(usize);

#[derive(Debug, Copy, Clone, Eq, PartialEq)]
pub struct MultiValueParameterIndex(usize);

impl ParameterIndex {
    pub fn new(idx: usize) -> Self {
        Self(idx)
    }
}

impl IndexParameterIndex {
    pub fn new(idx: usize) -> Self {
        Self(idx)
    }
}

impl MultiValueParameterIndex {
    pub fn new(idx: usize) -> Self {
        Self(idx)
    }
}

impl Deref for ParameterIndex {
    type Target = usize;

    fn deref(&self) -> &Self::Target {
        &self.0
    }
}

impl Deref for IndexParameterIndex {
    type Target = usize;

    fn deref(&self) -> &Self::Target {
        &self.0
    }
}

impl Deref for MultiValueParameterIndex {
    type Target = usize;

    fn deref(&self) -> &Self::Target {
        &self.0
    }
}

impl Display for ParameterIndex {
    fn fmt(&self, f: &mut Formatter<'_>) -> fmt::Result {
        write!(f, "{}", self.0)
    }
}

impl Display for IndexParameterIndex {
    fn fmt(&self, f: &mut Formatter<'_>) -> fmt::Result {
        write!(f, "{}", self.0)
    }
}

impl Display for MultiValueParameterIndex {
    fn fmt(&self, f: &mut Formatter<'_>) -> fmt::Result {
        write!(f, "{}", self.0)
    }
}

/// Meta data common to all parameters.
#[derive(Debug)]
pub struct ParameterMeta {
    pub name: String,
    pub comment: String,
}

impl ParameterMeta {
    fn new(name: &str) -> Self {
        Self {
            name: name.to_string(),
            comment: "".to_string(),
        }
    }
}

/// Helper function to downcast to internal parameter state and print a helpful panic
/// message if this fails.
pub fn downcast_internal_state_mut<T: 'static>(internal_state: &mut Option<Box<dyn ParameterState>>) -> &mut T {
    // Downcast the internal state to the correct type
    match internal_state {
        Some(internal) => match internal.as_mut().as_any_mut().downcast_mut::<T>() {
            Some(pa) => pa,
            None => panic!("Internal state did not downcast to the correct type! :("),
        },
        None => panic!("No internal state defined when one was expected! :("),
    }
}

/// Helper function to downcast to internal parameter state and print a helpful panic
/// message if this fails.
pub fn downcast_internal_state_ref<T: 'static>(internal_state: &Option<Box<dyn ParameterState>>) -> &T {
    // Downcast the internal state to the correct type
    match internal_state {
        Some(internal) => match internal.as_ref().as_any().downcast_ref::<T>() {
            Some(pa) => pa,
            None => panic!("Internal state did not downcast to the correct type! :("),
        },
        None => panic!("No internal state defined when one was expected! :("),
    }
}

pub trait VariableConfig: Any + Send {
    fn as_any(&self) -> &dyn Any;
    fn as_any_mut(&mut self) -> &mut dyn Any;
}

impl<T> VariableConfig for T
where
    T: Any + Send,
{
    fn as_any(&self) -> &dyn Any {
        self
    }
    fn as_any_mut(&mut self) -> &mut dyn Any {
        self
    }
}

/// Helper function to downcast to variable config and print a helpful panic message if this fails.
pub fn downcast_variable_config_ref<T: 'static>(variable_config: &Box<dyn VariableConfig>) -> &T {
    // Downcast the internal state to the correct type
    match variable_config.as_ref().as_any().downcast_ref::<T>() {
        Some(pa) => pa,
        None => panic!("Variable config did not downcast to the correct type! :("),
    }
}

// TODO It might be possible to make these three traits into a single generic trait
pub trait Parameter: Send + Sync {
    fn as_any_mut(&mut self) -> &mut dyn Any;
    fn meta(&self) -> &ParameterMeta;
    fn name(&self) -> &str {
        self.meta().name.as_str()
    }

    fn setup(
        &self,
        #[allow(unused_variables)] timesteps: &[Timestep],
        #[allow(unused_variables)] scenario_index: &ScenarioIndex,
    ) -> Result<Option<Box<dyn ParameterState>>, PywrError> {
        Ok(None)
    }

    fn compute(
        &self,
        timestep: &Timestep,
        scenario_index: &ScenarioIndex,
        model: &Network,
        state: &State,
        internal_state: &mut Option<Box<dyn ParameterState>>,
    ) -> Result<f64, PywrError>;

    fn after(
        &self,
        #[allow(unused_variables)] timestep: &Timestep,
        #[allow(unused_variables)] scenario_index: &ScenarioIndex,
        #[allow(unused_variables)] model: &Network,
        #[allow(unused_variables)] state: &State,
        #[allow(unused_variables)] internal_state: &mut Option<Box<dyn ParameterState>>,
    ) -> Result<(), PywrError> {
        Ok(())
    }

    /// Return the parameter as a [`VariableParameter<f64>`] if it supports being a variable.
    fn as_f64_variable(&self) -> Option<&dyn VariableParameter<f64>> {
        None
    }

    /// Return the parameter as a [`VariableParameter<f64>`] if it supports being a variable.
    fn as_f64_variable_mut(&mut self) -> Option<&mut dyn VariableParameter<f64>> {
        None
    }

    /// Can this parameter be a variable
    fn can_be_f64_variable(&self) -> bool {
        self.as_f64_variable().is_some()
    }

<<<<<<< HEAD
    /// Return the parameter as a [`VariableParameter<u32>'] if it supports being a variable.
=======
    /// Is this parameter an active variable
    fn is_f64_variable_active(&self) -> bool {
        match self.as_f64_variable() {
            Some(var) => var.is_active(),
            None => false,
        }
    }

    /// Return the parameter as a [`VariableParameter<u32>`] if it supports being a variable.
>>>>>>> c19b37b3
    fn as_u32_variable(&self) -> Option<&dyn VariableParameter<u32>> {
        None
    }

    /// Return the parameter as a [`VariableParameter<u32>`] if it supports being a variable.
    fn as_u32_variable_mut(&mut self) -> Option<&mut dyn VariableParameter<u32>> {
        None
    }

    /// Can this parameter be a variable
    fn can_be_u32_variable(&self) -> bool {
        self.as_u32_variable().is_some()
    }
}

pub trait IndexParameter: Send + Sync {
    fn meta(&self) -> &ParameterMeta;
    fn name(&self) -> &str {
        self.meta().name.as_str()
    }

    fn setup(
        &self,
        _timesteps: &[Timestep],
        _scenario_index: &ScenarioIndex,
    ) -> Result<Option<Box<dyn ParameterState>>, PywrError> {
        Ok(None)
    }

    fn compute(
        &self,
        timestep: &Timestep,
        scenario_index: &ScenarioIndex,
        model: &Network,
        state: &State,
        internal_state: &mut Option<Box<dyn ParameterState>>,
    ) -> Result<usize, PywrError>;

    fn after(
        &self,
        #[allow(unused_variables)] timestep: &Timestep,
        #[allow(unused_variables)] scenario_index: &ScenarioIndex,
        #[allow(unused_variables)] model: &Network,
        #[allow(unused_variables)] state: &State,
        #[allow(unused_variables)] internal_state: &mut Option<Box<dyn ParameterState>>,
    ) -> Result<(), PywrError> {
        Ok(())
    }
}

pub trait MultiValueParameter: Send + Sync {
    fn meta(&self) -> &ParameterMeta;
    fn name(&self) -> &str {
        self.meta().name.as_str()
    }
    fn setup(
        &self,
        #[allow(unused_variables)] timesteps: &[Timestep],
        #[allow(unused_variables)] scenario_index: &ScenarioIndex,
    ) -> Result<Option<Box<dyn ParameterState>>, PywrError> {
        Ok(None)
    }

    fn compute(
        &self,
        timestep: &Timestep,
        scenario_index: &ScenarioIndex,
        model: &Network,
        state: &State,
        internal_state: &mut Option<Box<dyn ParameterState>>,
    ) -> Result<MultiValue, PywrError>;

    fn after(
        &self,
        #[allow(unused_variables)] timestep: &Timestep,
        #[allow(unused_variables)] scenario_index: &ScenarioIndex,
        #[allow(unused_variables)] model: &Network,
        #[allow(unused_variables)] state: &State,
        #[allow(unused_variables)] internal_state: &mut Option<Box<dyn ParameterState>>,
    ) -> Result<(), PywrError> {
        Ok(())
    }
}

#[derive(Copy, Clone)]
pub enum IndexValue {
    Constant(usize),
    Dynamic(IndexParameterIndex),
}

impl IndexValue {
    pub fn get_index(&self, state: &State) -> Result<usize, PywrError> {
        match self {
            Self::Constant(v) => Ok(*v),
            Self::Dynamic(p) => state.get_parameter_index(*p),
        }
    }
}

pub enum ParameterType {
    Parameter(ParameterIndex),
    Index(IndexParameterIndex),
    Multi(MultiValueParameterIndex),
}

/// A parameter that can be optimised.
///
/// This trait is used to allow parameter's internal values to be accessed and altered by
/// external algorithms. It is primarily designed to be used by the optimisation algorithms
/// such as multi-objective evolutionary algorithms. The trait is generic to the type of
/// the variable values being optimised but these will typically by `f64` and `u32`.
pub trait VariableParameter<T> {
    fn meta(&self) -> &ParameterMeta;
    fn name(&self) -> &str {
        self.meta().name.as_str()
    }

    /// Return the number of variables required
    fn size(&self, variable_config: &Box<dyn VariableConfig>) -> usize;
    /// Apply new variable values to the parameter's state
    fn set_variables(
        &self,
        values: &[T],
        variable_config: &Box<dyn VariableConfig>,
        internal_state: &mut Option<Box<dyn ParameterState>>,
    ) -> Result<(), PywrError>;
    /// Get the current variable values
    fn get_variables(&self, internal_state: &Option<Box<dyn ParameterState>>) -> Option<Vec<T>>;
    /// Get variable lower bounds
    fn get_lower_bounds(&self, variable_config: &Box<dyn VariableConfig>) -> Result<Vec<T>, PywrError>;
    /// Get variable upper bounds
    fn get_upper_bounds(&self, variable_config: &Box<dyn VariableConfig>) -> Result<Vec<T>, PywrError>;
}

#[cfg(test)]
mod tests {

    use crate::timestep::Timestepper;
    use time::macros::date;

    // TODO tests need re-enabling
    #[allow(dead_code)]
    fn default_timestepper() -> Timestepper {
        Timestepper::new(date!(2020 - 01 - 01), date!(2020 - 01 - 15), 1)
    }

    // #[test]
    // /// Test `ConstantParameter` returns the correct value.
    // fn test_constant_parameter() {
    //     let mut param = ConstantParameter::new("my-parameter", PI);
    //     let timestepper = test_timestepper();
    //     let si = ScenarioIndex {
    //         index: 0,
    //         indices: vec![0],
    //     };
    //
    //     for ts in timestepper.timesteps().iter() {
    //         let ns = NetworkState::new();
    //         let ps = ParameterState::new();
    //         assert_almost_eq!(param.compute(ts, &si, &ns, &ps).unwrap(), PI);
    //     }
    // }

    // #[test]
    // /// Test `Array2Parameter` returns the correct value.
    // fn test_array2_parameter() {
    //     let data = Array::range(0.0, 366.0, 1.0);
    //     let data = data.insert_axis(Axis(1));
    //     let mut param = Array2Parameter::new("my-array-parameter", data);
    //     let timestepper = test_timestepper();
    //     let si = ScenarioIndex {
    //         index: 0,
    //         indices: vec![0],
    //     };
    //
    //     for ts in timestepper.timesteps().iter() {
    //         let ns = NetworkState::new();
    //         let ps = ParameterState::new();
    //         assert_almost_eq!(param.compute(ts, &si, &ns, &ps).unwrap(), ts.index as f64);
    //     }
    // }

    // #[test]
    // #[should_panic] // TODO this is not great; but a problem with using ndarray slicing.
    // /// Test `Array2Parameter` returns the correct value.
    // fn test_array2_parameter_not_enough_data() {
    //     let data = Array::range(0.0, 100.0, 1.0);
    //     let data = data.insert_axis(Axis(1));
    //     let mut param = Array2Parameter::new("my-array-parameter", data);
    //     let timestepper = test_timestepper();
    //     let si = ScenarioIndex {
    //         index: 0,
    //         indices: vec![0],
    //     };
    //
    //     for ts in timestepper.timesteps().iter() {
    //         let ns = NetworkState::new();
    //         let ps = ParameterState::new();
    //         let value = param.compute(ts, &si, &ns, &ps);
    //     }
    // }

    // #[test]
    // fn test_aggregated_parameter_sum() {
    //     let mut parameter_state = ParameterState::new();
    //     // Parameter's 0 and 1 have values of 10.0 and 2.0 respectively
    //     parameter_state.push(10.0);
    //     parameter_state.push(2.0);
    //     test_aggregated_parameter(vec![0, 1], &parameter_state, AggFunc::Sum, 12.0);
    // }
    //
    // #[test]
    // fn test_aggregated_parameter_mean() {
    //     let mut parameter_state = ParameterState::new();
    //     // Parameter's 0 and 1 have values of 10.0 and 2.0 respectively
    //     parameter_state.push(10.0);
    //     parameter_state.push(2.0);
    //     test_aggregated_parameter(vec![0, 1], &parameter_state, AggFunc::Mean, 6.0);
    // }
    //
    // #[test]
    // fn test_aggregated_parameter_max() {
    //     let mut parameter_state = ParameterState::new();
    //     // Parameter's 0 and 1 have values of 10.0 and 2.0 respectively
    //     parameter_state.push(10.0);
    //     parameter_state.push(2.0);
    //     test_aggregated_parameter(vec![0, 1], &parameter_state, AggFunc::Max, 10.0);
    // }
    //
    // #[test]
    // fn test_aggregated_parameter_min() {
    //     let mut parameter_state = ParameterState::new();
    //     // Parameter's 0 and 1 have values of 10.0 and 2.0 respectively
    //     parameter_state.push(10.0);
    //     parameter_state.push(2.0);
    //     test_aggregated_parameter(vec![0, 1], &parameter_state, AggFunc::Min, 2.0);
    // }
    //
    // #[test]
    // fn test_aggregated_parameter_product() {
    //     let mut parameter_state = ParameterState::new();
    //     // Parameter's 0 and 1 have values of 10.0 and 2.0 respectively
    //     parameter_state.push(10.0);
    //     parameter_state.push(2.0);
    //     test_aggregated_parameter(vec![0, 1], &parameter_state, AggFunc::Product, 20.0);
    // }
    //
    // /// Test `AggregatedParameter` returns the correct value.
    // fn test_aggregated_parameter(
    //     parameter_indices: Vec<ParameterIndex>,
    //     parameter_state: &ParameterState,
    //     agg_func: AggFunc,
    //     expected: f64,
    // ) {
    //     let param = AggregatedParameter::new("my-aggregation", parameters, agg_func);
    //     let timestepper = test_timestepper();
    //     let si = ScenarioIndex {
    //         index: 0,
    //         indices: vec![0],
    //     };
    //
    //     for ts in timestepper.timesteps().iter() {
    //         let ns = NetworkState::new();
    //         assert_almost_eq!(param.compute(ts, &si, &ns, &parameter_state).unwrap(), expected);
    //     }
    // }
}<|MERGE_RESOLUTION|>--- conflicted
+++ resolved
@@ -250,19 +250,7 @@
         self.as_f64_variable().is_some()
     }
 
-<<<<<<< HEAD
-    /// Return the parameter as a [`VariableParameter<u32>'] if it supports being a variable.
-=======
-    /// Is this parameter an active variable
-    fn is_f64_variable_active(&self) -> bool {
-        match self.as_f64_variable() {
-            Some(var) => var.is_active(),
-            None => false,
-        }
-    }
-
     /// Return the parameter as a [`VariableParameter<u32>`] if it supports being a variable.
->>>>>>> c19b37b3
     fn as_u32_variable(&self) -> Option<&dyn VariableParameter<u32>> {
         None
     }
