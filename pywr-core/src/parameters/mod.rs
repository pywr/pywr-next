--- conflicted
+++ resolved
@@ -67,13 +67,9 @@
     WeeklyProfileParameter, WeeklyProfileValues,
 };
 #[cfg(feature = "pyo3")]
-<<<<<<< HEAD
-pub use py::PyParameter;
-use pyo3::pyclass;
-=======
 pub use py::{ParameterInfo, PyParameter};
 pub use rolling::RollingParameter;
->>>>>>> 2d1d6b25
+use pyo3::pyclass;
 use std::fmt;
 use std::fmt::{Display, Formatter};
 use std::hash::{Hash, Hasher};
@@ -521,13 +517,11 @@
 
 pub trait VariableConfig: Any + Send + Sync {
     fn as_any(&self) -> &dyn Any;
-<<<<<<< HEAD
+    fn as_any_mut(&mut self) -> &mut dyn Any;
     /// The total number of f64 variables required by this config.
     fn size_f64(&self) -> usize;
     /// The total number of u64 variables required by this config.
     fn size_u64(&self) -> usize;
-=======
-    fn as_any_mut(&mut self) -> &mut dyn Any;
 }
 
 impl<T> VariableConfig for T
@@ -540,7 +534,6 @@
     fn as_any_mut(&mut self) -> &mut dyn Any {
         self
     }
->>>>>>> 2d1d6b25
 }
 
 /// Helper function to downcast to variable config and print a helpful panic message if this fails.
@@ -787,15 +780,9 @@
     /// Get the current variable values
     fn get_variables(&self, internal_state: &Option<Box<dyn ParameterState>>) -> Option<(Vec<f64>, Vec<u64>)>;
     /// Get variable lower bounds
-<<<<<<< HEAD
-    fn get_lower_bounds(&self, variable_config: &dyn VariableConfig) -> Result<(Vec<f64>, Vec<u64>), PywrError>;
+    fn get_lower_bounds(&self, variable_config: &dyn VariableConfig) -> Option<(Vec<T>, Vec<T>)>;
     /// Get variable upper bounds
-    fn get_upper_bounds(&self, variable_config: &dyn VariableConfig) -> Result<(Vec<f64>, Vec<u64>), PywrError>;
-=======
-    fn get_lower_bounds(&self, variable_config: &dyn VariableConfig) -> Option<Vec<T>>;
-    /// Get variable upper bounds
-    fn get_upper_bounds(&self, variable_config: &dyn VariableConfig) -> Option<Vec<T>>;
->>>>>>> 2d1d6b25
+    fn get_upper_bounds(&self, variable_config: &dyn VariableConfig) -> Option<(Vec<T>, Vec<T>)>;
 }
 
 #[derive(Debug, Clone, Copy)]
