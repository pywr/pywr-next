use crate::parameters::errors::{ParameterSetupError, SimpleCalculationError};
use crate::parameters::{
    Parameter, ParameterMeta, ParameterName, ParameterState, SimpleParameter, VariableConfig, VariableParameter,
    VariableParameterError, downcast_internal_state_mut, downcast_internal_state_ref, downcast_variable_config_ref,
};
use crate::scenario::ScenarioIndex;
use crate::state::SimpleParameterValues;
use crate::timestep::Timestep;
use nalgebra::DMatrix;
use std::any::Any;

pub struct RbfProfileVariableConfig {
    days_of_year_range: Option<u64>,
    value_upper_bounds: f64,
    value_lower_bounds: f64,
}

impl RbfProfileVariableConfig {
    pub fn new(days_of_year_range: Option<u64>, value_upper_bounds: f64, value_lower_bounds: f64) -> Self {
        Self {
            days_of_year_range,
            value_upper_bounds,
            value_lower_bounds,
        }
    }

    pub fn days_of_year_range(&self) -> Option<u32> {
        self.days_of_year_range
    }

    pub fn value_lower_bounds(&self) -> f64 {
        self.value_lower_bounds
    }

    pub fn value_upper_bounds(&self) -> f64 {
        self.value_upper_bounds
    }
}

impl VariableConfig for RbfProfileVariableConfig {
    fn as_any(&self) -> &dyn Any {
        self
    }

    fn size_f64(&self) -> usize {
        todo!()
    }

    fn size_u64(&self) -> usize {
        todo!()
    }
}

/// A parameter that interpolates between a set of points using a radial basis function to
/// create a daily profile.
pub struct RbfProfileParameter {
    meta: ParameterMeta,
    points: Vec<(u64, f64)>,
    function: RadialBasisFunction,
}

/// The internal state of the RbfProfileParameter.
///
/// This holds the interpolated profile along with any points that have been updated via the optimisation API.
#[derive(Clone)]
struct RbfProfileInternalState {
    /// The interpolated profile.
    profile: [f64; 366],
    /// Optional updated x values of the points.
    points_x: Option<Vec<u64>>,
    /// Optional updated y values of the points.
    points_y: Option<Vec<f64>>,
}

impl RbfProfileInternalState {
    fn new(points: &[(u64, f64)], function: &RadialBasisFunction) -> Self {
        let profile = interpolate_rbf_profile(points, function);

        Self {
            profile,
            points_x: None,
            points_y: None,
        }
    }

    /// Update the x values of the points.
    ///
    /// This does not update the profile.
    fn update_x(&mut self, x: Vec<u64>) {
        self.points_x = Some(x);
    }

    /// Update the y values of the points.
    ///
    /// This does not update the profile.
    fn update_y(&mut self, y: Vec<f64>) {
        self.points_y = Some(y);
    }

    /// Update the profile with the given points used as default. Any locally stored x and y values are
    /// used in preference to the default points when interpolating the profile.
    fn update_profile(&mut self, points: &[(u64, f64)], function: &RadialBasisFunction) {
        let points: Vec<_> = match (&self.points_x, &self.points_y) {
            (Some(x), Some(y)) => x.iter().zip(y.iter()).map(|(x, y)| (*x, *y)).collect(),
            (Some(x), None) => x
                .iter()
                .zip(points.iter().map(|(_, y)| *y))
                .map(|(x, y)| (*x, y))
                .collect(),
            (None, Some(y)) => points.iter().zip(y.iter()).map(|((x, _), y)| (*x, *y)).collect(),
            (None, None) => points.to_vec(),
        };

        self.profile = interpolate_rbf_profile(&points, function);
    }
}

impl RbfProfileParameter {
    pub fn new(name: ParameterName, points: Vec<(u64, f64)>, function: RadialBasisFunction) -> Self {
        Self {
            meta: ParameterMeta::new(name),
            points,
            function,
        }
    }
}

impl Parameter for RbfProfileParameter {
    fn meta(&self) -> &ParameterMeta {
        &self.meta
    }

    fn setup(
        &self,
        _timesteps: &[Timestep],
        _scenario_index: &ScenarioIndex,
    ) -> Result<Option<Box<dyn ParameterState>>, ParameterSetupError> {
        let internal_state = RbfProfileInternalState::new(&self.points, &self.function);
        Ok(Some(Box::new(internal_state)))
    }
    fn as_variable(&self) -> Option<&dyn VariableParameter> {
        Some(self)
    }
}

impl SimpleParameter<f64> for RbfProfileParameter {
    fn compute(
        &self,
        timestep: &Timestep,
        _scenario_index: &ScenarioIndex,
        _values: &SimpleParameterValues,
        internal_state: &mut Option<Box<dyn ParameterState>>,
    ) -> Result<f64, SimpleCalculationError> {
        // Get the profile from the internal state
        let internal_state = downcast_internal_state_ref::<RbfProfileInternalState>(internal_state);
        // Return today's value from the profile
        Ok(internal_state.profile[timestep.day_of_year_index()])
    }

    fn as_parameter(&self) -> &dyn Parameter
    where
        Self: Sized,
    {
        self
    }
}

impl VariableParameter for RbfProfileParameter {
    fn meta(&self) -> &ParameterMeta {
        &self.meta
    }

    /// The size is the number of points that define the profile.
    fn size(&self, variable_config: &dyn VariableConfig) -> (usize, usize) {
        let config = downcast_variable_config_ref::<RbfProfileVariableConfig>(variable_config);
        let size_u64 = match config.days_of_year_range {
            Some(_) => self.points.len(),
            None => 0,
        };

        (self.points.len(), size_u64)
    }

    /// The f64 values update the profile value of each point.
    ///
    /// # Arguments
    ///
    /// * `values`: The y value to set for the points. This is an array of size equal to the
    ///   number of points in the RBF profile.
    /// * `_variable_config`:
    /// * `internal_state`:
    ///
    /// returns: Result<(), PywrError>
    fn set_variables(
        &self,
        values_f64: &[f64],
        values_u64: &[u64],
        _variable_config: &dyn VariableConfig,
        internal_state: &mut Option<Box<dyn ParameterState>>,
<<<<<<< HEAD
    ) -> Result<(), PywrError> {
        if values_f64.len() == self.points.len() && values_u64.len() == self.points.len() {
=======
    ) -> Result<(), VariableParameterError> {
        if values.len() == self.points.len() {
>>>>>>> 2d1d6b25
            let value = downcast_internal_state_mut::<RbfProfileInternalState>(internal_state);

            value.update_y(values_f64.to_vec());
            value.update_x(values_u64.to_vec());
            value.update_profile(&self.points, &self.function);

            Ok(())
        } else {
            Err(VariableParameterError::IncorrectNumberOfValues {
                expected: self.points.len(),
                received: values.len(),
            })
        }
    }

    /// The f64 values are the profile values of each point.
    fn get_variables(&self, internal_state: &Option<Box<dyn ParameterState>>) -> Option<(Vec<f64>, Vec<u64>)> {
        let value = downcast_internal_state_ref::<RbfProfileInternalState>(internal_state);
<<<<<<< HEAD

        match (&value.points_y, &value.points_x) {
            (Some(y), Some(x)) => Some((y.clone(), x.clone())),
            (Some(y), None) => Some((y.clone(), vec![])),
            (None, Some(x)) => Some((vec![], x.clone())),
            (None, None) => None,
        }
    }

    fn get_lower_bounds(&self, variable_config: &dyn VariableConfig) -> Result<(Vec<f64>, Vec<u64>), PywrError> {
=======
        value.points_y.clone()
    }

    fn get_lower_bounds(&self, variable_config: &dyn VariableConfig) -> Option<Vec<f64>> {
        let config = downcast_variable_config_ref::<RbfProfileVariableConfig>(variable_config);
        let lb = (0..self.points.len()).map(|_| config.value_lower_bounds).collect();
        Some(lb)
    }

    fn get_upper_bounds(&self, variable_config: &dyn VariableConfig) -> Option<Vec<f64>> {
        let config = downcast_variable_config_ref::<RbfProfileVariableConfig>(variable_config);
        let lb = (0..self.points.len()).map(|_| config.value_upper_bounds).collect();
        Some(lb)
    }
}

impl VariableParameter<u32> for RbfProfileParameter {
    fn meta(&self) -> &ParameterMeta {
        &self.meta
    }
    /// The size is the number of points that define the profile.
    fn size(&self, variable_config: &dyn VariableConfig) -> usize {
        let config = downcast_variable_config_ref::<RbfProfileVariableConfig>(variable_config);
        match config.days_of_year_range {
            Some(_) => self.points.len(),
            None => 0,
        }
    }

    /// Sets the day of year for each point.
    fn set_variables(
        &self,
        values: &[u32],
        _variable_config: &dyn VariableConfig,
        internal_state: &mut Option<Box<dyn ParameterState>>,
    ) -> Result<(), VariableParameterError> {
        if values.len() == self.points.len() {
            let value = downcast_internal_state_mut::<RbfProfileInternalState>(internal_state);

            value.update_x(values.to_vec());
            value.update_profile(&self.points, &self.function);

            Ok(())
        } else {
            Err(VariableParameterError::IncorrectNumberOfValues {
                expected: self.points.len(),
                received: values.len(),
            })
        }
    }

    /// Returns the day of year for each point.
    fn get_variables(&self, internal_state: &Option<Box<dyn ParameterState>>) -> Option<Vec<u32>> {
        let value = downcast_internal_state_ref::<RbfProfileInternalState>(internal_state);
        value.points_x.clone()
    }

    fn get_lower_bounds(&self, variable_config: &dyn VariableConfig) -> Option<Vec<u32>> {
>>>>>>> 2d1d6b25
        let config = downcast_variable_config_ref::<RbfProfileVariableConfig>(variable_config);

        let lb_x = if let Some(days_of_year_range) = &config.days_of_year_range {
            // Make sure the lower bound is not less than 1 and handle integer underflow
            let lb = self
                .points
                .iter()
                .map(|p| p.0.checked_sub(*days_of_year_range).unwrap_or(1).max(1))
                .collect();

<<<<<<< HEAD
            lb
        } else {
            vec![]
        };

        let lb_y = (0..self.points.len()).map(|_| config.value_lower_bounds).collect();

        Ok((lb_y, lb_x))
    }

    fn get_upper_bounds(&self, variable_config: &dyn VariableConfig) -> Result<(Vec<f64>, Vec<u64>), PywrError> {
=======
            Some(lb)
        } else {
            None
        }
    }

    fn get_upper_bounds(&self, variable_config: &dyn VariableConfig) -> Option<Vec<u32>> {
>>>>>>> 2d1d6b25
        let config = downcast_variable_config_ref::<RbfProfileVariableConfig>(variable_config);

        let lb_x = if let Some(days_of_year_range) = &config.days_of_year_range {
            // Make sure the upper bound is not greater than 365 and handle integer overflow
            let lb = self
                .points
                .iter()
                .map(|p| p.0.checked_add(*days_of_year_range).unwrap_or(365).min(365))
                .collect();

<<<<<<< HEAD
            lb
        } else {
            vec![]
        };

        let lb_y = (0..self.points.len()).map(|_| config.value_upper_bounds).collect();
        Ok((lb_y, lb_x))
=======
            Some(lb)
        } else {
            None
        }
>>>>>>> 2d1d6b25
    }
}

/// Radial basis functions for interpolation.
pub enum RadialBasisFunction {
    Linear,
    Cubic,
    Quintic,
    ThinPlateSpline,
    Gaussian { epsilon: f64 },
    MultiQuadric { epsilon: f64 },
    InverseMultiQuadric { epsilon: f64 },
}

impl RadialBasisFunction {
    fn compute(&self, r: f64) -> f64 {
        match self {
            RadialBasisFunction::Linear => r,
            RadialBasisFunction::Cubic => r.powi(3),
            RadialBasisFunction::Quintic => r.powi(5),
            RadialBasisFunction::ThinPlateSpline => r.powi(2) * r.ln(),
            RadialBasisFunction::Gaussian { epsilon } => (-(epsilon * r).powi(2)).exp(),
            RadialBasisFunction::MultiQuadric { epsilon } => (1.0 + (epsilon * r).powi(2)).sqrt(),
            RadialBasisFunction::InverseMultiQuadric { epsilon } => (1.0 + (epsilon * r).powi(2)).powf(-0.5),
        }
    }
}

/// Perform radial-basis function interpolation from the given points.
///
/// The provided points are a tuple of observed (x, y) values.
fn interpolate_rbf<const N: usize>(points: &[(f64, f64)], function: &RadialBasisFunction, x: &[f64; N]) -> [f64; N] {
    let n = points.len();

    let matrix = DMatrix::from_fn(n, n, |r, c| {
        let r = (points[c].0 - points[r].0).abs();
        function.compute(r)
    });

    let b = DMatrix::from_fn(n, 1, |r, _| points[r].1);

    let weights = matrix
        .lu()
        .solve(&b)
        .expect("Failed to solve RBF system for interpolation weights.");

    let mut profile = [f64::default(); N];

    for (profile, &doy) in profile.iter_mut().zip(x) {
        *profile = points
            .iter()
            .enumerate()
            .map(|(i, p)| {
                let r = (doy - p.0).abs();
                let distance = function.compute(r);
                distance * weights[(i, 0)]
            })
            .sum();
    }

    profile
}

/// Calculate the interpolation weights for the given points.
///
/// This method repeats the point 365 days before and after the user provided points. This
/// helps create a cyclic interpolation suitable for a annual profile. It then repeats the
/// value for the 58th day to create a daily profile 366 days long.
fn interpolate_rbf_profile(points: &[(u64, f64)], function: &RadialBasisFunction) -> [f64; 366] {
    // Replicate the points in the year before and after.
    let year_before = points.iter().map(|p| (p.0 as f64 - 365.0, p.1));
    let year_after = points.iter().map(|p| (p.0 as f64 + 365.0, p.1));
    let points: Vec<_> = year_before
        .chain(points.iter().map(|p| (p.0 as f64, p.1)))
        .chain(year_after)
        .collect();

    let mut x_out = [f64::default(); 365];
    for (i, v) in x_out.iter_mut().enumerate() {
        *v = i as f64;
    }
    let short_profile = interpolate_rbf(&points, function, &x_out);

    let (start, end) = short_profile.split_at(58);

    let profile = [start, &[end[0]], end].concat();

    profile.try_into().unwrap()
}

#[cfg(test)]
mod tests {
    use crate::parameters::profiles::rbf::{RadialBasisFunction, interpolate_rbf, interpolate_rbf_profile};
    use float_cmp::{F64Margin, assert_approx_eq};
    use std::f64::consts::PI;

    /// Test example from Wikipedia on Rbf interpolation
    ///
    /// This test compares values to those produced by Scipy's Rbf interpolation.
    ///
    /// For future reference, the Scipy code used to produce the expected values is as follows:
    /// ```python
    /// from scipy.interpolate import Rbf
    /// import numpy as np
    /// x = np.array([k / 14.0 for k in range(15)])
    /// f = np.exp(x * np.cos(3.0 * x * np.pi))
    ///
    /// rbf = Rbf(x, f, function='gaussian', epsilon=1/3.0)
    ///
    /// x_out = np.array([k / 149.0 for k in range(150)])
    /// f_interp = rbf(x_out)
    /// print(f_interp)
    /// ```
    #[test]
    fn test_rbf_interpolation() {
        let points: Vec<(f64, f64)> = (0..15)
            .map(|k| {
                let x = k as f64 / 14.0;
                let f = (x * (3.0 * x * PI).cos()).exp();
                (x, f)
            })
            .collect();

        let mut x_out = [f64::default(); 150];
        for (i, v) in x_out.iter_mut().enumerate() {
            *v = i as f64 / 149.0;
        }

        let rbf = RadialBasisFunction::Gaussian { epsilon: 3.0 };
        let f_interp = interpolate_rbf(&points, &rbf, &x_out);

        // Values computed from the Scipy RBF interpolation function for the same problem.
        let f_expected = [
            0.99999999, 1.02215444, 1.03704224, 1.04658357, 1.05232959, 1.0555025, 1.05703598, 1.05761412, 1.05770977,
            1.05762023, 1.0575012, 1.05739784, 1.05727216, 1.0570282, 1.0565335, 1.05563715, 1.05418473, 1.05203042,
            1.04904584, 1.04512659, 1.04019611, 1.03420771, 1.02714462, 1.0190189, 1.00986897, 0.99975608, 0.98876095,
            0.97697989, 0.96451978, 0.9514951, 0.93802364, 0.92422356, 0.91021058, 0.89609542, 0.88198282, 0.86796961,
            0.85414519, 0.8405903, 0.82737825, 0.81457486, 0.80224023, 0.79042854, 0.77919009, 0.76857191, 0.75861923,
            0.74937591, 0.74088519, 0.73319047, 0.72633599, 0.72036607, 0.71532606, 0.71126198, 0.70821968, 0.7062455,
            0.70538494, 0.70568346, 0.7071849, 0.70993231, 0.71396743, 0.71933052, 0.72606058, 0.73419586, 0.74377345,
            0.75483021, 0.76740264, 0.78152758, 0.79724185, 0.81458285, 0.83358751, 0.85429299, 0.87673482, 0.90094656,
            0.926958, 0.95479321, 0.98446917, 1.01599247, 1.04935705, 1.08454095, 1.12150386, 1.16018313, 1.20049191,
            1.24231544, 1.28550918, 1.32989614, 1.37526651, 1.42137569, 1.46794495, 1.51466233, 1.56118419, 1.6071376,
            1.65212512, 1.69572785, 1.7375121, 1.77703531, 1.81385273, 1.84752542, 1.87762766, 1.90375533, 1.92553407,
            1.94262687, 1.95474147, 1.96163779, 1.96313291, 1.95910686, 1.94950578, 1.93434466, 1.91370844, 1.88775047,
            1.85669197, 1.82081727, 1.78046916, 1.73604268, 1.68797763, 1.63674943, 1.58286071, 1.52683076, 1.46918569,
            1.41044858, 1.35112887, 1.29171453, 1.23266261, 1.17439264, 1.11728046, 1.06165402, 1.00779065, 0.95591582,
            0.90620394, 0.8587805, 0.81372578, 0.77108031, 0.73085073, 0.69301704, 0.6575401, 0.62436898, 0.59344848,
            0.56472532, 0.53815332, 0.51369657, 0.49133094, 0.47104256, 0.45282388, 0.43666555, 0.42254569, 0.4104155,
            0.40018055, 0.39167888, 0.38465535, 0.37873281, 0.3733805, 0.36787943,
        ];

        for (i, e) in f_interp.iter().zip(f_expected) {
            assert_approx_eq!(f64, *i, e, F64Margin { ulps: 2, epsilon: 1e-6 });
        }
    }

    /// Test cyclical daily profile interpolation
    ///
    /// This test compares values to those produced by Scipy's Rbf interpolation.
    ///
    /// For future reference, the Scipy code used to produce the expected values is as follows:
    /// ```python
    /// from scipy.interpolate import Rbf
    /// import numpy as np
    /// x = np.array([90, 180, 270])
    /// f = np.array([0.5, 0.3, 0.7])
    ///
    /// x = np.concatenate([x - 365, x, x + 365])
    /// f = np.concatenate([f, f, f])
    ///
    /// rbf = Rbf(x, f, function='multiquadric', epsilon=50.0)
    /// x_out = np.array([k for k in range(365)])
    /// f_interp = rbf(x_out)
    /// print(f_interp)
    /// ```
    #[test]
    fn test_rbf_interpolation_profile() {
        let points: Vec<(u64, f64)> = vec![(90, 0.5), (180, 0.3), (270, 0.7)];

        let rbf = RadialBasisFunction::MultiQuadric { epsilon: 1.0 / 50.0 };
        let f_interp = interpolate_rbf_profile(&points, &rbf);

        let f_expected = [
            0.69464463, 0.69308183, 0.69150736, 0.68992139, 0.68832406, 0.68671551, 0.68509589, 0.68346531, 0.68182389,
            0.68017171, 0.67850888, 0.67683548, 0.67515156, 0.6734572, 0.67175245, 0.67003733, 0.66831189, 0.66657615,
            0.66483011, 0.66307377, 0.66130712, 0.65953014, 0.65774281, 0.65594508, 0.6541369, 0.65231821, 0.65048893,
            0.64864899, 0.64679829, 0.64493672, 0.64306417, 0.64118051, 0.63928561, 0.63737931, 0.63546146, 0.63353187,
            0.63159038, 0.62963677, 0.62767084, 0.62569237, 0.62370112, 0.62169685, 0.61967931, 0.61764821, 0.61560328,
            0.61354422, 0.61147072, 0.60938246, 0.60727911, 0.60516031, 0.60302571, 0.60087495, 0.59870763, 0.59652337,
            0.59432175, 0.59210238, 0.58986482, 0.58760865, 0.58533341, 0.58533341, 0.58303867, 0.58072398, 0.57838887,
            0.57603288, 0.57365555, 0.57125641, 0.568835, 0.56639087, 0.56392355, 0.5614326, 0.55891758, 0.55637805,
            0.55381361, 0.55122386, 0.54860842, 0.54596693, 0.54329907, 0.54060452, 0.53788302, 0.53513433, 0.53235824,
            0.5295546, 0.52672327, 0.52386419, 0.52097732, 0.51806269, 0.51512038, 0.5121505, 0.50915325, 0.50612887,
            0.50307767, 0.5, 0.4968963, 0.49376705, 0.4906128, 0.48743418, 0.48423185, 0.48100655, 0.47775909,
            0.47449034, 0.4712012, 0.46789267, 0.46456578, 0.46122162, 0.45786134, 0.45448613, 0.45109726, 0.44769602,
            0.44428374, 0.44086183, 0.43743171, 0.43399486, 0.4305528, 0.42710707, 0.42365927, 0.42021102, 0.416764,
            0.41331988, 0.4098804, 0.40644733, 0.40302245, 0.3996076, 0.39620462, 0.3928154, 0.38944187, 0.38608597,
            0.38274969, 0.37943505, 0.37614408, 0.37287886, 0.36964152, 0.3664342, 0.36325908, 0.36011837, 0.35701434,
            0.35394927, 0.35092549, 0.34794536, 0.34501129, 0.34212571, 0.33929111, 0.33650999, 0.33378492, 0.33111848,
            0.32851331, 0.32597206, 0.32349743, 0.32109215, 0.31875898, 0.31650072, 0.31432016, 0.31222016, 0.31020357,
            0.30827325, 0.30643209, 0.30468296, 0.30302876, 0.30147235, 0.30001661, 0.29866436, 0.29741843, 0.2962816,
            0.29525658, 0.29434606, 0.29355265, 0.29287889, 0.29232723, 0.29190003, 0.29159955, 0.29142793, 0.29138718,
            0.2914792, 0.29170571, 0.29206829, 0.29256837, 0.29320718, 0.29398581, 0.29490512, 0.29596581, 0.29716836,
            0.29851306, 0.3, 0.30162905, 0.30339988, 0.30531196, 0.30736453, 0.30955665, 0.31188717, 0.31435474,
            0.31695784, 0.31969475, 0.32256357, 0.32556225, 0.32868857, 0.33194015, 0.33531448, 0.33880892, 0.34242071,
            0.34614696, 0.34998469, 0.35393082, 0.35798222, 0.36213562, 0.36638776, 0.37073525, 0.37517472, 0.3797027,
            0.38431572, 0.38901027, 0.39378283, 0.39862985, 0.40354777, 0.40853303, 0.41358206, 0.4186913, 0.42385719,
            0.42907617, 0.43434469, 0.43965922, 0.44501624, 0.45041222, 0.45584367, 0.4613071, 0.46679904, 0.47231604,
            0.47785464, 0.48341142, 0.48898296, 0.49456585, 0.5001567, 0.50575214, 0.51134878, 0.51694328, 0.52253228,
            0.52811245, 0.53368045, 0.53923298, 0.54476672, 0.55027838, 0.55576468, 0.56122234, 0.56664811, 0.57203875,
            0.57739104, 0.58270178, 0.58796779, 0.59318592, 0.59835305, 0.60346609, 0.60852201, 0.61351779, 0.61845048,
            0.62331718, 0.62811505, 0.63284131, 0.63749327, 0.64206831, 0.64656388, 0.65097754, 0.65530696, 0.65954989,
            0.66370421, 0.66776792, 0.67173914, 0.67561613, 0.67939727, 0.68308111, 0.68666633, 0.69015176, 0.6935364,
            0.69681937, 0.7, 0.70307774, 0.7060522, 0.70892317, 0.71169059, 0.71435453, 0.71691524, 0.7193731,
            0.72172864, 0.7239825, 0.72613549, 0.72818851, 0.73014259, 0.73199887, 0.73375858, 0.73542305, 0.7369937,
            0.73847202, 0.73985957, 0.74115796, 0.74236887, 0.74349402, 0.74453517, 0.7454941, 0.74637263, 0.74717258,
            0.7478958, 0.74854413, 0.74911943, 0.74962353, 0.75005827, 0.75042547, 0.75072693, 0.75096445, 0.75113978,
            0.75125466, 0.75131079, 0.75130986, 0.75125351, 0.75114335, 0.75098096, 0.75076789, 0.75050563, 0.75019565,
            0.74983939, 0.74943824, 0.74899356, 0.74850665, 0.74797881, 0.74741128, 0.74680526, 0.74616191, 0.74548238,
            0.74476776, 0.74401911, 0.74323746, 0.74242382, 0.74157913, 0.74070433, 0.73980031, 0.73886796, 0.7379081,
            0.73692155, 0.73590908, 0.73487145, 0.73380939, 0.7327236, 0.73161476, 0.73048351, 0.72933049, 0.7281563,
            0.72696153, 0.72574673, 0.72451244, 0.7232592, 0.72198749, 0.72069779, 0.71939058, 0.71806629, 0.71672535,
            0.71536817, 0.71399514, 0.71260665, 0.71120305, 0.70978469, 0.7083519, 0.706905, 0.7054443, 0.70397008,
            0.70248262, 0.70098218, 0.69946903, 0.69794338, 0.69640548, 0.69485553,
        ];

        for (i, e) in f_interp.iter().zip(f_expected) {
            assert_approx_eq!(f64, *i, e, F64Margin { ulps: 2, epsilon: 1e-6 });
        }
    }
}<|MERGE_RESOLUTION|>--- conflicted
+++ resolved
@@ -165,7 +165,67 @@
     }
 }
 
-impl VariableParameter for RbfProfileParameter {
+impl VariableParameter<f64> for RbfProfileParameter {
+    fn meta(&self) -> &ParameterMeta {
+        &self.meta
+    }
+
+    /// The size is the number of points that define the profile.
+    fn size(&self, _variable_config: &dyn VariableConfig) -> usize {
+        self.points.len()
+    }
+
+    /// The f64 values update the profile value of each point.
+    ///
+    /// # Arguments
+    ///
+    /// * `values`: The y value to set for the points. This is an array of size equal to the
+    ///   number of points in the RBF profile.
+    /// * `_variable_config`:
+    /// * `internal_state`:
+    ///
+    /// returns: Result<(), PywrError>
+    fn set_variables(
+        &self,
+        values: &[f64],
+        _variable_config: &dyn VariableConfig,
+        internal_state: &mut Option<Box<dyn ParameterState>>,
+    ) -> Result<(), VariableParameterError> {
+        if values.len() == self.points.len() {
+            let value = downcast_internal_state_mut::<RbfProfileInternalState>(internal_state);
+
+            value.update_y(values.to_vec());
+            value.update_profile(&self.points, &self.function);
+
+            Ok(())
+        } else {
+            Err(VariableParameterError::IncorrectNumberOfValues {
+                expected: self.points.len(),
+                received: values.len(),
+            })
+        }
+    }
+
+    /// The f64 values are the profile values of each point.
+    fn get_variables(&self, internal_state: &Option<Box<dyn ParameterState>>) -> Option<Vec<f64>> {
+        let value = downcast_internal_state_ref::<RbfProfileInternalState>(internal_state);
+        value.points_y.clone()
+    }
+
+    fn get_lower_bounds(&self, variable_config: &dyn VariableConfig) -> Option<Vec<f64>> {
+        let config = downcast_variable_config_ref::<RbfProfileVariableConfig>(variable_config);
+        let lb = (0..self.points.len()).map(|_| config.value_lower_bounds).collect();
+        Some(lb)
+    }
+
+    fn get_upper_bounds(&self, variable_config: &dyn VariableConfig) -> Option<Vec<f64>> {
+        let config = downcast_variable_config_ref::<RbfProfileVariableConfig>(variable_config);
+        let lb = (0..self.points.len()).map(|_| config.value_upper_bounds).collect();
+        Some(lb)
+    }
+}
+
+impl VariableParameter<u32> for RbfProfileParameter {
     fn meta(&self) -> &ParameterMeta {
         &self.meta
     }
@@ -182,28 +242,14 @@
     }
 
     /// The f64 values update the profile value of each point.
-    ///
-    /// # Arguments
-    ///
-    /// * `values`: The y value to set for the points. This is an array of size equal to the
-    ///   number of points in the RBF profile.
-    /// * `_variable_config`:
-    /// * `internal_state`:
-    ///
-    /// returns: Result<(), PywrError>
     fn set_variables(
         &self,
         values_f64: &[f64],
         values_u64: &[u64],
         _variable_config: &dyn VariableConfig,
         internal_state: &mut Option<Box<dyn ParameterState>>,
-<<<<<<< HEAD
-    ) -> Result<(), PywrError> {
+    ) -> Result<(), VariableParameterError> {
         if values_f64.len() == self.points.len() && values_u64.len() == self.points.len() {
-=======
-    ) -> Result<(), VariableParameterError> {
-        if values.len() == self.points.len() {
->>>>>>> 2d1d6b25
             let value = downcast_internal_state_mut::<RbfProfileInternalState>(internal_state);
 
             value.update_y(values_f64.to_vec());
@@ -222,7 +268,6 @@
     /// The f64 values are the profile values of each point.
     fn get_variables(&self, internal_state: &Option<Box<dyn ParameterState>>) -> Option<(Vec<f64>, Vec<u64>)> {
         let value = downcast_internal_state_ref::<RbfProfileInternalState>(internal_state);
-<<<<<<< HEAD
 
         match (&value.points_y, &value.points_x) {
             (Some(y), Some(x)) => Some((y.clone(), x.clone())),
@@ -232,67 +277,7 @@
         }
     }
 
-    fn get_lower_bounds(&self, variable_config: &dyn VariableConfig) -> Result<(Vec<f64>, Vec<u64>), PywrError> {
-=======
-        value.points_y.clone()
-    }
-
-    fn get_lower_bounds(&self, variable_config: &dyn VariableConfig) -> Option<Vec<f64>> {
-        let config = downcast_variable_config_ref::<RbfProfileVariableConfig>(variable_config);
-        let lb = (0..self.points.len()).map(|_| config.value_lower_bounds).collect();
-        Some(lb)
-    }
-
-    fn get_upper_bounds(&self, variable_config: &dyn VariableConfig) -> Option<Vec<f64>> {
-        let config = downcast_variable_config_ref::<RbfProfileVariableConfig>(variable_config);
-        let lb = (0..self.points.len()).map(|_| config.value_upper_bounds).collect();
-        Some(lb)
-    }
-}
-
-impl VariableParameter<u32> for RbfProfileParameter {
-    fn meta(&self) -> &ParameterMeta {
-        &self.meta
-    }
-    /// The size is the number of points that define the profile.
-    fn size(&self, variable_config: &dyn VariableConfig) -> usize {
-        let config = downcast_variable_config_ref::<RbfProfileVariableConfig>(variable_config);
-        match config.days_of_year_range {
-            Some(_) => self.points.len(),
-            None => 0,
-        }
-    }
-
-    /// Sets the day of year for each point.
-    fn set_variables(
-        &self,
-        values: &[u32],
-        _variable_config: &dyn VariableConfig,
-        internal_state: &mut Option<Box<dyn ParameterState>>,
-    ) -> Result<(), VariableParameterError> {
-        if values.len() == self.points.len() {
-            let value = downcast_internal_state_mut::<RbfProfileInternalState>(internal_state);
-
-            value.update_x(values.to_vec());
-            value.update_profile(&self.points, &self.function);
-
-            Ok(())
-        } else {
-            Err(VariableParameterError::IncorrectNumberOfValues {
-                expected: self.points.len(),
-                received: values.len(),
-            })
-        }
-    }
-
-    /// Returns the day of year for each point.
-    fn get_variables(&self, internal_state: &Option<Box<dyn ParameterState>>) -> Option<Vec<u32>> {
-        let value = downcast_internal_state_ref::<RbfProfileInternalState>(internal_state);
-        value.points_x.clone()
-    }
-
     fn get_lower_bounds(&self, variable_config: &dyn VariableConfig) -> Option<Vec<u32>> {
->>>>>>> 2d1d6b25
         let config = downcast_variable_config_ref::<RbfProfileVariableConfig>(variable_config);
 
         let lb_x = if let Some(days_of_year_range) = &config.days_of_year_range {
@@ -303,19 +288,6 @@
                 .map(|p| p.0.checked_sub(*days_of_year_range).unwrap_or(1).max(1))
                 .collect();
 
-<<<<<<< HEAD
-            lb
-        } else {
-            vec![]
-        };
-
-        let lb_y = (0..self.points.len()).map(|_| config.value_lower_bounds).collect();
-
-        Ok((lb_y, lb_x))
-    }
-
-    fn get_upper_bounds(&self, variable_config: &dyn VariableConfig) -> Result<(Vec<f64>, Vec<u64>), PywrError> {
-=======
             Some(lb)
         } else {
             None
@@ -323,7 +295,6 @@
     }
 
     fn get_upper_bounds(&self, variable_config: &dyn VariableConfig) -> Option<Vec<u32>> {
->>>>>>> 2d1d6b25
         let config = downcast_variable_config_ref::<RbfProfileVariableConfig>(variable_config);
 
         let lb_x = if let Some(days_of_year_range) = &config.days_of_year_range {
@@ -334,20 +305,10 @@
                 .map(|p| p.0.checked_add(*days_of_year_range).unwrap_or(365).min(365))
                 .collect();
 
-<<<<<<< HEAD
-            lb
-        } else {
-            vec![]
-        };
-
-        let lb_y = (0..self.points.len()).map(|_| config.value_upper_bounds).collect();
-        Ok((lb_y, lb_x))
-=======
             Some(lb)
         } else {
             None
         }
->>>>>>> 2d1d6b25
     }
 }
 
