use super::{IndexValue, Parameter, ParameterMeta, PywrError, Timestep};
use crate::metric::Metric;
use crate::network::Network;
use crate::parameters::downcast_internal_state_mut;
use crate::scenario::ScenarioIndex;
use crate::state::{MultiValue, ParameterState, State};
use pyo3::prelude::*;
use pyo3::types::{IntoPyDict, PyDict, PyFloat, PyLong, PyTuple};
use std::collections::HashMap;

pub struct PyParameter {
    meta: ParameterMeta,
    object: Py<PyAny>,
    args: Py<PyTuple>,
    kwargs: Py<PyDict>,
    metrics: HashMap<String, Metric>,
    indices: HashMap<String, IndexValue>,
}

#[derive(Clone)]
struct Internal {
    user_obj: PyObject,
}

impl Internal {
    fn into_boxed_any(self) -> Box<dyn ParameterState> {
        Box::new(self)
    }
}

impl PyParameter {
    pub fn new(
        name: &str,
        object: Py<PyAny>,
        args: Py<PyTuple>,
        kwargs: Py<PyDict>,
        metrics: &HashMap<String, Metric>,
        indices: &HashMap<String, IndexValue>,
    ) -> Self {
        Self {
            meta: ParameterMeta::new(name),
            object,
            args,
            kwargs,
            metrics: metrics.clone(),
            indices: indices.clone(),
        }
    }

    fn get_metrics_dict<'py>(&self, model: &Network, state: &State, py: Python<'py>) -> Result<&'py PyDict, PywrError> {
        let metric_values: Vec<(&str, f64)> = self
            .metrics
            .iter()
            .map(|(k, value)| Ok((k.as_str(), value.get_value(model, state)?)))
            .collect::<Result<Vec<_>, PywrError>>()?;

        Ok(metric_values.into_py_dict(py))
    }

    fn get_indices_dict<'py>(&self, state: &State, py: Python<'py>) -> Result<&'py PyDict, PywrError> {
        let index_values: Vec<(&str, usize)> = self
            .indices
            .iter()
            .map(|(k, value)| Ok((k.as_str(), value.get_index(state)?)))
            .collect::<Result<Vec<_>, PywrError>>()?;

        Ok(index_values.into_py_dict(py))
    }

    fn setup(&self) -> Result<Option<Box<dyn ParameterState>>, PywrError> {
        pyo3::prepare_freethreaded_python();

        let user_obj: PyObject = Python::with_gil(|py| -> PyResult<PyObject> {
            let args = self.args.as_ref(py);
            let kwargs = self.kwargs.as_ref(py);
            self.object.call(py, args, Some(kwargs))
        })
        .unwrap();

        let internal = Internal { user_obj };

        Ok(Some(internal.into_boxed_any()))
    }

    fn compute<T>(
        &self,
        timestep: &Timestep,
        scenario_index: &ScenarioIndex,
        model: &Network,
        state: &State,
        internal_state: &mut Option<Box<dyn ParameterState>>,
    ) -> Result<T, PywrError>
    where
        T: for<'a> FromPyObject<'a>,
    {
        let internal = downcast_internal_state_mut::<Internal>(internal_state);

        let value: T = Python::with_gil(|py| {
            let date = timestep.date.into_py(py);

            let si = scenario_index.index.into_py(py);

            let metric_dict = self.get_metrics_dict(model, state, py)?;
            let index_dict = self.get_indices_dict(state, py)?;

            let args = PyTuple::new(py, [date.as_ref(py), si.as_ref(py), metric_dict, index_dict]);

            internal.user_obj.call_method1(py, "calc", args)?.extract(py)
        })
        .map_err(|e| PywrError::PythonError(e.to_string()))?;

        Ok(value)
    }

    fn after(
        &self,
        timestep: &Timestep,
        scenario_index: &ScenarioIndex,
        model: &Network,
        state: &State,
        internal_state: &mut Option<Box<dyn ParameterState>>,
    ) -> Result<(), PywrError> {
        let internal = downcast_internal_state_mut::<Internal>(internal_state);

        Python::with_gil(|py| {
            // Only do this if the object has an "after" method defined.
            if internal.user_obj.getattr(py, "after").is_ok() {
                let date = timestep.date.into_py(py);

                let si = scenario_index.index.into_py(py);

                let metric_dict = self.get_metrics_dict(model, state, py)?;
                let index_dict = self.get_indices_dict(state, py)?;

                let args = PyTuple::new(py, [date.as_ref(py), si.as_ref(py), metric_dict, index_dict]);

                internal.user_obj.call_method1(py, "after", args)?;
            }
            Ok(())
        })
        .map_err(|e: PyErr| PywrError::PythonError(e.to_string()))?;

        Ok(())
    }
}

impl Parameter<f64> for PyParameter {
<<<<<<< HEAD
    fn as_any_mut(&mut self) -> &mut dyn Any {
        self
=======

    fn meta(&self) -> &ParameterMeta {
        &self.meta
    }

    fn setup(
        &self,
        _timesteps: &[Timestep],
        _scenario_index: &ScenarioIndex,
    ) -> Result<Option<Box<dyn ParameterState>>, PywrError> {
        self.setup()
>>>>>>> 2133bc08
    }
    fn meta(&self) -> &ParameterMeta {
        &self.meta
    }

    fn setup(
        &self,
        _timesteps: &[Timestep],
        _scenario_index: &ScenarioIndex,
    ) -> Result<Option<Box<dyn ParameterState>>, PywrError> {
        self.setup()
    }

    fn compute(
        &self,
        timestep: &Timestep,
        scenario_index: &ScenarioIndex,
        model: &Network,
        state: &State,
        internal_state: &mut Option<Box<dyn ParameterState>>,
    ) -> Result<f64, PywrError> {
        self.compute(timestep, scenario_index, model, state, internal_state)
    }

<<<<<<< HEAD
=======
    fn compute(
        &self,
        timestep: &Timestep,
        scenario_index: &ScenarioIndex,
        model: &Network,
        state: &State,
        internal_state: &mut Option<Box<dyn ParameterState>>,
    ) -> Result<f64, PywrError> {
        self.compute(timestep, scenario_index, model, state, internal_state)
    }

>>>>>>> 2133bc08
    fn after(
        &self,
        timestep: &Timestep,
        scenario_index: &ScenarioIndex,
        model: &Network,
        state: &State,
        internal_state: &mut Option<Box<dyn ParameterState>>,
    ) -> Result<(), PywrError> {
        self.after(timestep, scenario_index, model, state, internal_state)
    }
}

impl Parameter<usize> for PyParameter {
<<<<<<< HEAD
    fn as_any_mut(&mut self) -> &mut dyn Any {
        self
    }
=======

>>>>>>> 2133bc08
    fn meta(&self) -> &ParameterMeta {
        &self.meta
    }

    fn setup(
        &self,
        _timesteps: &[Timestep],
        _scenario_index: &ScenarioIndex,
    ) -> Result<Option<Box<dyn ParameterState>>, PywrError> {
        self.setup()
    }

    fn compute(
        &self,
        timestep: &Timestep,
        scenario_index: &ScenarioIndex,
        model: &Network,
        state: &State,
        internal_state: &mut Option<Box<dyn ParameterState>>,
    ) -> Result<usize, PywrError> {
        self.compute(timestep, scenario_index, model, state, internal_state)
    }

    fn after(
        &self,
        timestep: &Timestep,
        scenario_index: &ScenarioIndex,
        model: &Network,
        state: &State,
        internal_state: &mut Option<Box<dyn ParameterState>>,
    ) -> Result<(), PywrError> {
        self.after(timestep, scenario_index, model, state, internal_state)
    }
}

impl Parameter<MultiValue> for PyParameter {
<<<<<<< HEAD
    fn as_any_mut(&mut self) -> &mut dyn Any {
        self
    }

=======
>>>>>>> 2133bc08
    fn meta(&self) -> &ParameterMeta {
        &self.meta
    }

    fn setup(
        &self,
        _timesteps: &[Timestep],
        _scenario_index: &ScenarioIndex,
    ) -> Result<Option<Box<dyn ParameterState>>, PywrError> {
        self.setup()
    }

    // fn before(&self, internal_state: &mut Option<Box<dyn ParameterState>>) -> Result<(), PywrError> {
    //     let internal = downcast_internal_state::<Internal>(internal_state);
    //
    //     Python::with_gil(|py| internal.user_obj.call_method0(py, "before"))
    //         .map_err(|e| PywrError::PythonError(e.to_string()))?;
    //
    //     Ok(())
    // }

    fn compute(
        &self,
        timestep: &Timestep,
        scenario_index: &ScenarioIndex,
        model: &Network,
        state: &State,
        internal_state: &mut Option<Box<dyn ParameterState>>,
    ) -> Result<MultiValue, PywrError> {
        let internal = downcast_internal_state_mut::<Internal>(internal_state);

        let value: MultiValue = Python::with_gil(|py| {
            let date = timestep.date.into_py(py);

            let si = scenario_index.index.into_py(py);

            let metric_dict = self.get_metrics_dict(model, state, py)?;
            let index_dict = self.get_indices_dict(state, py)?;

            let args = PyTuple::new(py, [date.as_ref(py), si.as_ref(py), metric_dict, index_dict]);

            let py_values: HashMap<String, PyObject> = internal
                .user_obj
                .call_method1(py, "calc", args)
                .map_err(|e: PyErr| PywrError::PythonError(e.to_string()))?
                .extract(py)
                .map_err(|e: PyErr| PywrError::PythonError(e.to_string()))?;

            // Try to convert the floats
            let values: HashMap<String, f64> = py_values
                .iter()
                .filter_map(|(k, v)| match v.downcast::<PyFloat>(py) {
                    Ok(v) => Some((k.clone(), v.extract().unwrap())),
                    Err(_) => None,
                })
                .collect();

            let indices: HashMap<String, usize> = py_values
                .iter()
                .filter_map(|(k, v)| match v.downcast::<PyLong>(py) {
                    Ok(v) => Some((k.clone(), v.extract().unwrap())),
                    Err(_) => None,
                })
                .collect();

            if py_values.len() != values.len() + indices.len() {
                Err(PywrError::PythonError(
                    "Some returned values were not interpreted as floats or integers.".to_string(),
                ))
            } else {
                Ok(MultiValue::new(values, indices))
            }
        })?;

        Ok(value)
    }

    fn after(
        &self,
        timestep: &Timestep,
        scenario_index: &ScenarioIndex,
        model: &Network,
        state: &State,
        internal_state: &mut Option<Box<dyn ParameterState>>,
    ) -> Result<(), PywrError> {
        self.after(timestep, scenario_index, model, state, internal_state)
    }
}

#[cfg(test)]
mod tests {
    use super::*;
    use crate::state::StateBuilder;
    use crate::test_utils::default_timestepper;
    use crate::timestep::TimeDomain;
    use chrono::Datelike;
    use float_cmp::assert_approx_eq;

    #[test]
    /// Test `PythonParameter` returns the correct value.
    fn test_counter_parameter() {
        // Init Python
        pyo3::prepare_freethreaded_python();

        let class = Python::with_gil(|py| {
            let test_module = PyModule::from_code(
                py,
                r#"
class MyParameter:
    def __init__(self, count, **kwargs):
        self.count = count

    def calc(self, ts, si, metrics, indices):
        self.count += si
        return float(self.count + ts.day)
"#,
                "",
                "",
            )
            .unwrap();

            test_module.getattr("MyParameter").unwrap().into()
        });

        let args = Python::with_gil(|py| PyTuple::new(py, [0]).into());
        let kwargs = Python::with_gil(|py| PyDict::new(py).into());

        let param = PyParameter::new("my-parameter", class, args, kwargs, &HashMap::new(), &HashMap::new());
        let timestepper = default_timestepper();
        let time: TimeDomain = TimeDomain::try_from(timestepper).unwrap();
        let timesteps = time.timesteps();

        let scenario_indices = [
            ScenarioIndex {
                index: 0,
                indices: vec![0],
            },
            ScenarioIndex {
                index: 1,
                indices: vec![1],
            },
        ];

        let state = StateBuilder::new(vec![], 0).with_value_parameters(1).build();

        let mut internal_p_states: Vec<_> = scenario_indices
            .iter()
            .map(|si| Parameter::<f64>::setup(&param, &timesteps, si).expect("Could not setup the PyParameter"))
            .collect();

        let model = Network::default();

        for ts in timesteps {
            for (si, internal) in scenario_indices.iter().zip(internal_p_states.iter_mut()) {
                let value = Parameter::compute(&param, ts, si, &model, &state, internal).unwrap();

                assert_approx_eq!(f64, value, ((ts.index + 1) * si.index + ts.date.day() as usize) as f64);
            }
        }
    }

    #[test]
    /// Test `PythonParameter` returns the correct value.
    fn test_multi_valued_parameter() {
        // Init Python
        pyo3::prepare_freethreaded_python();

        let class = Python::with_gil(|py| {
            let test_module = PyModule::from_code(
                py,
                r#"
import math


class MyParameter:
    def __init__(self, count, **kwargs):
        self.count = count

    def calc(self, ts, si, metrics, indices):
        self.count += si
        return {
            'a-float': math.pi,  # This is a float
            'count': self.count + ts.day  # This is an integer
        }
"#,
                "",
                "",
            )
            .unwrap();

            test_module.getattr("MyParameter").unwrap().into()
        });

        let args = Python::with_gil(|py| PyTuple::new(py, [0]).into());
        let kwargs = Python::with_gil(|py| PyDict::new(py).into());

        let param = PyParameter::new("my-parameter", class, args, kwargs, &HashMap::new(), &HashMap::new());
        let timestepper = default_timestepper();
        let time: TimeDomain = TimeDomain::try_from(timestepper).unwrap();
        let timesteps = time.timesteps();

        let scenario_indices = [
            ScenarioIndex {
                index: 0,
                indices: vec![0],
            },
            ScenarioIndex {
                index: 1,
                indices: vec![1],
            },
        ];

        let state = StateBuilder::new(vec![], 0).with_value_parameters(1).build();

        let mut internal_p_states: Vec<_> = scenario_indices
            .iter()
            .map(|si| Parameter::<MultiValue>::setup(&param, &timesteps, si).expect("Could not setup the PyParameter"))
            .collect();

        let model = Network::default();

        for ts in timesteps {
            for (si, internal) in scenario_indices.iter().zip(internal_p_states.iter_mut()) {
                let value = Parameter::<MultiValue>::compute(&param, ts, si, &model, &state, internal).unwrap();

                assert_approx_eq!(f64, *value.get_value("a-float").unwrap(), std::f64::consts::PI);

                assert_eq!(
                    *value.get_index("count").unwrap(),
                    ((ts.index + 1) * si.index + ts.date.day() as usize)
                );
            }
        }
    }
}<|MERGE_RESOLUTION|>--- conflicted
+++ resolved
@@ -145,10 +145,6 @@
 }
 
 impl Parameter<f64> for PyParameter {
-<<<<<<< HEAD
-    fn as_any_mut(&mut self) -> &mut dyn Any {
-        self
-=======
 
     fn meta(&self) -> &ParameterMeta {
         &self.meta
@@ -160,8 +156,33 @@
         _scenario_index: &ScenarioIndex,
     ) -> Result<Option<Box<dyn ParameterState>>, PywrError> {
         self.setup()
->>>>>>> 2133bc08
-    }
+    }
+
+    fn compute(
+        &self,
+        timestep: &Timestep,
+        scenario_index: &ScenarioIndex,
+        model: &Network,
+        state: &State,
+        internal_state: &mut Option<Box<dyn ParameterState>>,
+    ) -> Result<f64, PywrError> {
+        self.compute(timestep, scenario_index, model, state, internal_state)
+    }
+
+    fn after(
+        &self,
+        timestep: &Timestep,
+        scenario_index: &ScenarioIndex,
+        model: &Network,
+        state: &State,
+        internal_state: &mut Option<Box<dyn ParameterState>>,
+    ) -> Result<(), PywrError> {
+        self.after(timestep, scenario_index, model, state, internal_state)
+    }
+}
+
+impl Parameter<usize> for PyParameter {
+
     fn meta(&self) -> &ParameterMeta {
         &self.meta
     }
@@ -181,24 +202,10 @@
         model: &Network,
         state: &State,
         internal_state: &mut Option<Box<dyn ParameterState>>,
-    ) -> Result<f64, PywrError> {
+    ) -> Result<usize, PywrError> {
         self.compute(timestep, scenario_index, model, state, internal_state)
     }
 
-<<<<<<< HEAD
-=======
-    fn compute(
-        &self,
-        timestep: &Timestep,
-        scenario_index: &ScenarioIndex,
-        model: &Network,
-        state: &State,
-        internal_state: &mut Option<Box<dyn ParameterState>>,
-    ) -> Result<f64, PywrError> {
-        self.compute(timestep, scenario_index, model, state, internal_state)
-    }
-
->>>>>>> 2133bc08
     fn after(
         &self,
         timestep: &Timestep,
@@ -211,57 +218,7 @@
     }
 }
 
-impl Parameter<usize> for PyParameter {
-<<<<<<< HEAD
-    fn as_any_mut(&mut self) -> &mut dyn Any {
-        self
-    }
-=======
-
->>>>>>> 2133bc08
-    fn meta(&self) -> &ParameterMeta {
-        &self.meta
-    }
-
-    fn setup(
-        &self,
-        _timesteps: &[Timestep],
-        _scenario_index: &ScenarioIndex,
-    ) -> Result<Option<Box<dyn ParameterState>>, PywrError> {
-        self.setup()
-    }
-
-    fn compute(
-        &self,
-        timestep: &Timestep,
-        scenario_index: &ScenarioIndex,
-        model: &Network,
-        state: &State,
-        internal_state: &mut Option<Box<dyn ParameterState>>,
-    ) -> Result<usize, PywrError> {
-        self.compute(timestep, scenario_index, model, state, internal_state)
-    }
-
-    fn after(
-        &self,
-        timestep: &Timestep,
-        scenario_index: &ScenarioIndex,
-        model: &Network,
-        state: &State,
-        internal_state: &mut Option<Box<dyn ParameterState>>,
-    ) -> Result<(), PywrError> {
-        self.after(timestep, scenario_index, model, state, internal_state)
-    }
-}
-
 impl Parameter<MultiValue> for PyParameter {
-<<<<<<< HEAD
-    fn as_any_mut(&mut self) -> &mut dyn Any {
-        self
-    }
-
-=======
->>>>>>> 2133bc08
     fn meta(&self) -> &ParameterMeta {
         &self.meta
     }
