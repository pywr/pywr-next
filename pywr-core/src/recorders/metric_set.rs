use crate::metric::Metric;
<<<<<<< HEAD
use crate::model::Model;
use crate::recorders::aggregator::{Aggregator, AggregatorState, PeriodValue};
=======
use crate::network::Network;
use crate::recorders::aggregator::{PeriodValue, PeriodicAggregator, PeriodicAggregatorState};
>>>>>>> 651d7bb7
use crate::scenario::ScenarioIndex;
use crate::state::State;
use crate::timestep::Timestep;
use crate::PywrError;
use std::fmt;
use std::fmt::{Display, Formatter};
use std::ops::Deref;
use std::slice::Iter;

#[derive(Copy, Clone, Ord, PartialOrd, Eq, PartialEq, Debug)]
pub struct MetricSetIndex(usize);

impl MetricSetIndex {
    pub fn new(idx: usize) -> Self {
        Self(idx)
    }
}

impl Deref for MetricSetIndex {
    type Target = usize;

    fn deref(&self) -> &Self::Target {
        &self.0
    }
}

impl Display for MetricSetIndex {
    fn fmt(&self, f: &mut Formatter<'_>) -> fmt::Result {
        write!(f, "{}", self.0)
    }
}

#[derive(Debug, Clone)]
pub struct MetricSetState {
    // Populated with any yielded values from the last processing.
    current_values: Option<Vec<PeriodValue>>,
    // If the metric set aggregates then this state tracks the aggregation of each metric
    aggregation_states: Option<Vec<AggregatorState>>,
}

impl MetricSetState {
    pub fn current_values(&self) -> Option<&[PeriodValue]> {
        self.current_values.as_deref()
    }
}

/// A set of metrics with an optional aggregator
#[derive(Clone, Debug)]
pub struct MetricSet {
    name: String,
    aggregator: Option<Aggregator>,
    metrics: Vec<Metric>,
}

impl MetricSet {
    pub fn new(name: &str, aggregator: Option<Aggregator>, metrics: Vec<Metric>) -> Self {
        Self {
            name: name.to_string(),
            aggregator,
            metrics,
        }
    }

    /// The name of the [`MetricSet`].
    pub fn name(&self) -> &str {
        &self.name
    }
    pub fn iter_metrics(&self) -> Iter<'_, Metric> {
        self.metrics.iter()
    }

    /// Setup a new [`MetricSetState`] for this [`MetricSet`].
    pub fn setup(&self) -> MetricSetState {
        MetricSetState {
            current_values: None,
            aggregation_states: self
                .aggregator
                .as_ref()
                .map(|a| self.metrics.iter().map(|_| a.setup()).collect()),
        }
    }

    pub fn save(
        &self,
        timestep: &Timestep,
<<<<<<< HEAD
        scenario_index: &ScenarioIndex,
        model: &Model,
        state: &State,
=======
        scenario_indices: &[ScenarioIndex],
        model: &Network,
        state: &[State],
>>>>>>> 651d7bb7
        internal_state: &mut MetricSetState,
    ) -> Result<(), PywrError> {
        // Combine all the values for metric across all of the scenarios
        let values: Vec<PeriodValue> = self
            .metrics
            .iter()
            .map(|metric| {
                let value = metric.get_value(model, state)?;
                Ok::<PeriodValue, PywrError>(PeriodValue::new(timestep.date, timestep.duration, value))
            })
            .collect::<Result<Vec<_>, _>>()?;

        if let Some(aggregator) = &self.aggregator {
            // Apply aggregation if required

            // TODO: make this a `PywrError`.
            let aggregation_states = internal_state
                .aggregation_states
                .as_mut()
                .expect("Aggregation state expected for metric set with aggregator!");

            let agg_values = values
                .into_iter()
                .zip(aggregation_states.iter_mut())
                .map(|(value, current_state)| aggregator.append_value(current_state, value))
                .collect::<Option<Vec<_>>>();

            internal_state.current_values = agg_values;
        } else {
            internal_state.current_values = Some(values);
        }

        Ok(())
    }
}<|MERGE_RESOLUTION|>--- conflicted
+++ resolved
@@ -1,11 +1,6 @@
 use crate::metric::Metric;
-<<<<<<< HEAD
-use crate::model::Model;
+use crate::network::Network;
 use crate::recorders::aggregator::{Aggregator, AggregatorState, PeriodValue};
-=======
-use crate::network::Network;
-use crate::recorders::aggregator::{PeriodValue, PeriodicAggregator, PeriodicAggregatorState};
->>>>>>> 651d7bb7
 use crate::scenario::ScenarioIndex;
 use crate::state::State;
 use crate::timestep::Timestep;
@@ -91,15 +86,9 @@
     pub fn save(
         &self,
         timestep: &Timestep,
-<<<<<<< HEAD
         scenario_index: &ScenarioIndex,
-        model: &Model,
+        model: &Network,
         state: &State,
-=======
-        scenario_indices: &[ScenarioIndex],
-        model: &Network,
-        state: &[State],
->>>>>>> 651d7bb7
         internal_state: &mut MetricSetState,
     ) -> Result<(), PywrError> {
         // Combine all the values for metric across all of the scenarios
