use crate::models::ModelDomain;
use crate::network::Network;
<<<<<<< HEAD
use crate::recorders::aggregator::{AggregatorValue, Event, PeriodValue};
use crate::recorders::metric_set::MetricSetOutputInfo;
use crate::recorders::{AggregationFunction, MetricSetIndex, MetricSetState, Recorder, RecorderMeta};
use crate::scenario::ScenarioIndex;
use crate::state::State;
use crate::timestep::Timestep;
use crate::PywrError;
use chrono::NaiveDateTime;
=======
use crate::recorders::aggregator::PeriodValue;
use crate::recorders::{
    AggregationFunction, MetricSetIndex, MetricSetState, Recorder, RecorderAggregationError, RecorderFinaliseError,
    RecorderMeta, RecorderSaveError, RecorderSetupError,
};
use crate::scenario::ScenarioIndex;
use crate::state::State;
use crate::timestep::Timestep;
>>>>>>> 1a7c0846
use std::any::Any;
use std::collections::HashMap;
use std::ops::Deref;
use thiserror::Error;
use tracing::warn;

#[derive(Error, Debug, PartialEq, Eq)]
pub enum AggregationError {
    #[error("Aggregation function not defined.")]
    AggregationFunctionNotDefined,
    #[error("Aggregation function failed.")]
    AggregationFunctionFailed,
    #[error("Invalid aggregation order: {0}")]
    InvalidOrder(String),
}

pub struct Aggregation {
    scenario: Option<AggregationFunction>,
    time: Option<AggregationFunction>,
    metric: Option<AggregationFunction>,
}

impl Aggregation {
    pub fn new(
        scenario: Option<AggregationFunction>,
        time: Option<AggregationFunction>,
        metric: Option<AggregationFunction>,
    ) -> Self {
        Self { scenario, time, metric }
    }

    /// Apply the metric aggregation function to the provided data.
    ///
    /// If there is only one value in the data, the aggregation function is not required. If one
    /// is provided, a warning is logged.
    fn apply_metric_func_period_value(
        &self,
        values: &PeriodValue<Vec<f64>>,
    ) -> Result<PeriodValue<f64>, AggregationError> {
        let agg_value = if values.len() == 1 {
            if self.metric.is_some() {
                warn!("Aggregation function defined for metric, but not used.")
            }
            *values.value.first().expect("No values found in time series")
        } else {
            self.metric
                .as_ref()
                .ok_or(AggregationError::AggregationFunctionNotDefined)?
                .calc_f64(&values.value)
                .ok_or(AggregationError::AggregationFunctionFailed)?
        };

        Ok(PeriodValue::new(values.start, values.duration, agg_value))
    }

    /// Apply the metric aggregation function to the provided data.
    ///
    /// If there is only one value in the data, the aggregation function is not required. If one
    /// is provided, a warning is logged.
    fn apply_metric_func_f64(&self, values: &[f64]) -> Result<f64, AggregationError> {
        let agg_value = if values.len() == 1 {
            if self.metric.is_some() {
                warn!("Aggregation function defined for metric, but not used.")
            }
            *values.first().expect("No values found in time series")
        } else {
            self.metric
                .as_ref()
                .ok_or(AggregationError::AggregationFunctionNotDefined)?
                .calc_f64(values)
                .ok_or(AggregationError::AggregationFunctionFailed)?
        };

        Ok(agg_value)
    }

    /// Apply the scenario aggregation function to the provided data.
    ///
    /// If there is only one value in the data, the aggregation function is not required. If one
    /// is provided, a warning is logged.
    fn apply_scenario_func(&self, values: &[f64]) -> Result<f64, AggregationError> {
        let agg_value = if values.len() == 1 {
            if self.scenario.is_some() {
                warn!("Aggregation function defined for scenario, but not used.")
            }
            *values.first().expect("No values found in time series")
        } else {
            self.scenario
                .as_ref()
                .ok_or(AggregationError::AggregationFunctionNotDefined)?
                .calc_f64(values)
                .ok_or(AggregationError::AggregationFunctionFailed)?
        };

        Ok(agg_value)
    }

    /// Apply the time aggregation function to the provided data.
    ///
    /// If there is only one value in the data, the aggregation function is not required. If one
    /// is provided, a warning is logged.
    fn apply_time_func(&self, values: &[PeriodValue<f64>]) -> Result<f64, AggregationError> {
        let agg_value = if values.len() == 1 {
            if self.time.is_some() {
                warn!("Aggregation function defined for time, but not used.")
            }
            values.first().expect("No values found in time series").value
        } else {
            self.time
                .as_ref()
                .ok_or(AggregationError::AggregationFunctionNotDefined)?
                .calc_period_values(values)
                .ok_or(AggregationError::AggregationFunctionFailed)?
        };

        Ok(agg_value)
    }

    /// Apply the time aggregation function to the provided events.
    fn apply_time_func_events(&self, events: &[Event]) -> Result<f64, AggregationError> {
        let agg_value = if events.len() == 1 {
            if self.time.is_some() {
                warn!("Aggregation function defined for time, but not used.")
            }
            events
                .first()
                .expect("No events found in time series")
                .duration()
                .map(|d| d.fractional_days())
                .ok_or(AggregationError::AggregationFunctionFailed)?
        } else {
            self.time
                .as_ref()
                .ok_or(AggregationError::AggregationFunctionNotDefined)?
                .calc_events(events)
                .ok_or(AggregationError::AggregationFunctionFailed)?
        };

        Ok(agg_value)
    }
}

/// Periodic internal state for the memory recorder.
///
/// This is a 3D array, where the first dimension is the scenario, the second dimension is the time,
/// and the third dimension is the metric. It is used for storing periodic output data which
/// produces a value for every scenario at the same time.
struct PeriodicInternalState {
    data: Vec<Vec<PeriodValue<Vec<f64>>>>,
}

impl PeriodicInternalState {
    /// Aggregate over the saved data to a single value using the provided aggregation functions.
    ///
    /// This method will first aggregation over the metrics, then over time, and finally over the scenarios.
    fn aggregate_metric_time_scenario(&self, aggregation: &Aggregation) -> Result<f64, AggregationError> {
        let scenario_data: Vec<f64> = self
            .data
            .iter()
            .map(|time_data| {
                // Aggregate each metric at each time step;
                // this results in a time series iterator of aggregated values
                let ts: Vec<PeriodValue<f64>> = time_data
                    .iter()
                    .map(|metric_data| aggregation.apply_metric_func_period_value(metric_data))
                    .collect::<Result<_, _>>()?;

                aggregation.apply_time_func(&ts)
            })
            .collect::<Result<_, _>>()?;

        aggregation.apply_scenario_func(&scenario_data)
    }

    /// Aggregate over the saved data to a single value using the provided aggregation functions.
    ///
    /// This method will first aggregation over time, then over the metrics, and finally over the scenarios.
    fn aggregate_time_metric_scenario(&self, aggregation: &Aggregation) -> Result<f64, AggregationError> {
        let scenario_data: Vec<f64> = self
            .data
            .iter()
            .map(|time_data| {
                // We expect the same number of metrics in all the entries
                let num_metrics = time_data.first().expect("No metrics found in time data").len();

                // Aggregate each metric over time first. This requires transposing the saved data.
                let metric_ts: Vec<f64> = (0..num_metrics)
                    // TODO remove the collect allocation; requires `AggregationFunction.calc` to accept an iterator
                    .map(|metric_idx| time_data.iter().map(|t| t.index(metric_idx)).collect())
                    .map(|ts: Vec<PeriodValue<f64>>| aggregation.apply_time_func(&ts))
                    .collect::<Result<_, _>>()?;

                // Now aggregate over the metrics
                aggregation.apply_metric_func_f64(&metric_ts)
            })
            .collect::<Result<_, _>>()?;

        aggregation.apply_scenario_func(&scenario_data)
    }
}

#[derive(Copy, Clone)]
struct MemoryEvent {
    start: NaiveDateTime,
    end: Option<NaiveDateTime>,
    metric_index: usize,
}

impl MemoryEvent {
    fn from_event(event: Event, metric_index: usize) -> MemoryEvent {
        MemoryEvent {
            start: event.start,
            end: event.end,
            metric_index,
        }
    }
}

impl From<MemoryEvent> for Event {
    fn from(me: MemoryEvent) -> Self {
        Event {
            start: me.start,
            end: me.end,
        }
    }
}

/// Event internal state for the memory recorder.
///
/// This is a nested vector of events where the outer vec is the length of the scenarios,
/// and the inner vector are the events for that scenario.
struct EventInternalState {
    events: Vec<Vec<MemoryEvent>>,
}

impl EventInternalState {
    /// Aggregate over the saved data to a single value using the provided aggregation functions.
    ///
    /// This method will first aggregation over time, then over the metrics, and finally over the scenarios.
    fn aggregate_time_metric_scenario(&self, aggregation: &Aggregation) -> Result<f64, AggregationError> {
        let scenario_data: Vec<f64> = self
            .events
            .iter()
            .map(|events| {
                // Accumulate the events for each metric
                let mut events_by_metric: HashMap<usize, Vec<Event>> = HashMap::new();

                for event in events {
                    events_by_metric
                        .entry(event.metric_index)
                        .or_default()
                        .push((*event).into());
                }

                // Aggregate each metric over time first.
                // NB, these are not necessarily in order of the metric index.
                // Some metrics may not have any events.
                let metric_ts: Vec<f64> = events_by_metric
                    .values()
                    .map(|metric_events| aggregation.apply_time_func_events(metric_events))
                    .collect::<Result<_, _>>()?;

                // Now aggregate over the metrics
                aggregation.apply_metric_func_f64(&metric_ts)
            })
            .collect::<Result<_, _>>()?;

        aggregation.apply_scenario_func(&scenario_data)
    }
}

/// Internal state for the memory recorder.
///
/// The variant used depends on the type of data produced by the aggregator.
enum InternalState {
    Periodic(PeriodicInternalState),
    Events(EventInternalState),
}

impl InternalState {
    fn new_periodic(num_scenarios: usize, num_periods: Option<usize>) -> Self {
        let mut data: Vec<Vec<PeriodValue<Vec<f64>>>> = Vec::with_capacity(num_scenarios);

        for _ in 0..num_scenarios {
            data.push(Vec::with_capacity(num_periods.unwrap_or_default()))
        }

        Self::Periodic(PeriodicInternalState { data })
    }

    fn new_event(num_scenarios: usize) -> Self {
        let mut events: Vec<_> = Vec::with_capacity(num_scenarios);

        for _ in 0..num_scenarios {
            events.push(Vec::new());
        }

        Self::Events(EventInternalState { events })
    }

    /// Aggregate over the saved data to a single value using the provided aggregation functions.
    ///
    /// This method will first aggregation over the metrics, then over time, and finally over the scenarios.
    fn aggregate_metric_time_scenario(&self, aggregation: &Aggregation) -> Result<f64, AggregationError> {
        match self {
            Self::Periodic(state) => state.aggregate_metric_time_scenario(aggregation),
            Self::Events(_) => Err(AggregationError::InvalidOrder(
                "Cannot aggregate over events by metric first. Events must be aggregated by time first.".to_string(),
            )),
        }
    }

    /// Aggregate over the saved data to a single value using the provided aggregation functions.
    ///
    /// This method will first aggregation over time, then over the metrics, and finally over the scenarios.
    fn aggregate_time_metric_scenario(&self, aggregation: &Aggregation) -> Result<f64, AggregationError> {
        match self {
            Self::Periodic(state) => state.aggregate_time_metric_scenario(aggregation),
            Self::Events(state) => state.aggregate_time_metric_scenario(aggregation),
        }
    }

    fn append_value(&mut self, scenario_index: &ScenarioIndex, values: &[Option<AggregatorValue>]) {
        match self {
            Self::Periodic(state) => {
                let scenario_data = state
                    .data
                    .get_mut(scenario_index.simulation_id())
                    .expect("No scenario data found");

                // Find the first non-None value and use that as the start time
                let (start, duration) = values
                    .iter()
                    .find_map(|maybe_v| {
                        maybe_v.as_ref().and_then(|v| match v {
                            AggregatorValue::Periodic(p) => Some((p.start, p.duration)),
                            AggregatorValue::Event(_) => None,
                        })
                    })
                    .unwrap_or_else(|| panic!("Could not determine time-step information."));

                let period_values = values
                    .iter()
                    .map(|maybe_v| match maybe_v {
                        Some(v) => match v {
                            AggregatorValue::Periodic(v) => v.value,
                            AggregatorValue::Event(_) => panic!("Cannot append event values to periodic data."),
                        },
                        None => panic!("No value found for metric."),
                    })
                    .collect::<Vec<_>>();

                scenario_data.push(PeriodValue::new(start, duration, period_values));
            }
            Self::Events(state) => {
                let scenario_data = state
                    .events
                    .get_mut(scenario_index.simulation_id())
                    .expect("No scenario data found");

                for (metric_idx, value) in values.iter().enumerate() {
                    match value {
                        Some(AggregatorValue::Event(e)) => scenario_data.push(MemoryEvent::from_event(*e, metric_idx)),
                        Some(AggregatorValue::Periodic(_)) => panic!("Cannot append periodic values to event data."),
                        None => panic!("No value found for metric."),
                    }
                }
            }
        }
    }
}

#[derive(Default, Copy, Clone)]
pub enum AggregationOrder {
    #[default]
    MetricTimeScenario,
    TimeMetricScenario,
}

/// A recorder that saves the metric values to memory.
///
/// This recorder saves data into memory and can be used to provide aggregated data for external
/// analysis. The data is saved in a 3D array, where the first dimension is the scenario, the second
/// dimension is the time, and the third dimension is the metric.
///
/// Users should be aware that this recorder can consume a large amount of memory if the number of
/// scenarios, time steps, and metrics is large.
pub struct MemoryRecorder {
    meta: RecorderMeta,
    metric_set_idx: MetricSetIndex,
    aggregation: Aggregation,
    order: AggregationOrder,
}

impl MemoryRecorder {
    pub fn new(name: &str, metric_set_idx: MetricSetIndex, aggregation: Aggregation, order: AggregationOrder) -> Self {
        Self {
            meta: RecorderMeta::new(name),
            metric_set_idx,
            aggregation,
            order,
        }
    }
}

impl Recorder for MemoryRecorder {
    fn meta(&self) -> &RecorderMeta {
        &self.meta
    }

<<<<<<< HEAD
    fn setup(&self, domain: &ModelDomain, network: &Network) -> Result<Option<Box<(dyn Any)>>, PywrError> {
        let metric_set = network.get_metric_set(self.metric_set_idx)?;
=======
    fn setup(&self, domain: &ModelDomain, _network: &Network) -> Result<Option<Box<(dyn Any)>>, RecorderSetupError> {
        let data = InternalState::new(domain.scenarios().len());
>>>>>>> 1a7c0846

        let state = match metric_set.output_info(domain.time()) {
            MetricSetOutputInfo::Periodic { num_periods } => {
                InternalState::new_periodic(domain.scenarios().len(), Some(num_periods))
            }
            MetricSetOutputInfo::Event => InternalState::new_event(domain.scenarios().len()),
        };

        Ok(Some(Box::new(state)))
    }

    fn save(
        &self,
        _timestep: &Timestep,
        scenario_indices: &[ScenarioIndex],
        _model: &Network,
        _state: &[State],
        metric_set_states: &[Vec<MetricSetState>],
        internal_state: &mut Option<Box<dyn Any>>,
    ) -> Result<(), RecorderSaveError> {
        let internal_state = match internal_state {
            Some(internal) => match internal.downcast_mut::<InternalState>() {
                Some(pa) => pa,
                None => panic!("Internal state did not downcast to the correct type! :("),
            },
            None => panic!("No internal state defined when one was expected! :("),
        };

<<<<<<< HEAD
        // Iterate through all the scenario's state
        for (scenario_index, ms_scenario_states) in scenario_indices.iter().zip(metric_set_states.iter()) {
            let metric_set_state = ms_scenario_states
                .get(*self.metric_set_idx.deref())
                .ok_or(PywrError::MetricSetIndexNotFound(self.metric_set_idx))?;
=======
        // Iterate through all of the scenario's state
        for (ms_scenario_states, scenario_data) in metric_set_states.iter().zip(internal_state.data.iter_mut()) {
            let metric_set_state = ms_scenario_states.get(*self.metric_set_idx.deref()).ok_or_else(|| {
                RecorderSaveError::MetricSetIndexNotFound {
                    index: self.metric_set_idx,
                }
            })?;
>>>>>>> 1a7c0846

            if metric_set_state.has_some_values() {
                internal_state.append_value(scenario_index, metric_set_state.current_values());
            }
        }

        Ok(())
    }

    fn finalise(
        &self,
        _network: &Network,
        scenario_indices: &[ScenarioIndex],
        metric_set_states: &[Vec<MetricSetState>],
        internal_state: &mut Option<Box<dyn Any>>,
    ) -> Result<(), RecorderFinaliseError> {
        let internal_state = match internal_state {
            Some(internal) => match internal.downcast_mut::<InternalState>() {
                Some(pa) => pa,
                None => panic!("Internal state did not downcast to the correct type! :("),
            },
            None => panic!("No internal state defined when one was expected! :("),
        };

<<<<<<< HEAD
        // Iterate through all the scenario's state
        for (scenario_index, ms_scenario_states) in scenario_indices.iter().zip(metric_set_states.iter()) {
            let metric_set_state = ms_scenario_states
                .get(*self.metric_set_idx.deref())
                .ok_or(PywrError::MetricSetIndexNotFound(self.metric_set_idx))?;
=======
        // Iterate through all of the scenario's state
        for (ms_scenario_states, scenario_data) in metric_set_states.iter().zip(internal_state.data.iter_mut()) {
            let metric_set_state = ms_scenario_states.get(*self.metric_set_idx.deref()).ok_or_else(|| {
                RecorderFinaliseError::MetricSetIndexNotFound {
                    index: self.metric_set_idx,
                }
            })?;
>>>>>>> 1a7c0846

            if metric_set_state.has_some_values() {
                internal_state.append_value(scenario_index, metric_set_state.current_values());
            }
        }

        Ok(())
    }

    /// Aggregate the saved data to a single value using the provided aggregation functions.
    ///
    /// This method will first aggregation over the metrics, then over time, and finally over the scenarios.
    fn aggregated_value(&self, internal_state: &Option<Box<dyn Any>>) -> Result<f64, RecorderAggregationError> {
        let internal_state = match internal_state {
            Some(internal) => match internal.downcast_ref::<InternalState>() {
                Some(pa) => pa,
                None => panic!("Internal state did not downcast to the correct type! :("),
            },
            None => panic!("No internal state defined when one was expected! :("),
        };

        let agg_value = match self.order {
            AggregationOrder::MetricTimeScenario => internal_state.aggregate_metric_time_scenario(&self.aggregation),
            AggregationOrder::TimeMetricScenario => internal_state.aggregate_time_metric_scenario(&self.aggregation),
        };

        agg_value.map_err(|source| RecorderAggregationError::AggregationError {
            name: self.meta.name.clone(),
            source,
        })
    }
}

#[cfg(test)]
mod tests {
    use super::{Aggregation, InternalState};
<<<<<<< HEAD
    use crate::recorders::aggregator::{AggregatorValue, Event, PeriodValue};
    use crate::recorders::AggregationFunction;
    use crate::test_utils::{default_timestepper, test_scenario_domain};
=======
    use crate::recorders::AggregationFunction;
    use crate::recorders::aggregator::PeriodValue;
    use crate::test_utils::default_timestepper;
>>>>>>> 1a7c0846
    use crate::timestep::TimeDomain;
    use chrono::NaiveDate;
    use float_cmp::assert_approx_eq;
    use rand::{Rng, SeedableRng};
    use rand_chacha::ChaCha8Rng;
    use rand_distr::Normal;

    #[test]
    fn test_aggregation_orders() {
        let num_scenarios = 2;
        let num_metrics = 3;
        let mut state = InternalState::new_periodic(num_scenarios, None);

        let mut rng = ChaCha8Rng::seed_from_u64(0);
        let dist: Normal<f64> = Normal::new(0.0, 1.0).unwrap();

        let time_domain: TimeDomain = default_timestepper().try_into().unwrap();
        // The expected values from this test
        let mut count_non_zero_max = 0.0;
        let mut count_non_zero_by_metric = vec![0.0; num_metrics];

        time_domain.timesteps().iter().for_each(|timestep| {
            if let InternalState::Periodic(state) = &mut state {
                state.data.iter_mut().for_each(|scenario_data| {
                    let metric_data = (&mut rng).sample_iter(&dist).take(num_metrics).collect::<Vec<f64>>();

                    // Compute the expected values
                    if metric_data.iter().sum::<f64>() > 0.0 {
                        count_non_zero_max += 1.0;
                    }
                    // ... and by metric
                    metric_data.iter().enumerate().for_each(|(i, v)| {
                        if *v > 0.0 {
                            count_non_zero_by_metric[i] += 1.0;
                        }
                    });

                    let metric_data = PeriodValue::new(timestep.date, timestep.duration, metric_data);

                    scenario_data.push(metric_data);
                });
            }
        });

        let agg = Aggregation::new(
            Some(AggregationFunction::Sum),
            Some(AggregationFunction::CountFunc { func: |v: f64| v > 0.0 }),
            Some(AggregationFunction::Sum),
        );
        let agg_value = state.aggregate_metric_time_scenario(&agg).expect("Aggregation failed");
        assert_approx_eq!(f64, agg_value, count_non_zero_max);

        let agg_value = state.aggregate_time_metric_scenario(&agg).expect("Aggregation failed");
        assert_approx_eq!(f64, agg_value, count_non_zero_by_metric.iter().sum());
    }

    #[test]
    fn test_memory_event_aggregation() {
        let num_scenarios = 2;
        let num_metrics = 3;

        let mut state = InternalState::new_event(num_scenarios);

        let scenario_domain = test_scenario_domain(num_scenarios);

        for scenario_index in scenario_domain.indices() {
            for event_index in 0..4 {
                // Create an event with a known start and end time
                let start = NaiveDate::from_ymd_opt(2016, event_index + 1, 8).unwrap();
                let end = start + chrono::Duration::days(event_index as i64 + 1);

                let events: Vec<_> = (0..num_metrics)
                    .map(|_| {
                        let e = Event {
                            start: start.into(),
                            end: Some(end.into()),
                        };
                        Some(AggregatorValue::Event(e))
                    })
                    .collect();

                state.append_value(scenario_index, &events);
            }
        }

        // This should be the total duration of all the events
        let agg = Aggregation::new(
            Some(AggregationFunction::Sum),
            Some(AggregationFunction::Sum),
            Some(AggregationFunction::Sum),
        );

        let expected_total_duration = num_scenarios as f64 * num_metrics as f64 * (1.0 + 2.0 + 3.0 + 4.0);
        let agg_value = state.aggregate_time_metric_scenario(&agg).expect("Aggregation failed");
        assert_approx_eq!(f64, agg_value, expected_total_duration);
    }
}<|MERGE_RESOLUTION|>--- conflicted
+++ resolved
@@ -1,16 +1,7 @@
 use crate::models::ModelDomain;
 use crate::network::Network;
-<<<<<<< HEAD
 use crate::recorders::aggregator::{AggregatorValue, Event, PeriodValue};
 use crate::recorders::metric_set::MetricSetOutputInfo;
-use crate::recorders::{AggregationFunction, MetricSetIndex, MetricSetState, Recorder, RecorderMeta};
-use crate::scenario::ScenarioIndex;
-use crate::state::State;
-use crate::timestep::Timestep;
-use crate::PywrError;
-use chrono::NaiveDateTime;
-=======
-use crate::recorders::aggregator::PeriodValue;
 use crate::recorders::{
     AggregationFunction, MetricSetIndex, MetricSetState, Recorder, RecorderAggregationError, RecorderFinaliseError,
     RecorderMeta, RecorderSaveError, RecorderSetupError,
@@ -18,7 +9,7 @@
 use crate::scenario::ScenarioIndex;
 use crate::state::State;
 use crate::timestep::Timestep;
->>>>>>> 1a7c0846
+use chrono::NaiveDateTime;
 use std::any::Any;
 use std::collections::HashMap;
 use std::ops::Deref;
@@ -429,13 +420,13 @@
         &self.meta
     }
 
-<<<<<<< HEAD
-    fn setup(&self, domain: &ModelDomain, network: &Network) -> Result<Option<Box<(dyn Any)>>, PywrError> {
-        let metric_set = network.get_metric_set(self.metric_set_idx)?;
-=======
-    fn setup(&self, domain: &ModelDomain, _network: &Network) -> Result<Option<Box<(dyn Any)>>, RecorderSetupError> {
-        let data = InternalState::new(domain.scenarios().len());
->>>>>>> 1a7c0846
+    fn setup(&self, domain: &ModelDomain, network: &Network) -> Result<Option<Box<(dyn Any)>>, RecorderSetupError> {
+        let metric_set =
+            network
+                .get_metric_set(self.metric_set_idx)
+                .ok_or_else(|| RecorderSetupError::MetricSetIndexNotFound {
+                    index: self.metric_set_idx,
+                })?;
 
         let state = match metric_set.output_info(domain.time()) {
             MetricSetOutputInfo::Periodic { num_periods } => {
@@ -464,21 +455,13 @@
             None => panic!("No internal state defined when one was expected! :("),
         };
 
-<<<<<<< HEAD
         // Iterate through all the scenario's state
         for (scenario_index, ms_scenario_states) in scenario_indices.iter().zip(metric_set_states.iter()) {
-            let metric_set_state = ms_scenario_states
-                .get(*self.metric_set_idx.deref())
-                .ok_or(PywrError::MetricSetIndexNotFound(self.metric_set_idx))?;
-=======
-        // Iterate through all of the scenario's state
-        for (ms_scenario_states, scenario_data) in metric_set_states.iter().zip(internal_state.data.iter_mut()) {
             let metric_set_state = ms_scenario_states.get(*self.metric_set_idx.deref()).ok_or_else(|| {
                 RecorderSaveError::MetricSetIndexNotFound {
                     index: self.metric_set_idx,
                 }
             })?;
->>>>>>> 1a7c0846
 
             if metric_set_state.has_some_values() {
                 internal_state.append_value(scenario_index, metric_set_state.current_values());
@@ -503,21 +486,13 @@
             None => panic!("No internal state defined when one was expected! :("),
         };
 
-<<<<<<< HEAD
         // Iterate through all the scenario's state
         for (scenario_index, ms_scenario_states) in scenario_indices.iter().zip(metric_set_states.iter()) {
-            let metric_set_state = ms_scenario_states
-                .get(*self.metric_set_idx.deref())
-                .ok_or(PywrError::MetricSetIndexNotFound(self.metric_set_idx))?;
-=======
-        // Iterate through all of the scenario's state
-        for (ms_scenario_states, scenario_data) in metric_set_states.iter().zip(internal_state.data.iter_mut()) {
             let metric_set_state = ms_scenario_states.get(*self.metric_set_idx.deref()).ok_or_else(|| {
                 RecorderFinaliseError::MetricSetIndexNotFound {
                     index: self.metric_set_idx,
                 }
             })?;
->>>>>>> 1a7c0846
 
             if metric_set_state.has_some_values() {
                 internal_state.append_value(scenario_index, metric_set_state.current_values());
@@ -554,15 +529,9 @@
 #[cfg(test)]
 mod tests {
     use super::{Aggregation, InternalState};
-<<<<<<< HEAD
+    use crate::recorders::AggregationFunction;
     use crate::recorders::aggregator::{AggregatorValue, Event, PeriodValue};
-    use crate::recorders::AggregationFunction;
     use crate::test_utils::{default_timestepper, test_scenario_domain};
-=======
-    use crate::recorders::AggregationFunction;
-    use crate::recorders::aggregator::PeriodValue;
-    use crate::test_utils::default_timestepper;
->>>>>>> 1a7c0846
     use crate::timestep::TimeDomain;
     use chrono::NaiveDate;
     use float_cmp::assert_approx_eq;
