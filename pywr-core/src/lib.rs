// Requires upgrading to PyO3 v0.23 which is blocked by updating Polars
// See also: https://github.com/PyO3/pyo3/issues/4743
#![allow(unexpected_cfgs)]

extern crate core;

use crate::node::NodeIndex;
<<<<<<< HEAD
use crate::parameters::{
    ConstParameterIndex, GeneralParameterIndex, InterpolationError, ParameterIndex, ParameterName, SimpleParameterIndex,
};
use crate::recorders::{AggregationError, MetricSetIndex, RecorderIndex};
use crate::state::MultiValue;
use crate::virtual_storage::VirtualStorageIndex;
pub use network_variable_config::{NetworkVariableConfig, NetworkVariableConfigBuilder};
#[cfg(feature = "pyo3")]
use pyo3::{
    create_exception,
    exceptions::{PyException, PyRuntimeError},
    PyErr,
};
use thiserror::Error;
=======
use crate::recorders::RecorderIndex;
pub use network::NetworkError;
>>>>>>> 2d1d6b25

pub mod aggregated_node;
mod aggregated_storage_node;
pub mod derived_metric;
pub mod edge;
pub mod metric;
pub mod models;
pub mod network;
mod network_variable_config;
pub mod node;
pub mod parameters;
pub mod recorders;
pub mod scenario;
pub mod solvers;
pub mod state;
pub mod test_utils;
pub mod timestep;
pub mod utils;
<<<<<<< HEAD
pub mod virtual_storage;

#[derive(Error, Debug)]
pub enum PywrError {
    // Catch infallible errors here rather than unwrapping at call site. This should be safer
    // in the long run if an infallible error is changed to a fallible one.
    #[error("Infallible error: {0}")]
    Infallible(#[from] std::convert::Infallible),
    #[error("invalid node connect")]
    InvalidNodeConnection,
    #[error("connection to node is already defined")]
    NodeConnectionAlreadyExists,
    #[error("node index not found")]
    NodeIndexNotFound,
    #[error("node with name {0} not found")]
    NodeNotFound(String),
    #[error("edge index not found")]
    EdgeIndexNotFound,
    #[error("virtual storage index {0} not found")]
    VirtualStorageIndexNotFound(VirtualStorageIndex),
    #[error("parameter index {0} not found")]
    ParameterIndexNotFound(ParameterIndex<f64>),
    #[error("index parameter index {0} not found")]
    IndexParameterIndexNotFound(ParameterIndex<u64>),
    #[error("multi-value parameter index {0} not found")]
    MultiValueParameterIndexNotFound(ParameterIndex<MultiValue>),
    #[error("parameter index {0} not found")]
    GeneralParameterIndexNotFound(GeneralParameterIndex<f64>),
    #[error("index parameter index {0} not found")]
    GeneralIndexParameterIndexNotFound(GeneralParameterIndex<u64>),
    #[error("multi-value parameter index {0} not found")]
    GeneralMultiValueParameterIndexNotFound(GeneralParameterIndex<MultiValue>),
    #[error("parameter index {0} not found")]
    SimpleParameterIndexNotFound(SimpleParameterIndex<f64>),
    #[error("index parameter index {0} not found")]
    SimpleIndexParameterIndexNotFound(SimpleParameterIndex<u64>),
    #[error("multi-value parameter index {0} not found")]
    SimpleMultiValueParameterIndexNotFound(SimpleParameterIndex<MultiValue>),
    #[error("parameter index {0} not found")]
    ConstParameterIndexNotFound(ConstParameterIndex<f64>),
    #[error("index parameter index {0} not found")]
    ConstIndexParameterIndexNotFound(ConstParameterIndex<u64>),
    #[error("multi-value parameter index {0} not found")]
    ConstMultiValueParameterIndexNotFound(ConstParameterIndex<MultiValue>),
    #[error("multi-value parameter key {0} not found")]
    MultiValueParameterKeyNotFound(String),
    #[error("inter-network parameter state not initialised")]
    InterNetworkParameterStateNotInitialised,
    #[error("inter-network parameter index {0} not found")]
    MultiNetworkTransferIndexNotFound(MultiNetworkTransferIndex),
    #[error("parameter {0} not found")]
    ParameterNotFound(ParameterName),
    #[error("metric set index {0} not found")]
    MetricSetIndexNotFound(MetricSetIndex),
    #[error("metric set with name {0} not found")]
    MetricSetNotFound(String),
    #[error("recorder index not found")]
    RecorderIndexNotFound,
    #[error("recorder not found")]
    RecorderNotFound,
    #[error("derived metric not found")]
    DerivedMetricNotFound,
    #[error("derived metric index {0} not found")]
    DerivedMetricIndexNotFound(DerivedMetricIndex),
    #[error("node name `{0}` already exists")]
    NodeNameAlreadyExists(String),
    #[error("parameter name `{0}` already exists")]
    ParameterNameAlreadyExists(String),
    #[error("index parameter name `{0}` already exists at index {1}")]
    IndexParameterNameAlreadyExists(String, ParameterIndex<u64>),
    #[error("multi-value parameter name `{0}` already exists at index {1}")]
    MultiValueParameterNameAlreadyExists(String, ParameterIndex<MultiValue>),
    #[error("metric set name `{0}` already exists")]
    MetricSetNameAlreadyExists(String),
    #[error("recorder name `{0}` already exists at index {1}")]
    RecorderNameAlreadyExists(String, RecorderIndex),
    #[error("connections from output nodes are invalid. node: {0}")]
    InvalidNodeConnectionFromOutput(String),
    #[error("connections to input nodes are invalid. node: {0}")]
    InvalidNodeConnectionToInput(String),
    #[error("flow constraints are undefined for this node")]
    FlowConstraintsUndefined,
    #[error("storage constraints are undefined for this node")]
    StorageConstraintsUndefined,
    #[error("No more timesteps")]
    EndOfTimesteps,
    #[error("can not add virtual storage node to a storage node")]
    NoVirtualStorageOnStorageNode,
    #[error("timestep index out of range")]
    TimestepIndexOutOfRange,
    #[error("solver not initialised")]
    SolverNotSetup,
    #[error("no edges defined")]
    NoEdgesDefined,
    #[cfg(feature = "pyo3")]
    #[error("Python error: {0}")]
    PythonError(#[from] PyErr),
    #[error("Unrecognised metric")]
    UnrecognisedMetric,
    #[error("Unrecognised solver")]
    UnrecognisedSolver,
    #[error("Solve failed")]
    SolveFailed,
    #[error("atleast one parameter is required")]
    AtleastOneParameterRequired,
    #[error("scenario state not found")]
    ScenarioStateNotFound,
    #[error("scenario not found: {0}")]
    ScenarioNotFound(String),
    #[error("scenario group index not found: {0}")]
    ScenarioGroupIndexNotFound(usize),
    #[error("clp error")]
    ClpError(#[from] solvers::ClpError),
    #[error("metric not defined")]
    MetricNotDefinedForNode,
    #[error("invalid metric type: {0}")]
    InvalidMetricType(String),
    #[error("invalid metric value: {0}")]
    InvalidMetricValue(String),
    #[error("recorder not initialised")]
    RecorderNotInitialised,
    #[error("recorder does not supported aggregation")]
    RecorderDoesNotSupportAggregation,
    #[error("hdf5 error: {0}")]
    HDF5Error(#[from] hdf5_metno::Error),
    #[error("could not create unicode variable name from: {0}")]
    HDF5VarLenUnicode(String),
    #[error("csv error: {0}")]
    CSVError(String),
    #[error("not implemented by recorder")]
    NotSupportedByRecorder,
    #[error("invalid constraint value: {0}")]
    InvalidConstraintValue(String),
    #[error("invalid constraint type: {0}")]
    InvalidConstraintType(String),
    #[error("invalid aggregated function: {0}")]
    InvalidAggregationFunction(String),
    #[error("data out of range")]
    DataOutOfRange,
    #[error("internal parameter error: {0}")]
    InternalParameterError(String),
    #[error("parameter type does is not a valid variable")]
    ParameterTypeNotVariable,
    #[error("parameter variable is not active")]
    ParameterVariableNotActive,
    #[error("incorrect number of values for parameter variable")]
    ParameterVariableValuesIncorrectLength,
    #[error("missing solver features")]
    MissingSolverFeatures,
    #[error("interpolation error: {0}")]
    Interpolation(#[from] InterpolationError),
    #[error("network {0} not found")]
    NetworkNotFound(String),
    #[error("network index ({0}) not found")]
    NetworkIndexNotFound(usize),
    #[error("network name `{0}` already exists.")]
    NetworkNameAlreadyExists(String),
    #[error("parameters do not provide an initial value")]
    ParameterNoInitialValue,
    #[error("parameter state not found for parameter index {0}")]
    ParameterStateNotFound(ParameterIndex<f64>),
    #[error("index parameter state not found for parameter index {0}")]
    IndexParameterStateNotFound(ParameterIndex<u64>),
    #[error("parameter state not found for parameter index {0}")]
    GeneralParameterStateNotFound(GeneralParameterIndex<f64>),
    #[error("Could not create timestep range due to following error: {0}")]
    TimestepRangeGenerationError(String),
    #[error("Could not create timesteps for frequency '{0}'")]
    TimestepGenerationError(String),
    #[error("Pywr does not currently support timesteps of varying duration")]
    TimestepDurationMismatch,
    #[error("aggregation error: {0}")]
    Aggregation(#[from] AggregationError),
    #[error("cannot simplify metric")]
    CannotSimplifyMetric,
    #[error("Negative factor is not allowed")]
    NegativeFactor,
}

// Python errors
#[cfg(feature = "pyo3")]
create_exception!(pywr, ParameterNotFoundError, PyException);

#[cfg(feature = "pyo3")]
impl From<PywrError> for PyErr {
    fn from(err: PywrError) -> PyErr {
        match err {
            PywrError::ParameterNotFound(name) => ParameterNotFoundError::new_err(name),
            _ => PyRuntimeError::new_err(err.to_string()),
        }
    }
}
=======
pub mod virtual_storage;
>>>>>>> 2d1d6b25
<|MERGE_RESOLUTION|>--- conflicted
+++ resolved
@@ -5,25 +5,8 @@
 extern crate core;
 
 use crate::node::NodeIndex;
-<<<<<<< HEAD
-use crate::parameters::{
-    ConstParameterIndex, GeneralParameterIndex, InterpolationError, ParameterIndex, ParameterName, SimpleParameterIndex,
-};
-use crate::recorders::{AggregationError, MetricSetIndex, RecorderIndex};
-use crate::state::MultiValue;
-use crate::virtual_storage::VirtualStorageIndex;
-pub use network_variable_config::{NetworkVariableConfig, NetworkVariableConfigBuilder};
-#[cfg(feature = "pyo3")]
-use pyo3::{
-    create_exception,
-    exceptions::{PyException, PyRuntimeError},
-    PyErr,
-};
-use thiserror::Error;
-=======
 use crate::recorders::RecorderIndex;
 pub use network::NetworkError;
->>>>>>> 2d1d6b25
 
 pub mod aggregated_node;
 mod aggregated_storage_node;
@@ -42,199 +25,4 @@
 pub mod test_utils;
 pub mod timestep;
 pub mod utils;
-<<<<<<< HEAD
-pub mod virtual_storage;
-
-#[derive(Error, Debug)]
-pub enum PywrError {
-    // Catch infallible errors here rather than unwrapping at call site. This should be safer
-    // in the long run if an infallible error is changed to a fallible one.
-    #[error("Infallible error: {0}")]
-    Infallible(#[from] std::convert::Infallible),
-    #[error("invalid node connect")]
-    InvalidNodeConnection,
-    #[error("connection to node is already defined")]
-    NodeConnectionAlreadyExists,
-    #[error("node index not found")]
-    NodeIndexNotFound,
-    #[error("node with name {0} not found")]
-    NodeNotFound(String),
-    #[error("edge index not found")]
-    EdgeIndexNotFound,
-    #[error("virtual storage index {0} not found")]
-    VirtualStorageIndexNotFound(VirtualStorageIndex),
-    #[error("parameter index {0} not found")]
-    ParameterIndexNotFound(ParameterIndex<f64>),
-    #[error("index parameter index {0} not found")]
-    IndexParameterIndexNotFound(ParameterIndex<u64>),
-    #[error("multi-value parameter index {0} not found")]
-    MultiValueParameterIndexNotFound(ParameterIndex<MultiValue>),
-    #[error("parameter index {0} not found")]
-    GeneralParameterIndexNotFound(GeneralParameterIndex<f64>),
-    #[error("index parameter index {0} not found")]
-    GeneralIndexParameterIndexNotFound(GeneralParameterIndex<u64>),
-    #[error("multi-value parameter index {0} not found")]
-    GeneralMultiValueParameterIndexNotFound(GeneralParameterIndex<MultiValue>),
-    #[error("parameter index {0} not found")]
-    SimpleParameterIndexNotFound(SimpleParameterIndex<f64>),
-    #[error("index parameter index {0} not found")]
-    SimpleIndexParameterIndexNotFound(SimpleParameterIndex<u64>),
-    #[error("multi-value parameter index {0} not found")]
-    SimpleMultiValueParameterIndexNotFound(SimpleParameterIndex<MultiValue>),
-    #[error("parameter index {0} not found")]
-    ConstParameterIndexNotFound(ConstParameterIndex<f64>),
-    #[error("index parameter index {0} not found")]
-    ConstIndexParameterIndexNotFound(ConstParameterIndex<u64>),
-    #[error("multi-value parameter index {0} not found")]
-    ConstMultiValueParameterIndexNotFound(ConstParameterIndex<MultiValue>),
-    #[error("multi-value parameter key {0} not found")]
-    MultiValueParameterKeyNotFound(String),
-    #[error("inter-network parameter state not initialised")]
-    InterNetworkParameterStateNotInitialised,
-    #[error("inter-network parameter index {0} not found")]
-    MultiNetworkTransferIndexNotFound(MultiNetworkTransferIndex),
-    #[error("parameter {0} not found")]
-    ParameterNotFound(ParameterName),
-    #[error("metric set index {0} not found")]
-    MetricSetIndexNotFound(MetricSetIndex),
-    #[error("metric set with name {0} not found")]
-    MetricSetNotFound(String),
-    #[error("recorder index not found")]
-    RecorderIndexNotFound,
-    #[error("recorder not found")]
-    RecorderNotFound,
-    #[error("derived metric not found")]
-    DerivedMetricNotFound,
-    #[error("derived metric index {0} not found")]
-    DerivedMetricIndexNotFound(DerivedMetricIndex),
-    #[error("node name `{0}` already exists")]
-    NodeNameAlreadyExists(String),
-    #[error("parameter name `{0}` already exists")]
-    ParameterNameAlreadyExists(String),
-    #[error("index parameter name `{0}` already exists at index {1}")]
-    IndexParameterNameAlreadyExists(String, ParameterIndex<u64>),
-    #[error("multi-value parameter name `{0}` already exists at index {1}")]
-    MultiValueParameterNameAlreadyExists(String, ParameterIndex<MultiValue>),
-    #[error("metric set name `{0}` already exists")]
-    MetricSetNameAlreadyExists(String),
-    #[error("recorder name `{0}` already exists at index {1}")]
-    RecorderNameAlreadyExists(String, RecorderIndex),
-    #[error("connections from output nodes are invalid. node: {0}")]
-    InvalidNodeConnectionFromOutput(String),
-    #[error("connections to input nodes are invalid. node: {0}")]
-    InvalidNodeConnectionToInput(String),
-    #[error("flow constraints are undefined for this node")]
-    FlowConstraintsUndefined,
-    #[error("storage constraints are undefined for this node")]
-    StorageConstraintsUndefined,
-    #[error("No more timesteps")]
-    EndOfTimesteps,
-    #[error("can not add virtual storage node to a storage node")]
-    NoVirtualStorageOnStorageNode,
-    #[error("timestep index out of range")]
-    TimestepIndexOutOfRange,
-    #[error("solver not initialised")]
-    SolverNotSetup,
-    #[error("no edges defined")]
-    NoEdgesDefined,
-    #[cfg(feature = "pyo3")]
-    #[error("Python error: {0}")]
-    PythonError(#[from] PyErr),
-    #[error("Unrecognised metric")]
-    UnrecognisedMetric,
-    #[error("Unrecognised solver")]
-    UnrecognisedSolver,
-    #[error("Solve failed")]
-    SolveFailed,
-    #[error("atleast one parameter is required")]
-    AtleastOneParameterRequired,
-    #[error("scenario state not found")]
-    ScenarioStateNotFound,
-    #[error("scenario not found: {0}")]
-    ScenarioNotFound(String),
-    #[error("scenario group index not found: {0}")]
-    ScenarioGroupIndexNotFound(usize),
-    #[error("clp error")]
-    ClpError(#[from] solvers::ClpError),
-    #[error("metric not defined")]
-    MetricNotDefinedForNode,
-    #[error("invalid metric type: {0}")]
-    InvalidMetricType(String),
-    #[error("invalid metric value: {0}")]
-    InvalidMetricValue(String),
-    #[error("recorder not initialised")]
-    RecorderNotInitialised,
-    #[error("recorder does not supported aggregation")]
-    RecorderDoesNotSupportAggregation,
-    #[error("hdf5 error: {0}")]
-    HDF5Error(#[from] hdf5_metno::Error),
-    #[error("could not create unicode variable name from: {0}")]
-    HDF5VarLenUnicode(String),
-    #[error("csv error: {0}")]
-    CSVError(String),
-    #[error("not implemented by recorder")]
-    NotSupportedByRecorder,
-    #[error("invalid constraint value: {0}")]
-    InvalidConstraintValue(String),
-    #[error("invalid constraint type: {0}")]
-    InvalidConstraintType(String),
-    #[error("invalid aggregated function: {0}")]
-    InvalidAggregationFunction(String),
-    #[error("data out of range")]
-    DataOutOfRange,
-    #[error("internal parameter error: {0}")]
-    InternalParameterError(String),
-    #[error("parameter type does is not a valid variable")]
-    ParameterTypeNotVariable,
-    #[error("parameter variable is not active")]
-    ParameterVariableNotActive,
-    #[error("incorrect number of values for parameter variable")]
-    ParameterVariableValuesIncorrectLength,
-    #[error("missing solver features")]
-    MissingSolverFeatures,
-    #[error("interpolation error: {0}")]
-    Interpolation(#[from] InterpolationError),
-    #[error("network {0} not found")]
-    NetworkNotFound(String),
-    #[error("network index ({0}) not found")]
-    NetworkIndexNotFound(usize),
-    #[error("network name `{0}` already exists.")]
-    NetworkNameAlreadyExists(String),
-    #[error("parameters do not provide an initial value")]
-    ParameterNoInitialValue,
-    #[error("parameter state not found for parameter index {0}")]
-    ParameterStateNotFound(ParameterIndex<f64>),
-    #[error("index parameter state not found for parameter index {0}")]
-    IndexParameterStateNotFound(ParameterIndex<u64>),
-    #[error("parameter state not found for parameter index {0}")]
-    GeneralParameterStateNotFound(GeneralParameterIndex<f64>),
-    #[error("Could not create timestep range due to following error: {0}")]
-    TimestepRangeGenerationError(String),
-    #[error("Could not create timesteps for frequency '{0}'")]
-    TimestepGenerationError(String),
-    #[error("Pywr does not currently support timesteps of varying duration")]
-    TimestepDurationMismatch,
-    #[error("aggregation error: {0}")]
-    Aggregation(#[from] AggregationError),
-    #[error("cannot simplify metric")]
-    CannotSimplifyMetric,
-    #[error("Negative factor is not allowed")]
-    NegativeFactor,
-}
-
-// Python errors
-#[cfg(feature = "pyo3")]
-create_exception!(pywr, ParameterNotFoundError, PyException);
-
-#[cfg(feature = "pyo3")]
-impl From<PywrError> for PyErr {
-    fn from(err: PywrError) -> PyErr {
-        match err {
-            PywrError::ParameterNotFound(name) => ParameterNotFoundError::new_err(name),
-            _ => PyRuntimeError::new_err(err.to_string()),
-        }
-    }
-}
-=======
-pub mod virtual_storage;
->>>>>>> 2d1d6b25
+pub mod virtual_storage;