#![cfg_attr(feature = "ipm-simd", feature(portable_simd))]

extern crate core;

use crate::derived_metric::DerivedMetricIndex;
use crate::node::NodeIndex;
use crate::parameters::{IndexParameterIndex, InterpolationError, MultiValueParameterIndex, ParameterIndex};
use crate::recorders::RecorderIndex;
use pyo3::exceptions::{PyException, PyRuntimeError};
use pyo3::{create_exception, PyErr};
use thiserror::Error;

pub mod aggregated_node;
mod aggregated_storage_node;
pub mod derived_metric;
pub mod edge;
pub mod metric;
pub mod model;
pub mod node;
pub mod parameters;
pub mod recorders;
mod scenario;
pub mod solvers;
pub mod state;
pub mod test_utils;
pub mod timestep;
pub mod tracing;
pub mod virtual_storage;

#[derive(Error, Debug, PartialEq, Eq)]
pub enum PywrError {
    #[error("invalid node connect")]
    InvalidNodeConnection,
    #[error("connection to node is already defined")]
    NodeConnectionAlreadyExists,
    #[error("node index not found")]
    NodeIndexNotFound,
    #[error("node with name {0} not found")]
    NodeNotFound(String),
    #[error("edge index not found")]
    EdgeIndexNotFound,
    #[error("parameter index {0} not found")]
    ParameterIndexNotFound(ParameterIndex),
    #[error("index parameter index {0} not found")]
    IndexParameterIndexNotFound(IndexParameterIndex),
    #[error("multi value parameter index {0} not found")]
    MultiValueParameterIndexNotFound(MultiValueParameterIndex),
    #[error("multi value parameter key {0} not found")]
    MultiValueParameterKeyNotFound(String),
    #[error("parameter {0} not found")]
    ParameterNotFound(String),
    #[error("metric set index not found")]
    MetricSetIndexNotFound,
    #[error("metric set with name {0} not found")]
    MetricSetNotFound(String),
    #[error("recorder index not found")]
    RecorderIndexNotFound,
    #[error("recorder not found")]
    RecorderNotFound,
    #[error("derived metric not found")]
    DerivedMetricNotFound,
    #[error("derived metric index {0} not found")]
    DerivedMetricIndexNotFound(DerivedMetricIndex),
    #[error("node name `{0}` already exists")]
    NodeNameAlreadyExists(String),
    #[error("parameter name `{0}` already exists at index {1}")]
    ParameterNameAlreadyExists(String, ParameterIndex),
    #[error("index parameter name `{0}` already exists at index {1}")]
    IndexParameterNameAlreadyExists(String, IndexParameterIndex),
    #[error("metric set name `{0}` already exists")]
    MetricSetNameAlreadyExists(String),
    #[error("recorder name `{0}` already exists at index {1}")]
    RecorderNameAlreadyExists(String, RecorderIndex),
    #[error("connections from output nodes are invalid. node: {0}")]
    InvalidNodeConnectionFromOutput(String),
    #[error("connections to input nodes are invalid. node: {0}")]
    InvalidNodeConnectionToInput(String),
    #[error("flow constraints are undefined for this node")]
    FlowConstraintsUndefined,
    #[error("storage constraints are undefined for this node")]
    StorageConstraintsUndefined,
    #[error("timestep index out of range")]
    TimestepIndexOutOfRange,
    #[error("solver not initialised")]
    SolverNotSetup,
    #[error("no edges defined")]
    NoEdgesDefined,
    #[error("Python error: {0}")]
    PythonError(String),
    #[error("Unrecognised metric")]
    UnrecognisedMetric,
    #[error("Unrecognised solver")]
    UnrecognisedSolver,
    #[error("Solve failed")]
    SolveFailed,
    #[error("atleast one parameter is required")]
    AtleastOneParameterRequired,
    #[error("scenario state not found")]
    ScenarioStateNotFound,
    #[error("scenario not found: {0}")]
    ScenarioNotFound(String),
    #[error("clp error")]
    ClpError(#[from] solvers::ClpError),
    #[error("metric not defined")]
    MetricNotDefinedForNode,
    #[error("invalid metric type: {0}")]
    InvalidMetricType(String),
    #[error("invalid metric value: {0}")]
    InvalidMetricValue(String),
    #[error("recorder not initialised")]
    RecorderNotInitialised,
    #[error("hdf5 error: {0}")]
    HDF5Error(String),
    #[error("csv error: {0}")]
    CSVError(String),
    #[error("not implemented by recorder")]
    NotSupportedByRecorder,
    #[error("invalid constraint value: {0}")]
    InvalidConstraintValue(String),
    #[error("invalid constraint type: {0}")]
    InvalidConstraintType(String),
    #[error("invalid aggregated function: {0}")]
    InvalidAggregationFunction(String),
    #[error("data out of range")]
    DataOutOfRange,
    #[error("internal parameter error: {0}")]
    InternalParameterError(String),
    #[error("parameter type does is not a valid variable")]
    ParameterTypeNotVariable,
    #[error("parameter variable is not active")]
    ParameterVariableNotActive,
    #[error("incorrect number of values for parameter variable")]
    ParameterVariableValuesIncorrectLength,
    #[error("missing solver features")]
    MissingSolverFeatures,
<<<<<<< HEAD
    #[error("interpolation error: {0}")]
    Interpolation(#[from] InterpolationError),
=======
    #[error("parameters do not provide an initial value")]
    ParameterNoInitialValue,
>>>>>>> b4771fe5
}

// Python errors
create_exception!(pywr, ParameterNotFoundError, PyException);

impl From<PywrError> for PyErr {
    fn from(err: PywrError) -> PyErr {
        match err {
            PywrError::ParameterNotFound(name) => ParameterNotFoundError::new_err(name),
            _ => PyRuntimeError::new_err(err.to_string()),
        }
    }
}<|MERGE_RESOLUTION|>--- conflicted
+++ resolved
@@ -133,13 +133,10 @@
     ParameterVariableValuesIncorrectLength,
     #[error("missing solver features")]
     MissingSolverFeatures,
-<<<<<<< HEAD
     #[error("interpolation error: {0}")]
     Interpolation(#[from] InterpolationError),
-=======
     #[error("parameters do not provide an initial value")]
     ParameterNoInitialValue,
->>>>>>> b4771fe5
 }
 
 // Python errors
