use crate::metric::{MetricF64, MetricF64Error};
use crate::models::ModelDomain;
use crate::network::{
    Network, NetworkFinaliseError, NetworkRecorderSaveError, NetworkRecorderSetupError, NetworkResult,
    NetworkSetupError, NetworkSolverSetupError, NetworkState, NetworkTimings, RunDuration,
};
use crate::recorders::RecorderInternalState;
use crate::scenario::ScenarioIndex;
#[cfg(all(feature = "ipm-ocl", feature = "pyo3"))]
use crate::solvers::{ClIpmF32Solver, ClIpmF64Solver, ClIpmSolverSettings};
#[cfg(all(feature = "clp", feature = "pyo3"))]
use crate::solvers::{ClpSolver, build_clp_settings_py};
#[cfg(all(feature = "highs", feature = "pyo3"))]
use crate::solvers::{HighsSolver, build_highs_settings_py};
use crate::solvers::{MultiStateSolver, Solver, SolverSettings};
#[cfg(all(feature = "ipm-simd", feature = "pyo3"))]
use crate::solvers::{SimdIpmF64Solver, build_ipm_simd_settings_py};
use crate::state::StateError;
use crate::timestep::Timestep;
#[cfg(feature = "pyo3")]
use pyo3::{
    Bound, PyErr, PyResult, Python,
    exceptions::{PyKeyError, PyRuntimeError},
    pyclass, pymethods,
    types::PyDict,
};
use std::cmp::Ordering;
use std::collections::HashMap;
use std::fmt;
use std::fmt::{Display, Formatter};
use std::num::NonZeroUsize;
use std::ops::Deref;
use thiserror::Error;
use tracing::info;

/// An index to another model
///
/// The index is to either a model evaluated before this model, or after this model.
#[derive(Debug, Copy, Clone)]
enum OtherNetworkIndex {
    Before(NonZeroUsize),
    After(NonZeroUsize),
}

impl OtherNetworkIndex {
    fn new(from_idx: usize, to_idx: usize) -> Self {
        match from_idx.cmp(&to_idx) {
            Ordering::Equal => panic!("Cannot create OtherNetworkIndex to self."),
            Ordering::Less => Self::Before(NonZeroUsize::new(to_idx - from_idx).unwrap()),
            Ordering::Greater => Self::After(NonZeroUsize::new(from_idx - to_idx).unwrap()),
        }
    }
}

#[derive(Copy, Clone, Ord, PartialOrd, Eq, PartialEq, Debug)]
pub struct MultiNetworkTransferIndex(pub usize);

impl Deref for MultiNetworkTransferIndex {
    type Target = usize;

    fn deref(&self) -> &Self::Target {
        &self.0
    }
}

impl Display for MultiNetworkTransferIndex {
    fn fmt(&self, f: &mut Formatter<'_>) -> fmt::Result {
        write!(f, "{}", self.0)
    }
}

/// A special parameter that retrieves a value from a metric in another model.
struct MultiNetworkTransfer {
    /// The model to get the value from.
    from_model_idx: OtherNetworkIndex,
    /// The metric to get the value from.
    from_metric: MetricF64,
    /// Optional initial value to use on the first time-step
    initial_value: Option<f64>,
}

struct MultiNetworkEntry {
    name: String,
    network: Network,
    transfers: Vec<MultiNetworkTransfer>,
}

pub struct MultiNetworkModelState<S> {
    current_time_step_idx: usize,
    states: Vec<NetworkState>,
    recorder_states: Vec<Vec<Option<Box<dyn RecorderInternalState>>>>,
    solvers: Vec<S>,
}

/// Errors that can occur when setting up a multi-network model.
#[derive(Debug, Error)]
pub enum MultiNetworkModelSetupError {
    #[error("Failed to setup network `{network}`: {source}")]
    NetworkSetupError {
        network: String,
        #[source]
        source: Box<NetworkSetupError>,
    },
    #[error("Error setting up recorder for network `{network}`: {source}")]
    RecorderSetupError {
        network: String,
        #[source]
        source: Box<NetworkRecorderSetupError>,
    },
    #[error("Failed to setup solver for network `{network}`: {source}")]
    SolverSetupError {
        network: String,
        #[source]
        source: Box<NetworkSolverSetupError>,
    },
}

/// Errors that can occur when stepping through (simulating) a multi-network model.
#[derive(Debug, Error)]
pub enum MultiNetworkModelStepError {
    #[error("Failed to transfer value to `{to_network}`: {source}")]
    TransferError {
        to_network: String,
        #[source]
        source: Box<InterNetworkTransferError>,
    },
    #[error("No more timesteps")]
    EndOfTimesteps,
    #[error("Error saving recorder for network `{network}` at timestep {timestep:#?}: {source}")]
    RecorderSaveError {
        network: String,
        timestep: Timestep,
        #[source]
        source: Box<NetworkRecorderSaveError>,
    },
}

/// Errors that can occur when finalising a multi-network model.
#[derive(Debug, Error)]
pub enum MultiNetworkModelFinaliseError {
    #[error("Error finalising network `{network}`: {source}")]
    NetworkFinaliseError {
        network: String,
        #[source]
        source: Box<NetworkFinaliseError>,
    },
}

#[derive(Debug, Error)]
pub enum MultiNetworkModelRunError {
    #[error("Error setting up multi-network model: {0}")]
    SetupError(#[from] MultiNetworkModelSetupError),
    #[error("Error stepping through multi-network model: {0}")]
    StepError(#[from] Box<MultiNetworkModelStepError>),
    #[error("Error finalising multi-network model: {0}")]
    FinaliseError(#[from] MultiNetworkModelFinaliseError),
}

<<<<<<< HEAD
/// Internal struct for tracking model timings.
#[cfg_attr(feature = "pyo3", pyclass)]
#[derive(Clone)]
pub struct MultiNetworkModelTimings {
    run_duration: RunDuration,
    network_timings: HashMap<String, NetworkTimings>,
}

impl MultiNetworkModelTimings {
    fn new_with_component_timings(entries: &[MultiNetworkEntry]) -> Self {
        let network_timings = entries
            .iter()
            .map(|e| (e.name.clone(), NetworkTimings::new_with_component_timings(&e.network)))
            .collect();

        Self {
            run_duration: RunDuration::start(),
            network_timings,
        }
    }

    fn finish(&mut self) {
        self.run_duration = self.run_duration.finish();
    }

    /// Print summary statistics of the model run.
    fn print_summary_statistics(&self, entries: &[MultiNetworkEntry]) {
        info!("Run timing statistics:");
        let total_duration = self.run_duration.total_duration().as_secs_f64();
        info!("{: <24} | {: <10}", "Metric", "Value");
        self.run_duration.print_table();
        for entry in entries {
            let timing = self
                .network_timings
                .get(&entry.name)
                .expect("Network timings not found for network.");
            info!("Network: {}", entry.name);
            timing.print_table(total_duration, &entry.network);
        }
    }
}

#[cfg(feature = "pyo3")]
#[pymethods]
impl MultiNetworkModelTimings {
    /// Total duration of the model run in seconds.
    #[getter]
    fn total_duration(&self) -> f64 {
        self.run_duration.total_duration().as_secs_f64()
    }

    #[getter]
    fn speed(&self) -> f64 {
        self.run_duration.speed()
    }

    fn __repr__(&self) -> String {
        format!(
            "<MultiNetworkModelTimings completed in {:.2} seconds with speed {:.2} time-steps/second>",
            self.total_duration(),
            self.speed()
        )
=======
#[cfg(feature = "pyo3")]
impl From<MultiNetworkModelRunError> for PyErr {
    fn from(err: MultiNetworkModelRunError) -> PyErr {
        PyRuntimeError::new_err(err.to_string())
>>>>>>> f71effe6
    }
}

#[derive(Debug, Error)]
pub enum MultiNetworkModelError {
    #[error("Network name `{0}` already exists")]
    NetworkNameAlreadyExists(String),
}

/// The results of a model run.
///
/// Only recorders which produced a result will be present.
#[cfg_attr(feature = "pyo3", pyclass)]
#[derive(Clone)]
pub struct MultiNetworkModelResult {
    pub timings: MultiNetworkModelTimings,
    pub network_results: HashMap<String, NetworkResult>,
}

#[cfg(feature = "pyo3")]
#[pymethods]
impl MultiNetworkModelResult {
    #[getter]
    #[pyo3(name = "timings")]
    fn timings_py(&self) -> MultiNetworkModelTimings {
        self.timings.clone()
    }
    /// Get a reference to the results map.
    #[pyo3(name = "network_results")]
    pub fn network_results_py(&self, name: &str) -> PyResult<NetworkResult> {
        self.network_results
            .get(name)
            .ok_or_else(|| PyKeyError::new_err(format!("Network result `{}` not found", name)))
            .cloned()
    }

    fn __rep__(&self) -> String {
        format!(
            "<MultiNetworkModelResult with {} network results; completed in {:.2} seconds with speed {:.2} time-steps/second>",
            self.network_results.len(),
            self.timings.total_duration(),
            self.timings.speed()
        )
    }
}

/// A MultiNetwork is a collection of models that can be run together.
#[cfg_attr(feature = "pyo3", pyclass)]
pub struct MultiNetworkModel {
    domain: ModelDomain,
    networks: Vec<MultiNetworkEntry>,
}

impl MultiNetworkModel {
    pub fn new(domain: ModelDomain) -> Self {
        Self {
            domain,
            networks: Vec::new(),
        }
    }

    /// Get a reference to the [`ModelDomain`]
    pub fn domain(&self) -> &ModelDomain {
        &self.domain
    }

    /// Get a reference to a network by index.
    pub fn network(&self, idx: usize) -> Option<&Network> {
        self.networks.get(idx).map(|n| &n.network)
    }

    /// Get a mutable reference to a network by index.
    pub fn network_mut(&mut self, idx: usize) -> Option<&mut Network> {
        self.networks.get_mut(idx).map(|n| &mut n.network)
    }

    /// Get the index of a network by name.
    pub fn get_network_index_by_name(&self, name: &str) -> Option<usize> {
        self.networks.iter().position(|n| n.name == name)
    }

    /// Add a [`Network`] to the model. The name must be unique.
    pub fn add_network(&mut self, name: &str, network: Network) -> Result<usize, MultiNetworkModelError> {
        if self.get_network_index_by_name(name).is_some() {
            return Err(MultiNetworkModelError::NetworkNameAlreadyExists(name.to_string()));
        }

        let idx = self.networks.len();
        self.networks.push(MultiNetworkEntry {
            name: name.to_string(),
            network,
            transfers: Vec::new(),
        });

        Ok(idx)
    }

    /// Add a transfer of data from one network to another.
    pub fn add_inter_network_transfer(
        &mut self,
        from_network_idx: usize,
        from_metric: MetricF64,
        to_network_idx: usize,
        initial_value: Option<f64>,
    ) {
        let parameter = MultiNetworkTransfer {
            from_model_idx: OtherNetworkIndex::new(from_network_idx, to_network_idx),
            from_metric,
            initial_value,
        };

        self.networks[to_network_idx].transfers.push(parameter);
    }

    pub fn setup<S>(
        &self,
        settings: &S::Settings,
    ) -> Result<MultiNetworkModelState<Vec<Box<S>>>, MultiNetworkModelSetupError>
    where
        S: Solver,
        <S as Solver>::Settings: SolverSettings,
    {
        let timesteps = self.domain.time.timesteps();
        let scenario_indices = self.domain.scenarios.indices();

        let mut states = Vec::with_capacity(self.networks.len());
        let mut recorder_states = Vec::with_capacity(self.networks.len());
        let mut solvers = Vec::with_capacity(self.networks.len());

        for entry in &self.networks {
            let state = entry
                .network
                .setup_network(timesteps, scenario_indices, entry.transfers.len())
                .map_err(|source| MultiNetworkModelSetupError::NetworkSetupError {
                    network: entry.name.clone(),
                    source: Box::new(source),
                })?;
            let recorder_state = entry.network.setup_recorders(&self.domain).map_err(|source| {
                MultiNetworkModelSetupError::RecorderSetupError {
                    network: entry.name.clone(),
                    source: Box::new(source),
                }
            })?;
            let solver = entry
                .network
                .setup_solver::<S>(scenario_indices, &state, settings)
                .map_err(|source| MultiNetworkModelSetupError::SolverSetupError {
                    network: entry.name.clone(),
                    source: Box::new(source),
                })?;

            states.push(state);
            recorder_states.push(recorder_state);
            solvers.push(solver);
        }

        Ok(MultiNetworkModelState {
            current_time_step_idx: 0,
            states,
            recorder_states,
            solvers,
        })
    }

    pub fn setup_multi_scenario<S>(
        &self,
        settings: &S::Settings,
    ) -> Result<MultiNetworkModelState<Box<S>>, MultiNetworkModelSetupError>
    where
        S: MultiStateSolver,
        <S as MultiStateSolver>::Settings: SolverSettings,
    {
        let timesteps = self.domain.time.timesteps();
        let scenario_indices = self.domain.scenarios.indices();

        let mut states = Vec::with_capacity(self.networks.len());
        let mut recorder_states = Vec::with_capacity(self.networks.len());
        let mut solvers = Vec::with_capacity(self.networks.len());

        for entry in &self.networks {
            let state = entry
                .network
                .setup_network(timesteps, scenario_indices, entry.transfers.len())
                .map_err(|source| MultiNetworkModelSetupError::NetworkSetupError {
                    network: entry.name.clone(),
                    source: Box::new(source),
                })?;

            let recorder_state = entry.network.setup_recorders(&self.domain).map_err(|source| {
                MultiNetworkModelSetupError::RecorderSetupError {
                    network: entry.name.clone(),
                    source: Box::new(source),
                }
            })?;

            let solver = entry
                .network
                .setup_multi_scenario_solver::<S>(scenario_indices, settings)
                .map_err(|source| MultiNetworkModelSetupError::SolverSetupError {
                    network: entry.name.clone(),
                    source: Box::new(source),
                })?;

            states.push(state);
            recorder_states.push(recorder_state);
            solvers.push(solver);
        }

        Ok(MultiNetworkModelState {
            current_time_step_idx: 0,
            states,
            recorder_states,
            solvers,
        })
    }

    /// Compute inter model transfers
    fn compute_inter_network_transfers(
        &self,
        model_idx: usize,
        timestep: &Timestep,
        scenario_indices: &[ScenarioIndex],
        states: &mut [NetworkState],
    ) -> Result<(), MultiNetworkModelStepError> {
        // Get references to the models before and after this model
        let (before_models, after_models) = self.networks.split_at(model_idx);
        let (this_model, after_models) = after_models.split_first().unwrap();
        // Get references to the states before and after this model
        let (before, after) = states.split_at_mut(model_idx);
        let (this_models_state, after) = after.split_first_mut().unwrap();

        // Compute inter-model transfers for all scenarios
        for scenario_index in scenario_indices.iter() {
            compute_inter_network_transfers(
                timestep,
                scenario_index,
                &this_model.transfers,
                this_models_state,
                before_models,
                before,
                after_models,
                after,
            )
            .map_err(|source| MultiNetworkModelStepError::TransferError {
                to_network: this_model.name.clone(),
                source: Box::new(source),
            })?;
        }

        Ok(())
    }

    /// Perform a single time-step of the multi1-model.
    pub fn step<S>(
        &self,
        state: &mut MultiNetworkModelState<Vec<Box<S>>>,
        timings: &mut MultiNetworkModelTimings,
    ) -> Result<(), MultiNetworkModelStepError>
    where
        S: Solver,
    {
        let timestep = self
            .domain
            .time
            .timesteps()
            .get(state.current_time_step_idx)
            .ok_or(MultiNetworkModelStepError::EndOfTimesteps)?;

        let scenario_indices = self.domain.scenarios.indices();

        for (idx, entry) in self.networks.iter().enumerate() {
            let timing = timings
                .network_timings
                .get_mut(&entry.name)
                .expect("Network timings not found for network.");

            // Perform inter-model state updates
            self.compute_inter_network_transfers(idx, timestep, scenario_indices, &mut state.states)?;

            let sub_model_solvers = state.solvers.get_mut(idx).unwrap();
            let sub_model_states = state.states.get_mut(idx).unwrap();

            // Perform sub-model step
            entry
                .network
                .step(timestep, scenario_indices, sub_model_solvers, sub_model_states, timing)
                .unwrap();

            let sub_model_recorder_states = state.recorder_states.get_mut(idx).unwrap();

            entry
                .network
                .save_recorders(
                    timestep,
                    scenario_indices,
                    sub_model_states,
                    sub_model_recorder_states,
                    timing,
                )
                .map_err(|source| MultiNetworkModelStepError::RecorderSaveError {
                    network: entry.name.clone(),
                    timestep: *timestep,
                    source: Box::new(source),
                })?;
        }

        // Finally increment the time-step index
        state.current_time_step_idx += 1;

        Ok(())
    }

    pub fn step_multi_scenario<S>(
        &self,
        state: &mut MultiNetworkModelState<Box<S>>,
        timings: &mut MultiNetworkModelTimings,
    ) -> Result<(), MultiNetworkModelStepError>
    where
        S: MultiStateSolver,
    {
        let timestep = self
            .domain
            .time
            .timesteps()
            .get(state.current_time_step_idx)
            .ok_or(MultiNetworkModelStepError::EndOfTimesteps)?;

        let scenario_indices = self.domain.scenarios.indices();

        for (idx, entry) in self.networks.iter().enumerate() {
            let timing = timings
                .network_timings
                .get_mut(&entry.name)
                .expect("Network timings not found for network.");

            // Perform inter-model state updates
            self.compute_inter_network_transfers(idx, timestep, scenario_indices, &mut state.states)?;

            let sub_model_solvers = state.solvers.get_mut(idx).unwrap();
            let sub_model_states = state.states.get_mut(idx).unwrap();

            // Perform sub-model step
            entry
                .network
                .step_multi_scenario(timestep, scenario_indices, sub_model_solvers, sub_model_states, timing)
                .unwrap();

            let sub_model_recorder_states = state.recorder_states.get_mut(idx).unwrap();

            entry
                .network
                .save_recorders(
                    timestep,
                    scenario_indices,
                    sub_model_states,
                    sub_model_recorder_states,
                    timing,
                )
                .map_err(|source| MultiNetworkModelStepError::RecorderSaveError {
                    network: entry.name.clone(),
                    timestep: *timestep,
                    source: Box::new(source),
                })?;
        }

        // Finally increment the time-step index
        state.current_time_step_idx += 1;

        Ok(())
    }

    pub fn finalise<S>(
        &self,
        state: MultiNetworkModelState<Vec<Box<S>>>,
        mut timings: MultiNetworkModelTimings,
    ) -> Result<MultiNetworkModelResult, MultiNetworkModelFinaliseError>
    where
        S: Solver,
    {
        let network_results = self
            .networks
            .iter()
            .zip(state.states)
            .zip(state.recorder_states)
            .map(|((entry, mut sub_model_state), sub_model_recorder_states)| {
                let sub_model_ms_states = sub_model_state.all_metric_set_internal_states_mut();

                let result = entry
                    .network
                    .finalise(
                        self.domain.scenarios.indices(),
                        sub_model_ms_states,
                        sub_model_recorder_states,
                    )
                    .map_err(|source| MultiNetworkModelFinaliseError::NetworkFinaliseError {
                        network: entry.name.clone(),
                        source: Box::new(source),
                    })?;

                Ok((entry.name.clone(), result))
            })
            .collect::<Result<HashMap<_, _>, _>>()?;

        timings.finish();
        timings.print_summary_statistics(&self.networks);

        Ok(MultiNetworkModelResult {
            network_results,
            timings,
        })
    }

    pub fn finalise_multi_scenario<S>(
        &self,
        state: MultiNetworkModelState<Box<S>>,
        mut timings: MultiNetworkModelTimings,
    ) -> Result<MultiNetworkModelResult, MultiNetworkModelFinaliseError>
    where
        S: MultiStateSolver,
    {
        let network_results = self
            .networks
            .iter()
            .zip(state.states)
            .zip(state.recorder_states)
            .map(|((entry, mut sub_model_state), sub_model_recorder_states)| {
                let sub_model_ms_states = sub_model_state.all_metric_set_internal_states_mut();

                let result = entry
                    .network
                    .finalise(
                        self.domain.scenarios.indices(),
                        sub_model_ms_states,
                        sub_model_recorder_states,
                    )
                    .map_err(|source| MultiNetworkModelFinaliseError::NetworkFinaliseError {
                        network: entry.name.clone(),
                        source: Box::new(source),
                    })?;

                Ok((entry.name.clone(), result))
            })
            .collect::<Result<HashMap<_, _>, _>>()?;

        timings.finish();
        timings.print_summary_statistics(&self.networks);

        Ok(MultiNetworkModelResult {
            network_results,
            timings,
        })
    }

    /// Run the model through the given time-steps.
    ///
    /// This method will setup state and solvers, and then run the model through the time-steps.
    pub fn run<S>(&self, settings: &S::Settings) -> Result<MultiNetworkModelResult, MultiNetworkModelRunError>
    where
        S: Solver,
        <S as Solver>::Settings: SolverSettings,
    {
        let mut state = self.setup::<S>(settings)?;
        let mut timings = MultiNetworkModelTimings::new_with_component_timings(&self.networks);

        self.run_with_state::<S>(&mut state, settings, &mut timings)?;

        let result = self.finalise(state, timings)?;

        Ok(result)
    }

    /// Run the model with the provided states and solvers.
    pub fn run_with_state<S>(
        &self,
        state: &mut MultiNetworkModelState<Vec<Box<S>>>,
        _settings: &S::Settings,
        timings: &mut MultiNetworkModelTimings,
    ) -> Result<(), MultiNetworkModelRunError>
    where
        S: Solver,
        <S as Solver>::Settings: SolverSettings,
    {
        // TODO: Setup thread pool if running in parallel

        loop {
            match self.step::<S>(state, timings) {
                Ok(_) => {}
                Err(MultiNetworkModelStepError::EndOfTimesteps) => break,
                Err(e) => return Err(MultiNetworkModelRunError::StepError(Box::new(e))),
            }

            timings
                .run_duration
                .complete_scenarios(self.domain.scenarios.indices().len());
        }

        Ok(())
    }

    /// Run the model through the given time-steps.
    ///
    /// This method will setup state and solvers, and then run the model through the time-steps.
    pub fn run_multi_scenario<S>(
        &self,
        settings: &S::Settings,
    ) -> Result<MultiNetworkModelResult, MultiNetworkModelRunError>
    where
        S: MultiStateSolver,
        <S as MultiStateSolver>::Settings: SolverSettings,
    {
        let mut state = self.setup_multi_scenario::<S>(settings)?;
        let mut timings = MultiNetworkModelTimings::new_with_component_timings(&self.networks);

        self.run_multi_scenario_with_state::<S>(&mut state, settings, &mut timings)?;

        let result = self.finalise_multi_scenario(state, timings)?;

        Ok(result)
    }

    /// Run the model with the provided states and solvers.
    pub fn run_multi_scenario_with_state<S>(
        &self,
        state: &mut MultiNetworkModelState<Box<S>>,
        _settings: &S::Settings,
        timings: &mut MultiNetworkModelTimings,
    ) -> Result<(), MultiNetworkModelRunError>
    where
        S: MultiStateSolver,
        <S as MultiStateSolver>::Settings: SolverSettings,
    {
        // TODO: Setup thread pool if running in parallel

        loop {
            match self.step_multi_scenario::<S>(state, timings) {
                Ok(_) => {}
                Err(MultiNetworkModelStepError::EndOfTimesteps) => break,
                Err(e) => return Err(MultiNetworkModelRunError::StepError(Box::new(e))),
            }

            timings
                .run_duration
                .complete_scenarios(self.domain.scenarios.indices().len());
        }

        Ok(())
    }
<<<<<<< HEAD
=======

    /// Print summary statistics of the model run.
    fn print_summary_statistics(&self, run_duration: &RunDuration, timings: &[NetworkTimings]) {
        info!("Run timing statistics:");
        let total_duration = run_duration.total_duration().as_secs_f64();
        info!("{: <24} | {: <10}", "Metric", "Value");
        run_duration.print_table();

        for (entry, timing) in self.networks.iter().zip(timings.iter()) {
            info!("Network: {}", entry.name);
            timing.print_table(total_duration, &entry.network);
        }
    }

    /// Run a model using the specified solver unlocking the GIL
    #[cfg(any(feature = "clp", feature = "highs"))]
    #[cfg(feature = "pyo3")]
    fn run_allowing_threads_py<S>(
        &self,
        py: Python<'_>,
        settings: &S::Settings,
    ) -> Result<MultiNetworkModelResult, PyErr>
    where
        S: Solver,
        <S as Solver>::Settings: SolverSettings + Sync,
    {
        let result = py.allow_threads(|| self.run::<S>(settings))?;
        Ok(result)
    }

    /// Run a model using the specified multi solver unlocking the GIL
    #[cfg(any(feature = "ipm-simd", feature = "ipm-ocl"))]
    #[cfg(feature = "pyo3")]
    fn run_multi_allowing_threads_py<S>(
        &self,
        py: Python<'_>,
        settings: &S::Settings,
    ) -> Result<MultiNetworkModelResult, PyErr>
    where
        S: MultiStateSolver,
        <S as MultiStateSolver>::Settings: SolverSettings + Sync,
    {
        let result = py.allow_threads(|| self.run_multi_scenario::<S>(settings))?;
        Ok(result)
    }
}

/// Run a model using the specified multi solver unlocking the GIL
#[cfg(feature = "pyo3")]
#[pymethods]
impl MultiNetworkModel {
    #[pyo3(name = "run", signature = (solver_name, solver_kwargs=None))]
    fn run_py(
        &self,
        #[cfg_attr(
            not(any(feature = "clp", feature = "highs", feature = "ipm-simd", feature = "ipm-ocl")),
            allow(unused_variables)
        )]
        py: Python<'_>,
        #[cfg_attr(
            not(any(feature = "clp", feature = "highs", feature = "ipm-simd", feature = "ipm-ocl")),
            allow(unused_variables)
        )]
        solver_name: &str,
        #[cfg_attr(
            not(any(feature = "clp", feature = "highs", feature = "ipm-simd", feature = "ipm-ocl")),
            allow(unused_variables)
        )]
        solver_kwargs: Option<&Bound<'_, PyDict>>,
    ) -> PyResult<MultiNetworkModelResult> {
        match solver_name {
            #[cfg(feature = "clp")]
            "clp" => {
                let settings = build_clp_settings_py(solver_kwargs)?;
                self.run_allowing_threads_py::<ClpSolver>(py, &settings)
            }
            #[cfg(feature = "highs")]
            "highs" => {
                let settings = build_highs_settings_py(solver_kwargs)?;
                self.run_allowing_threads_py::<HighsSolver>(py, &settings)
            }
            #[cfg(feature = "ipm-simd")]
            "ipm-simd" => {
                let settings = build_ipm_simd_settings_py(solver_kwargs)?;
                self.run_multi_allowing_threads_py::<SimdIpmF64Solver>(py, &settings)
            }
            #[cfg(feature = "ipm-ocl")]
            "clipm-f32" => self.run_multi_allowing_threads_py::<ClIpmF32Solver>(py, &ClIpmSolverSettings::default()),

            #[cfg(feature = "ipm-ocl")]
            "clipm-f64" => self.run_multi_allowing_threads_py::<ClIpmF64Solver>(py, &ClIpmSolverSettings::default()),
            _ => Err(PyRuntimeError::new_err(format!("Unknown solver: {solver_name}",))),
        }
    }
>>>>>>> f71effe6
}

#[derive(Debug, Error)]
pub enum InterNetworkTransferError {
    #[error("Error retrieving value to transfer to other network: {source}")]
    RetrievingTransferValue {
        other_network: String,
        #[source]
        source: MetricF64Error,
    },
    #[error("Error setting transfer in receiving network: {source}")]
    SettingTransferValue {
        other_network: String,
        #[source]
        source: StateError,
    },
}

/// Calculate inter-model parameters for the given scenario index.
///
///
#[allow(clippy::too_many_arguments)] // This function is not too unreadable with 8 arguments.
fn compute_inter_network_transfers(
    timestep: &Timestep,
    scenario_index: &ScenarioIndex,
    inter_network_transfers: &[MultiNetworkTransfer],
    state: &mut NetworkState,
    before_models: &[MultiNetworkEntry],
    before_states: &[NetworkState],
    after_models: &[MultiNetworkEntry],
    after_states: &[NetworkState],
) -> Result<(), InterNetworkTransferError> {
    // Iterate through all of the inter-model transfers
    for (idx, transfer) in inter_network_transfers.iter().enumerate() {
        // Determine which model and state we are getting the value from
        let (other_network, other_model_state) = match transfer.from_model_idx {
            OtherNetworkIndex::Before(i) => {
                let rev_i = before_states.len() - i.get();
                (&before_models[rev_i], &before_states[rev_i])
            }
            OtherNetworkIndex::After(i) => (&after_models[i.get() - 1], &after_states[i.get() - 1]),
        };

        let value = match timestep.is_first().then_some(transfer.initial_value).flatten() {
            // Use the initial value if it is given and it is the first time-step.
            Some(initial_value) => initial_value,
            // Otherwise, get the value from the other model's state/metric
            None => transfer
                .from_metric
                .get_value(&other_network.network, other_model_state.state(scenario_index))
                .map_err(|source| InterNetworkTransferError::RetrievingTransferValue {
                    other_network: other_network.name.clone(),
                    source,
                })?,
        };

        state
            .state_mut(scenario_index)
            .set_inter_network_transfer_value(MultiNetworkTransferIndex(idx), value)
            .map_err(|source| InterNetworkTransferError::SettingTransferValue {
                other_network: other_network.name.clone(),
                source,
            })?;
    }

    Ok(())
}

#[cfg(test)]
mod tests {
    use super::{MultiNetworkModel, MultiNetworkModelTimings};
    use crate::models::ModelDomain;
    use crate::network::Network;
    use crate::scenario::{ScenarioDomainBuilder, ScenarioGroupBuilder};
    use crate::solvers::ClpSolver;
    use crate::test_utils::{default_timestepper, simple_network};

    /// Test basic [`MultiNetworkModel`] functionality by running two independent models.
    #[test]
    fn test_multi_model_step() {
        // Create two simple models
        let timestepper = default_timestepper();

        let mut scenario_builder = ScenarioDomainBuilder::default();
        let scenario_group = ScenarioGroupBuilder::new("test-scenario", 2).build().unwrap();
        scenario_builder = scenario_builder.with_group(scenario_group).unwrap();

        let mut multi_model = MultiNetworkModel::new(ModelDomain::try_from(timestepper, scenario_builder).unwrap());

        let test_scenario_group_idx = multi_model
            .domain()
            .scenarios
            .group_index("test-scenario")
            .expect("Scenario group not found.");

        let mut network1 = Network::default();
        simple_network(&mut network1, test_scenario_group_idx, 2);

        let mut network2 = Network::default();
        simple_network(&mut network2, test_scenario_group_idx, 2);

        let _network1_idx = multi_model.add_network("network1", network1);
        let _network2_idx = multi_model.add_network("network2", network2);

        let mut state = multi_model
            .setup::<ClpSolver>(&Default::default())
            .expect("Failed to setup multi1-model.");

        let mut timings = MultiNetworkModelTimings::new_with_component_timings(&multi_model.networks);

        multi_model
            .step(&mut state, &mut timings)
            .expect("Failed to step multi1-model.")
    }

    #[test]
    fn test_duplicate_network_names() {
        let timestepper = default_timestepper();
        let scenario_collection = ScenarioDomainBuilder::default();

        let mut multi_model = MultiNetworkModel::new(ModelDomain::try_from(timestepper, scenario_collection).unwrap());

        let network = Network::default();
        let _network1_idx = multi_model.add_network("network1", network);
        let network = Network::default();
        let result = multi_model.add_network("network1", network);

        assert!(result.is_err());
    }
}<|MERGE_RESOLUTION|>--- conflicted
+++ resolved
@@ -156,7 +156,13 @@
     FinaliseError(#[from] MultiNetworkModelFinaliseError),
 }
 
-<<<<<<< HEAD
+#[cfg(feature = "pyo3")]
+impl From<MultiNetworkModelRunError> for PyErr {
+    fn from(err: MultiNetworkModelRunError) -> PyErr {
+        PyRuntimeError::new_err(err.to_string())
+    }
+}
+
 /// Internal struct for tracking model timings.
 #[cfg_attr(feature = "pyo3", pyclass)]
 #[derive(Clone)]
@@ -219,12 +225,6 @@
             self.total_duration(),
             self.speed()
         )
-=======
-#[cfg(feature = "pyo3")]
-impl From<MultiNetworkModelRunError> for PyErr {
-    fn from(err: MultiNetworkModelRunError) -> PyErr {
-        PyRuntimeError::new_err(err.to_string())
->>>>>>> f71effe6
     }
 }
 
@@ -771,21 +771,6 @@
         }
 
         Ok(())
-    }
-<<<<<<< HEAD
-=======
-
-    /// Print summary statistics of the model run.
-    fn print_summary_statistics(&self, run_duration: &RunDuration, timings: &[NetworkTimings]) {
-        info!("Run timing statistics:");
-        let total_duration = run_duration.total_duration().as_secs_f64();
-        info!("{: <24} | {: <10}", "Metric", "Value");
-        run_duration.print_table();
-
-        for (entry, timing) in self.networks.iter().zip(timings.iter()) {
-            info!("Network: {}", entry.name);
-            timing.print_table(total_duration, &entry.network);
-        }
     }
 
     /// Run a model using the specified solver unlocking the GIL
@@ -868,7 +853,6 @@
             _ => Err(PyRuntimeError::new_err(format!("Unknown solver: {solver_name}",))),
         }
     }
->>>>>>> f71effe6
 }
 
 #[derive(Debug, Error)]
