mod settings;

use crate::network::Network;
use crate::solvers::builder::{BuiltSolver, SolverBuilder};
use crate::solvers::{Solver, SolverFeatures, SolverTimings};
use crate::state::{ConstParameterValues, State};
use crate::timestep::Timestep;
use crate::PywrError;
use highs_sys::{
    HighsInt, Highs_addCols, Highs_addRows, Highs_changeCoeff, Highs_changeColsCostByRange, Highs_changeObjectiveSense,
    Highs_changeRowsBoundsByMask, Highs_create, Highs_getDoubleInfoValue, Highs_getSolution, Highs_run,
    Highs_setBoolOptionValue, Highs_setStringOptionValue, OBJECTIVE_SENSE_MINIMIZE, STATUS_OK,
};
use libc::c_void;
pub use settings::{HighsSolverSettings, HighsSolverSettingsBuilder};
use std::ffi::CString;
use std::ops::Deref;
use std::ptr::null;
use std::time::Instant;

struct Highs {
    ptr: *mut c_void,
}

unsafe impl Send for Highs {}

impl Default for Highs {
    fn default() -> Self {
        let model: Highs;

        unsafe {
            let ptr = Highs_create();
            model = Self { ptr };
            let option_name = CString::new("output_flag").unwrap();
            Highs_setBoolOptionValue(ptr, option_name.as_ptr(), 0);

            // model.presolve("off");

            Highs_changeObjectiveSense(ptr, OBJECTIVE_SENSE_MINIMIZE);
        }

        model
    }
}

// TODO add error handling for all Highs calls

impl Highs {
    #[allow(dead_code)]
    fn presolve(&mut self, value: &str) {
        let option_name = CString::new("presolve").unwrap();
        let option_value = CString::new(value).unwrap();
        unsafe {
            let ret = Highs_setStringOptionValue(self.ptr, option_name.as_ptr(), option_value.as_ptr());
            assert_eq!(ret, STATUS_OK);
        }
    }

    pub fn add_cols(&mut self, col_lower: &[f64], col_upper: &[f64], col_obj_coef: &[f64], ncols: HighsInt) {
        unsafe {
            let ret = Highs_addCols(
                self.ptr,
                ncols,
                col_obj_coef.as_ptr(),
                col_lower.as_ptr(),
                col_upper.as_ptr(),
                0,
                null(),
                null(),
                null(),
            );
            assert_eq!(ret, STATUS_OK);
        }
    }

    pub fn add_rows(
        &mut self,
        row_lower: &[f64],
        row_upper: &[f64],
        nnz: HighsInt,
        row_starts: &[HighsInt],
        columns: &[HighsInt],
        elements: &[f64],
    ) {
        unsafe {
            let ret = Highs_addRows(
                self.ptr,
                row_upper.len() as HighsInt,
                row_lower.as_ptr(),
                row_upper.as_ptr(),
                nnz,
                row_starts.as_ptr(),
                columns.as_ptr(),
                elements.as_ptr(),
            );
            assert_eq!(ret, STATUS_OK);
        }
    }

    pub fn change_objective_coefficients(&mut self, obj_coefficients: &[f64], numcols: HighsInt) {
        unsafe {
            let ret = Highs_changeColsCostByRange(self.ptr, 0, numcols - 1, obj_coefficients.as_ptr());
            assert_eq!(ret, STATUS_OK);
        }
    }

    pub fn change_row_bounds(&mut self, mask: &[HighsInt], lower: &[f64], upper: &[f64]) {
        unsafe {
            let ret = Highs_changeRowsBoundsByMask(self.ptr, mask.as_ptr(), lower.as_ptr(), upper.as_ptr());
            assert_eq!(ret, STATUS_OK);
        }
    }

    pub fn change_coeff(&mut self, row: HighsInt, col: HighsInt, value: f64) {
        unsafe {
            let ret = Highs_changeCoeff(self.ptr, row, col, value);
            assert_eq!(ret, STATUS_OK);
        }
    }

    pub fn run(&mut self) {
        unsafe {
            let status = Highs_run(self.ptr);
            assert_eq!(status, STATUS_OK);
        }
    }

    #[allow(dead_code)]
    pub fn objective_value(&mut self) -> f64 {
        let mut objective_function_value = 0.;
        unsafe {
            let info_name = CString::new("objective_function_value").unwrap();
            Highs_getDoubleInfoValue(
                self.ptr,
                info_name.as_ptr(),
                (&mut objective_function_value) as *mut f64,
            );
        }
        objective_function_value
    }

    pub fn primal_column_solution(&mut self, numcol: usize, numrow: usize) -> Vec<f64> {
        let colvalue: &mut [f64] = &mut vec![0.; numcol];
        let coldual: &mut [f64] = &mut vec![0.; numcol];
        let rowvalue: &mut [f64] = &mut vec![0.; numrow];
        let rowdual: &mut [f64] = &mut vec![0.; numrow];

        unsafe {
            // Get the primal and dual solution
            let ret = Highs_getSolution(
                self.ptr,
                colvalue.as_mut_ptr(),
                coldual.as_mut_ptr(),
                rowvalue.as_mut_ptr(),
                rowdual.as_mut_ptr(),
            );
            assert_eq!(ret, STATUS_OK);
        }
        colvalue.to_vec()
    }
}

pub struct HighsSolver {
    builder: BuiltSolver<HighsInt>,
    highs: Highs,
}

impl Solver for HighsSolver {
    type Settings = HighsSolverSettings;

    fn name() -> &'static str {
        "highs"
    }

    fn features() -> &'static [SolverFeatures] {
        &[
            SolverFeatures::AggregatedNode,
            SolverFeatures::AggregatedNodeFactors,
            SolverFeatures::AggregatedNodeDynamicFactors,
        ]
    }

<<<<<<< HEAD
    fn setup(
        network: &Network,
        values: &ConstParameterValues,
        settings: &Self::Settings,
    ) -> Result<Box<Self>, PywrError> {
=======
    fn setup(network: &Network, _settings: &Self::Settings) -> Result<Box<Self>, PywrError> {
>>>>>>> 108882c4
        let builder: SolverBuilder<HighsInt> = SolverBuilder::default();
        let built = builder.create(network, values)?;

        let num_cols = built.num_cols();
        let num_nz = built.num_non_zero();

        let mut highs_lp = Highs::default();

        highs_lp.add_cols(built.col_lower(), built.col_upper(), built.col_obj_coef(), num_cols);

        highs_lp.add_rows(
            built.row_lower(),
            built.row_upper(),
            num_nz,
            built.row_starts(),
            built.columns(),
            built.elements(),
        );

        Ok(Box::new(Self {
            builder: built,
            highs: highs_lp,
        }))
    }
    fn solve(&mut self, network: &Network, timestep: &Timestep, state: &mut State) -> Result<SolverTimings, PywrError> {
        let mut timings = SolverTimings::default();
        self.builder.update(network, timestep, state, &mut timings)?;

        let num_cols = self.builder.num_cols();
        let num_rows = self.builder.num_rows();

        let now = Instant::now();
        self.highs
            .change_objective_coefficients(self.builder.col_obj_coef(), num_cols);
        timings.update_objective += now.elapsed();

        let now = Instant::now();
        self.highs.change_row_bounds(
            self.builder.row_mask(),
            self.builder.row_lower(),
            self.builder.row_upper(),
        );

        for (row, column, coefficient) in self.builder.coefficients_to_update() {
            self.highs.change_coeff(*row, *column, *coefficient);
        }

        timings.update_constraints += now.elapsed();

        let now = Instant::now();
        self.highs.run();
        let solution = self.highs.primal_column_solution(num_cols as usize, num_rows as usize);
        timings.solve = now.elapsed();

        // Reset the network state from the results
        let network_state = state.get_mut_network_state();
        network_state.reset();
        let start_save_solution = Instant::now();

        for edge in network.edges().deref() {
            let col = self.builder.col_for_edge(&edge.index()) as usize;
            let flow = solution[col];
            network_state.add_flow(edge, timestep, flow)?;
        }
        network_state.complete(network, timestep)?;
        timings.save_solution += start_save_solution.elapsed();

        Ok(timings)
    }
}

#[cfg(test)]
mod tests {
    use super::*;
    use float_cmp::approx_eq;

    #[test]
    fn create() {
        Highs::default();
    }

    #[test]
    fn add_rows() {
        let mut lp = Highs::default();

        let col_lower: Vec<f64> = vec![0.0, 0.0];
        let col_upper: Vec<f64> = vec![f64::MAX, f64::MAX];
        let col_obj_coef: Vec<f64> = vec![1.0, 1.0];

        lp.add_cols(&col_lower, &col_upper, &col_obj_coef, 2);

        let row_lower: Vec<f64> = vec![0.0];
        let row_upper: Vec<f64> = vec![2.0];
        let row_starts: Vec<HighsInt> = vec![0, 2];
        let columns: Vec<HighsInt> = vec![0, 1];
        let elements: Vec<f64> = vec![1.0, 1.0];

        lp.add_rows(&row_lower, &row_upper, 2, &row_starts, &columns, &elements);
    }

    #[test]
    fn simple_solve() {
        let row_upper = vec![10.0, 15.0];
        let row_lower = vec![0.0, 0.0];
        let col_lower = vec![0.0, 0.0, 0.0];
        let col_upper = vec![f64::MAX, f64::MAX, f64::MAX];
        let col_obj_coef = vec![-2.0, -3.0, -4.0];
        let row_starts = vec![0, 3, 6];
        let columns = vec![0, 1, 2, 0, 1, 2];
        let elements = vec![3.0, 2.0, 1.0, 2.0, 5.0, 3.0];

        let mut lp = Highs::default();
        let ncols = col_upper.len() as HighsInt;
        let nrows = row_upper.len() as HighsInt;
        let nnz = elements.len() as HighsInt;

        lp.add_cols(&col_lower, &col_upper, &col_obj_coef, ncols);

        lp.add_rows(&row_lower, &row_upper, nnz, &row_starts, &columns, &elements);
        lp.run();

        assert!(approx_eq!(f64, lp.objective_value(), -20.0));
        assert_eq!(
            lp.primal_column_solution(ncols as usize, nrows as usize),
            vec![0.0, 0.0, 5.0]
        );
    }

    #[test]
    fn solve_with_inf_row_bound() {
        let row_upper = vec![10.0, f64::MAX];
        let row_lower = vec![0.0, 0.0];
        let col_lower = vec![0.0, 0.0, 0.0];
        let col_upper = vec![f64::MAX, f64::MAX, f64::MAX];
        let col_obj_coef = vec![-2.0, -3.0, -4.0];
        let row_starts = vec![0, 3, 6];
        let columns = vec![0, 1, 2, 0, 1, 2];
        let elements = vec![3.0, 2.0, 1.0, 2.0, 5.0, 3.0];

        let mut lp = Highs::default();
        let ncols = col_upper.len() as HighsInt;
        let nrows = row_upper.len() as HighsInt;
        let nnz = elements.len() as HighsInt;

        lp.add_cols(&col_lower, &col_upper, &col_obj_coef, ncols);

        lp.add_rows(&row_lower, &row_upper, nnz, &row_starts, &columns, &elements);
        lp.run();

        assert!(approx_eq!(f64, lp.objective_value(), -40.0));
        assert_eq!(
            lp.primal_column_solution(ncols as usize, nrows as usize),
            vec![0.0, 0.0, 10.0]
        );
    }
}<|MERGE_RESOLUTION|>--- conflicted
+++ resolved
@@ -180,15 +180,11 @@
         ]
     }
 
-<<<<<<< HEAD
     fn setup(
         network: &Network,
         values: &ConstParameterValues,
-        settings: &Self::Settings,
+        _settings: &Self::Settings,
     ) -> Result<Box<Self>, PywrError> {
-=======
-    fn setup(network: &Network, _settings: &Self::Settings) -> Result<Box<Self>, PywrError> {
->>>>>>> 108882c4
         let builder: SolverBuilder<HighsInt> = SolverBuilder::default();
         let built = builder.create(network, values)?;
 
