use crate::aggregated_node::{AggregatedNode, AggregatedNodeIndex, AggregatedNodeVec, Factors};
use crate::aggregated_storage_node::{AggregatedStorageNode, AggregatedStorageNodeIndex, AggregatedStorageNodeVec};
use crate::derived_metric::{DerivedMetric, DerivedMetricIndex};
use crate::edge::{EdgeIndex, EdgeVec};
use crate::metric::Metric;
use crate::models::ModelDomain;
use crate::node::{ConstraintValue, Node, NodeVec, StorageInitialVolume};
use crate::parameters::{MultiValueParameterIndex, ParameterType, VariableConfig};
use crate::recorders::{MetricSet, MetricSetIndex, MetricSetState};
use crate::scenario::ScenarioIndex;
use crate::solvers::{MultiStateSolver, Solver, SolverFeatures, SolverTimings};
use crate::state::{ParameterStates, State};
use crate::timestep::Timestep;
use crate::virtual_storage::{VirtualStorage, VirtualStorageIndex, VirtualStorageReset, VirtualStorageVec};
use crate::{parameters, recorders, IndexParameterIndex, NodeIndex, ParameterIndex, PywrError, RecorderIndex};
use rayon::prelude::*;
use std::any::Any;
use std::collections::HashSet;
use std::num::NonZeroUsize;
use std::ops::Deref;
use std::slice::{Iter, IterMut};
use std::time::Duration;
use std::time::Instant;
use tracing::info;

pub enum RunDuration {
    Running(Instant),
    Finished(Duration, usize),
}

pub struct RunTimings {
    pub global: RunDuration,
    pub parameter_calculation: Duration,
    pub recorder_saving: Duration,
    pub solve: SolverTimings,
}

impl Default for RunTimings {
    fn default() -> Self {
        Self {
            global: RunDuration::Running(Instant::now()),
            parameter_calculation: Duration::default(),
            recorder_saving: Duration::default(),
            solve: SolverTimings::default(),
        }
    }
}

impl RunTimings {
    /// End the global timer for this timing instance.
    ///
    /// If the timer has already finished this method has no effect.
    pub fn finish(&mut self, count: usize) {
        if let RunDuration::Running(i) = self.global {
            self.global = RunDuration::Finished(i.elapsed(), count);
        }
    }

    fn total_duration(&self) -> Duration {
        match self.global {
            RunDuration::Running(i) => i.elapsed(),
            RunDuration::Finished(d, _c) => d,
        }
    }

    fn speed(&self) -> Option<f64> {
        match self.global {
            RunDuration::Running(_) => None,
            RunDuration::Finished(d, c) => Some(c as f64 / d.as_secs_f64()),
        }
    }

    pub fn print_table(&self) {
        info!("Run timing statistics:");
        let total = self.total_duration().as_secs_f64();
        info!("{: <24} | {: <10}", "Metric", "Value");
        info!("{: <24} | {: <10.5}s", "Total", total);

        info!(
            "{: <24} | {: <10.5}s ({:5.2}%)",
            "Parameter calc",
            self.parameter_calculation.as_secs_f64(),
            100.0 * self.parameter_calculation.as_secs_f64() / total,
        );

        info!(
            "{: <24} | {: <10.5}s ({:5.2}%)",
            "Recorder save",
            self.recorder_saving.as_secs_f64(),
            100.0 * self.recorder_saving.as_secs_f64() / total,
        );

        info!(
            "{: <24} | {: <10.5}s ({:5.2}%)",
            "Solver::obj update",
            self.solve.update_objective.as_secs_f64(),
            100.0 * self.solve.update_objective.as_secs_f64() / total,
        );

        info!(
            "{: <24} | {: <10.5}s ({:5.2}%)",
            "Solver::const update",
            self.solve.update_constraints.as_secs_f64(),
            100.0 * self.solve.update_constraints.as_secs_f64() / total
        );

        info!(
            "{: <24} | {: <10.5}s ({:5.2}%)",
            "Solver::solve",
            self.solve.solve.as_secs_f64(),
            100.0 * self.solve.solve.as_secs_f64() / total,
        );

        info!(
            "{: <24} | {: <10.5}s ({:5.2}%)",
            "Solver::result update",
            self.solve.save_solution.as_secs_f64(),
            100.0 * self.solve.save_solution.as_secs_f64() / total,
        );

        // Difference between total and the parts counted in the timings
        let not_counted = total
            - self.parameter_calculation.as_secs_f64()
            - self.recorder_saving.as_secs_f64()
            - self.solve.total().as_secs_f64();

        info!(
            "{: <24} | {: <10.5}s ({:5.2}%)",
            "Residual",
            not_counted,
            100.0 * not_counted / total,
        );

        match self.speed() {
            None => info!("{: <24} | Unknown", "Speed"),
            Some(speed) => info!("{: <24} | {: <10.5} ts/s", "Speed", speed),
        };
    }
}

enum ComponentType {
    Node(NodeIndex),
    VirtualStorageNode(VirtualStorageIndex),
    Parameter(ParameterType),
    DerivedMetric(DerivedMetricIndex),
}

#[derive(Clone)]
/// Internal states for each scenario and recorder.
pub struct NetworkState {
    // State by scenario
    states: Vec<State>,
    // Parameter state by scenario
    parameter_internal_states: Vec<ParameterStates>,
    // Metric set states by scenario
    metric_set_internal_states: Vec<Vec<MetricSetState>>,
}

impl NetworkState {
    pub fn state(&self, scenario_index: &ScenarioIndex) -> &State {
        &self.states[scenario_index.index]
    }

    pub fn state_mut(&mut self, scenario_index: &ScenarioIndex) -> &mut State {
        &mut self.states[scenario_index.index]
    }

    pub fn parameter_states(&self, scenario_index: &ScenarioIndex) -> &ParameterStates {
        &self.parameter_internal_states[scenario_index.index]
    }

    pub fn parameter_states_mut(&mut self, scenario_index: &ScenarioIndex) -> &mut ParameterStates {
        &mut self.parameter_internal_states[scenario_index.index]
    }

    /// Returns an iterator of immutable parameter states for each scenario.
    pub fn iter_parameter_states(&self) -> Iter<'_, ParameterStates> {
        self.parameter_internal_states.iter()
    }

    /// Returns an iterator that allows modifying the parameter states for each scenario.
    pub fn iter_parameter_states_mut(&mut self) -> IterMut<'_, ParameterStates> {
        self.parameter_internal_states.iter_mut()
    }
<<<<<<< HEAD

    pub fn all_metric_set_internal_states_mut(&mut self) -> &mut [Vec<MetricSetState>] {
        &mut self.metric_set_internal_states
    }
=======
>>>>>>> 0d53c1e5
}

/// A Pywr network containing nodes, edges, parameters, metric sets, etc.
///
/// This struct is the main entry point for constructing a Pywr network and should be used
/// to represent a discrete system. A network can be simulated using a model and a solver. The
/// network is translated into a linear program using the [`Solver`] trait.
///
#[derive(Default)]
pub struct Network {
    nodes: NodeVec,
    edges: EdgeVec,
    aggregated_nodes: AggregatedNodeVec,
    aggregated_storage_nodes: AggregatedStorageNodeVec,
    virtual_storage_nodes: VirtualStorageVec,
    parameters: Vec<Box<dyn parameters::Parameter>>,
    index_parameters: Vec<Box<dyn parameters::IndexParameter>>,
    multi_parameters: Vec<Box<dyn parameters::MultiValueParameter>>,
    derived_metrics: Vec<DerivedMetric>,
    metric_sets: Vec<MetricSet>,
    resolve_order: Vec<ComponentType>,
    recorders: Vec<Box<dyn recorders::Recorder>>,
}

impl Network {
    pub fn nodes(&self) -> &NodeVec {
        &self.nodes
    }
    pub fn edges(&self) -> &EdgeVec {
        &self.edges
    }

    pub fn aggregated_nodes(&self) -> &AggregatedNodeVec {
        &self.aggregated_nodes
    }

    pub fn aggregated_storage_nodes(&self) -> &AggregatedStorageNodeVec {
        &self.aggregated_storage_nodes
    }

    pub fn virtual_storage_nodes(&self) -> &VirtualStorageVec {
        &self.virtual_storage_nodes
    }

    /// Setup the network and create the initial state for each scenario.
    pub fn setup_network(
        &self,
        timesteps: &[Timestep],
        scenario_indices: &[ScenarioIndex],
        num_inter_network_transfers: usize,
    ) -> Result<NetworkState, PywrError> {
        let mut states: Vec<State> = Vec::with_capacity(scenario_indices.len());
        let mut parameter_internal_states: Vec<ParameterStates> = Vec::with_capacity(scenario_indices.len());
        let mut metric_set_internal_states: Vec<_> = Vec::with_capacity(scenario_indices.len());

        for scenario_index in scenario_indices {
            // Initialise node states. Note that storage nodes will have a zero volume at this point.
            let initial_node_states = self.nodes.iter().map(|n| n.default_state()).collect();

            let initial_virtual_storage_states = self.virtual_storage_nodes.iter().map(|n| n.default_state()).collect();

            // Get the initial internal state
            let initial_values_states = self
                .parameters
                .iter()
                .map(|p| p.setup(timesteps, scenario_index))
                .collect::<Result<Vec<_>, _>>()?;

            let initial_indices_states = self
                .index_parameters
                .iter()
                .map(|p| p.setup(timesteps, scenario_index))
                .collect::<Result<Vec<_>, _>>()?;

            let initial_multi_param_states = self
                .multi_parameters
                .iter()
                .map(|p| p.setup(timesteps, scenario_index))
                .collect::<Result<Vec<_>, _>>()?;

            let state = State::new(
                initial_node_states,
                self.edges.len(),
                initial_virtual_storage_states,
                initial_values_states.len(),
                initial_indices_states.len(),
                initial_multi_param_states.len(),
                self.derived_metrics.len(),
                num_inter_network_transfers,
            );
            states.push(state);

            parameter_internal_states.push(ParameterStates::new(
                initial_values_states,
                initial_indices_states,
                initial_multi_param_states,
            ));

            metric_set_internal_states.push(self.metric_sets.iter().map(|p| p.setup()).collect::<Vec<_>>());
        }

        Ok(NetworkState {
            states,
            parameter_internal_states,
            metric_set_internal_states,
        })
    }

    pub fn setup_recorders(&self, domain: &ModelDomain) -> Result<Vec<Option<Box<dyn Any>>>, PywrError> {
        // Setup recorders
        let mut recorder_internal_states = Vec::new();
        for recorder in &self.recorders {
            let initial_state = recorder.setup(domain, self)?;
            recorder_internal_states.push(initial_state);
        }

        Ok(recorder_internal_states)
    }

    /// Check whether a solver [`S`] has the required features to run this network.
    pub fn check_solver_features<S>(&self) -> bool
    where
        S: Solver,
    {
        let required_features = self.required_features();

        required_features.iter().all(|f| S::features().contains(f))
    }

    /// Check whether a solver [`S`] has the required features to run this network.
    pub fn check_multi_scenario_solver_features<S>(&self) -> bool
    where
        S: MultiStateSolver,
    {
        let required_features = self.required_features();

        required_features.iter().all(|f| S::features().contains(f))
    }

    pub fn setup_solver<S>(
        &self,
        scenario_indices: &[ScenarioIndex],
        settings: &S::Settings,
    ) -> Result<Vec<Box<S>>, PywrError>
    where
        S: Solver,
    {
        if !self.check_solver_features::<S>() {
            return Err(PywrError::MissingSolverFeatures);
        }

        let mut solvers = Vec::with_capacity(scenario_indices.len());

        for _scenario_index in scenario_indices {
            // Create a solver for each scenario
            let solver = S::setup(self, settings)?;
            solvers.push(solver);
        }

        Ok(solvers)
    }

    pub fn setup_multi_scenario_solver<S>(
        &self,
        scenario_indices: &[ScenarioIndex],
        settings: &S::Settings,
    ) -> Result<Box<S>, PywrError>
    where
        S: MultiStateSolver,
    {
        if !self.check_multi_scenario_solver_features::<S>() {
            return Err(PywrError::MissingSolverFeatures);
        }
        S::setup(self, scenario_indices.len(), settings)
    }

    pub fn finalise(
        &self,
        metric_set_states: &mut [Vec<MetricSetState>],
        recorder_internal_states: &mut [Option<Box<dyn Any>>],
    ) -> Result<(), PywrError> {
        // Finally, save new data to the metric set

        for ms_states in metric_set_states.iter_mut() {
            for (metric_set, ms_state) in self.metric_sets.iter().zip(ms_states.iter_mut()) {
                metric_set.finalise(ms_state);
            }
        }

        // Setup recorders
        for (recorder, internal_state) in self.recorders.iter().zip(recorder_internal_states) {
            recorder.finalise(metric_set_states, internal_state)?;
        }

        Ok(())
    }

    /// Perform a single timestep mutating the current state.
    pub fn step<S>(
        &self,
        timestep: &Timestep,
        scenario_indices: &[ScenarioIndex],
        solvers: &mut [Box<S>],
        state: &mut NetworkState,
        timings: &mut RunTimings,
    ) -> Result<(), PywrError>
    where
        S: Solver,
    {
        scenario_indices
            .iter()
            .zip(state.states.iter_mut())
            .zip(state.parameter_internal_states.iter_mut())
            .zip(state.metric_set_internal_states.iter_mut())
            .zip(solvers)
            .for_each(
                |((((scenario_index, current_state), p_internal_states), ms_internal_states), solver)| {
                    // TODO clear the current parameter values state (i.e. set them all to zero).

                    let start_p_calc = Instant::now();
                    self.compute_components(timestep, scenario_index, current_state, p_internal_states)
                        .unwrap();

                    // State now contains updated parameter values BUT original network state
                    timings.parameter_calculation += start_p_calc.elapsed();

                    // Solve determines the new network state
                    let solve_timings = solver.solve(self, timestep, current_state).unwrap();
                    // State now contains updated parameter values AND updated network state
                    timings.solve += solve_timings;

                    // Now run the "after" method on all components
                    let start_p_after = Instant::now();
                    self.after(
                        timestep,
                        scenario_index,
                        current_state,
                        p_internal_states,
                        ms_internal_states,
                    )
                    .unwrap();

                    timings.parameter_calculation += start_p_after.elapsed();
                },
            );

        Ok(())
    }

    /// Perform a single timestep in parallel using Rayon mutating the current state.
    ///
    /// Note that the `timings` struct will be incremented with the timing information from
    /// each scenario and therefore contain the total time across all parallel threads (i.e.
    /// not overall wall-time).
    pub(crate) fn step_par<S>(
        &self,
        timestep: &Timestep,
        scenario_indices: &[ScenarioIndex],
        solvers: &mut [Box<S>],
        state: &mut NetworkState,
        timings: &mut RunTimings,
    ) -> Result<(), PywrError>
    where
        S: Solver,
    {
        // Collect all the timings from each parallel solve
        let step_times: Vec<_> = scenario_indices
            .par_iter()
            .zip(&mut state.states)
            .zip(&mut state.parameter_internal_states)
            .zip(&mut state.metric_set_internal_states)
            .zip(solvers)
            .map(
                |((((scenario_index, current_state), p_internal_state), ms_internal_state), solver)| {
                    // TODO clear the current parameter values state (i.e. set them all to zero).

                    let start_p_calc = Instant::now();
                    self.compute_components(timestep, scenario_index, current_state, p_internal_state)
                        .unwrap();

                    // State now contains updated parameter values BUT original network state
                    let mut parameter_calculation = start_p_calc.elapsed();

                    // Solve determines the new network state
                    let solve_timings = solver.solve(self, timestep, current_state).unwrap();
                    // State now contains updated parameter values AND updated network state

                    // Now run the "after" method on all components
                    let start_p_after = Instant::now();
                    self.after(
                        timestep,
                        scenario_index,
                        current_state,
                        p_internal_state,
                        ms_internal_state,
                    )
                    .unwrap();

                    parameter_calculation += start_p_after.elapsed();

                    (parameter_calculation, solve_timings)
                },
            )
            .collect();

        // Add them all together
        for (parameter_calculation, solve_timings) in step_times.into_iter() {
            timings.parameter_calculation += parameter_calculation;
            timings.solve += solve_timings;
        }

        Ok(())
    }

    /// Perform a single timestep with a multi1-state solver mutating the current state.
    pub(crate) fn step_multi_scenario<S>(
        &self,
        timestep: &Timestep,
        scenario_indices: &[ScenarioIndex],
        solver: &mut Box<S>,
        state: &mut NetworkState,
        timings: &mut RunTimings,
    ) -> Result<(), PywrError>
    where
        S: MultiStateSolver,
    {
        // First compute all the updated state

        let p_calc_timings: Vec<_> = scenario_indices
            .par_iter()
            .zip(&mut state.states)
            .zip(&mut state.parameter_internal_states)
            .map(|((scenario_index, current_state), p_internal_states)| {
                // TODO clear the current parameter values state (i.e. set them all to zero).

                let start_p_calc = Instant::now();
                self.compute_components(timestep, scenario_index, current_state, p_internal_states)
                    .unwrap();

                // State now contains updated parameter values BUT original network state
                start_p_calc.elapsed()
            })
            .collect();

        for t in p_calc_timings.into_iter() {
            timings.parameter_calculation += t;
        }

        // Now solve all the LPs simultaneously

        let solve_timings = solver.solve(self, timestep, &mut state.states).unwrap();
        // State now contains updated parameter values AND updated network state
        timings.solve += solve_timings;

        // Now run the "after" method on all components
        let p_after_timings: Vec<_> = scenario_indices
            .par_iter()
            .zip(&mut state.states)
            .zip(&mut state.parameter_internal_states)
            .zip(&mut state.metric_set_internal_states)
            .map(
                |(((scenario_index, current_state), p_internal_states), ms_internal_states)| {
                    let start_p_after = Instant::now();
                    self.after(
                        timestep,
                        scenario_index,
                        current_state,
                        p_internal_states,
                        ms_internal_states,
                    )
                    .unwrap();
                    start_p_after.elapsed()
                },
            )
            .collect();

        for t in p_after_timings.into_iter() {
            timings.parameter_calculation += t;
        }

        Ok(())
    }

    /// Calculate the set of [`SolverFeatures`] required to correctly run this network.
    fn required_features(&self) -> HashSet<SolverFeatures> {
        let mut features = HashSet::new();

        // Aggregated node feature required if there are any aggregated nodes
        if self.aggregated_nodes.len() > 0 {
            features.insert(SolverFeatures::AggregatedNode);
        }

        // Aggregated node factors required if any aggregated node has factors defined.
        if self.aggregated_nodes.iter().any(|n| n.get_factors().is_some()) {
            features.insert(SolverFeatures::AggregatedNodeFactors);
        }

        // The presence of any virtual storage node requires the VirtualStorage feature.
        if self.virtual_storage_nodes.len() > 0 {
            features.insert(SolverFeatures::VirtualStorage);
        }

        features
    }

    /// Undertake calculations for network components before solve.
    ///
    /// This method iterates through the network components (nodes, parameters, etc) to perform
    /// pre-solve calculations. For nodes this can be adjustments to storage volume (e.g. to
    /// set initial volume). For parameters this involves computing the current value for the
    /// the timestep. The `state` object is progressively updated with these values during this
    /// method.
    fn compute_components(
        &self,
        timestep: &Timestep,
        scenario_index: &ScenarioIndex,
        state: &mut State,
        internal_states: &mut ParameterStates,
    ) -> Result<(), PywrError> {
        // TODO reset parameter state to zero

        for c_type in &self.resolve_order {
            match c_type {
                ComponentType::Node(idx) => {
                    let n = self.nodes.get(idx)?;
                    n.before(timestep, self, state)?;
                }
                ComponentType::VirtualStorageNode(idx) => {
                    let n = self.virtual_storage_nodes.get(idx)?;
                    n.before(timestep, self, state)?;
                }
                ComponentType::Parameter(p_type) => {
                    match p_type {
                        ParameterType::Parameter(idx) => {
                            // Find the parameter itself
                            let p = self
                                .parameters
                                .get(*idx.deref())
                                .ok_or(PywrError::ParameterIndexNotFound(*idx))?;
                            // .. and its internal state
                            let internal_state = internal_states
                                .get_mut_value_state(*idx)
                                .ok_or(PywrError::ParameterIndexNotFound(*idx))?;

                            let value = p.compute(timestep, scenario_index, self, state, internal_state)?;

                            // TODO move this check into the method below
                            if value.is_nan() {
                                panic!("NaN value computed in parameter: {}", p.name());
                            }
                            state.set_parameter_value(*idx, value)?;
                        }
                        ParameterType::Index(idx) => {
                            let p = self
                                .index_parameters
                                .get(*idx.deref())
                                .ok_or(PywrError::IndexParameterIndexNotFound(*idx))?;

                            // .. and its internal state
                            let internal_state = internal_states
                                .get_mut_index_state(*idx)
                                .ok_or(PywrError::IndexParameterIndexNotFound(*idx))?;

                            let value = p.compute(timestep, scenario_index, self, state, internal_state)?;
                            // debug!("Current value of index parameter {}: {}", p.name(), value);
                            state.set_parameter_index(*idx, value)?;
                        }
                        ParameterType::Multi(idx) => {
                            let p = self
                                .multi_parameters
                                .get(*idx.deref())
                                .ok_or(PywrError::MultiValueParameterIndexNotFound(*idx))?;

                            // .. and its internal state
                            let internal_state = internal_states
                                .get_mut_multi_state(*idx)
                                .ok_or(PywrError::MultiValueParameterIndexNotFound(*idx))?;

                            let value = p.compute(timestep, scenario_index, self, state, internal_state)?;
                            // debug!("Current value of index parameter {}: {}", p.name(), value);
                            state.set_multi_parameter_value(*idx, value)?;
                        }
                    }
                }
                ComponentType::DerivedMetric(idx) => {
                    // Compute derived metrics in before
                    let m = self
                        .derived_metrics
                        .get(*idx.deref())
                        .ok_or(PywrError::DerivedMetricIndexNotFound(*idx))?;
                    if let Some(value) = m.before(timestep, self, state)? {
                        state.set_derived_metric_value(*idx, value)?;
                    }
                }
            }
        }

        Ok(())
    }

    /// Undertake "after" for network components after solve.
    ///
    /// This method iterates through the network components (nodes, parameters, etc) to perform
    /// pre-solve calculations. For nodes this can be adjustments to storage volume (e.g. to
    /// set initial volume). For parameters this involves computing the current value for the
    /// the timestep. The `state` object is progressively updated with these values during this
    /// method.
    fn after(
        &self,
        timestep: &Timestep,
        scenario_index: &ScenarioIndex,
        state: &mut State,
        internal_states: &mut ParameterStates,
        metric_set_states: &mut [MetricSetState],
    ) -> Result<(), PywrError> {
        // TODO reset parameter state to zero

        for c_type in &self.resolve_order {
            match c_type {
                ComponentType::Node(_) => {
                    // Nodes do not have an "after" method.
                }
                ComponentType::VirtualStorageNode(_) => {
                    // Nodes do not have an "after" method.;
                }
                ComponentType::Parameter(p_type) => {
                    match p_type {
                        ParameterType::Parameter(idx) => {
                            // Find the parameter itself
                            let p = self
                                .parameters
                                .get(*idx.deref())
                                .ok_or(PywrError::ParameterIndexNotFound(*idx))?;
                            // .. and its internal state
                            let internal_state = internal_states
                                .get_mut_value_state(*idx)
                                .ok_or(PywrError::ParameterIndexNotFound(*idx))?;

                            p.after(timestep, scenario_index, self, state, internal_state)?;
                        }
                        ParameterType::Index(idx) => {
                            let p = self
                                .index_parameters
                                .get(*idx.deref())
                                .ok_or(PywrError::IndexParameterIndexNotFound(*idx))?;

                            // .. and its internal state
                            let internal_state = internal_states
                                .get_mut_index_state(*idx)
                                .ok_or(PywrError::IndexParameterIndexNotFound(*idx))?;

                            p.after(timestep, scenario_index, self, state, internal_state)?;
                        }
                        ParameterType::Multi(idx) => {
                            let p = self
                                .multi_parameters
                                .get(*idx.deref())
                                .ok_or(PywrError::MultiValueParameterIndexNotFound(*idx))?;

                            // .. and its internal state
                            let internal_state = internal_states
                                .get_mut_multi_state(*idx)
                                .ok_or(PywrError::MultiValueParameterIndexNotFound(*idx))?;

                            p.after(timestep, scenario_index, self, state, internal_state)?;
                        }
                    }
                }
                ComponentType::DerivedMetric(idx) => {
                    // Compute derived metrics in "after"
                    let m = self
                        .derived_metrics
                        .get(*idx.deref())
                        .ok_or(PywrError::DerivedMetricIndexNotFound(*idx))?;
                    let value = m.compute(self, state)?;
                    state.set_derived_metric_value(*idx, value)?;
                }
            }
        }

        // Finally, save new data to the metric set
        for (metric_set, ms_state) in self.metric_sets.iter().zip(metric_set_states.iter_mut()) {
            metric_set.save(timestep, scenario_index, self, state, ms_state)?;
        }

        Ok(())
    }

    pub fn save_recorders(
        &self,
        timestep: &Timestep,
        scenario_indices: &[ScenarioIndex],
        state: &NetworkState,
        recorder_internal_states: &mut [Option<Box<dyn Any>>],
    ) -> Result<(), PywrError> {
        for (recorder, internal_state) in self.recorders.iter().zip(recorder_internal_states) {
            recorder.save(
                timestep,
                scenario_indices,
                self,
                &state.states,
                &state.metric_set_internal_states,
                internal_state,
            )?;
        }
        Ok(())
    }

    /// Get a Node from a node's name
    pub fn get_node_index_by_name(&self, name: &str, sub_name: Option<&str>) -> Result<NodeIndex, PywrError> {
        Ok(self.get_node_by_name(name, sub_name)?.index())
    }

    /// Get a Node from a node's index
    pub fn get_node(&self, index: &NodeIndex) -> Result<&Node, PywrError> {
        self.nodes.get(index)
    }

    /// Get a Node from a node's name
    pub fn get_node_by_name(&self, name: &str, sub_name: Option<&str>) -> Result<&Node, PywrError> {
        match self.nodes.iter().find(|&n| n.full_name() == (name, sub_name)) {
            Some(node) => Ok(node),
            None => Err(PywrError::NodeNotFound(name.to_string())),
        }
    }

    /// Get a NodeIndex from a node's name
    pub fn get_mut_node_by_name(&mut self, name: &str, sub_name: Option<&str>) -> Result<&mut Node, PywrError> {
        match self.nodes.iter_mut().find(|n| n.full_name() == (name, sub_name)) {
            Some(node) => Ok(node),
            None => Err(PywrError::NodeNotFound(name.to_string())),
        }
    }

    pub fn set_node_cost(
        &mut self,
        name: &str,
        sub_name: Option<&str>,
        value: ConstraintValue,
    ) -> Result<(), PywrError> {
        let node = self.get_mut_node_by_name(name, sub_name)?;
        node.set_cost(value);
        Ok(())
    }

    pub fn set_node_max_flow(
        &mut self,
        name: &str,
        sub_name: Option<&str>,
        value: ConstraintValue,
    ) -> Result<(), PywrError> {
        let node = self.get_mut_node_by_name(name, sub_name)?;
        node.set_max_flow_constraint(value)
    }

    pub fn set_node_min_flow(
        &mut self,
        name: &str,
        sub_name: Option<&str>,
        value: ConstraintValue,
    ) -> Result<(), PywrError> {
        let node = self.get_mut_node_by_name(name, sub_name)?;
        node.set_min_flow_constraint(value)
    }

    /// Get a `AggregatedNodeIndex` from a node's name
    pub fn get_aggregated_node(&self, index: &AggregatedNodeIndex) -> Result<&AggregatedNode, PywrError> {
        self.aggregated_nodes.get(index)
    }

    /// Get a `AggregatedNode` from a node's name
    pub fn get_aggregated_node_by_name(
        &self,
        name: &str,
        sub_name: Option<&str>,
    ) -> Result<&AggregatedNode, PywrError> {
        match self
            .aggregated_nodes
            .iter()
            .find(|&n| n.full_name() == (name, sub_name))
        {
            Some(node) => Ok(node),
            None => Err(PywrError::NodeNotFound(name.to_string())),
        }
    }

    pub fn get_mut_aggregated_node_by_name(
        &mut self,
        name: &str,
        sub_name: Option<&str>,
    ) -> Result<&mut AggregatedNode, PywrError> {
        match self
            .aggregated_nodes
            .iter_mut()
            .find(|n| n.full_name() == (name, sub_name))
        {
            Some(node) => Ok(node),
            None => Err(PywrError::NodeNotFound(name.to_string())),
        }
    }

    /// Get a `AggregatedNodeIndex` from a node's name
    pub fn get_aggregated_node_index_by_name(
        &self,
        name: &str,
        sub_name: Option<&str>,
    ) -> Result<AggregatedNodeIndex, PywrError> {
        match self
            .aggregated_nodes
            .iter()
            .find(|&n| n.full_name() == (name, sub_name))
        {
            Some(node) => Ok(node.index()),
            None => Err(PywrError::NodeNotFound(name.to_string())),
        }
    }

    pub fn set_aggregated_node_max_flow(
        &mut self,
        name: &str,
        sub_name: Option<&str>,
        value: ConstraintValue,
    ) -> Result<(), PywrError> {
        let node = self.get_mut_aggregated_node_by_name(name, sub_name)?;
        node.set_max_flow_constraint(value);
        Ok(())
    }

    pub fn set_aggregated_node_min_flow(
        &mut self,
        name: &str,
        sub_name: Option<&str>,
        value: ConstraintValue,
    ) -> Result<(), PywrError> {
        let node = self.get_mut_aggregated_node_by_name(name, sub_name)?;
        node.set_min_flow_constraint(value);
        Ok(())
    }

    pub fn set_aggregated_node_factors(
        &mut self,
        name: &str,
        sub_name: Option<&str>,
        factors: Option<Factors>,
    ) -> Result<(), PywrError> {
        let node = self.get_mut_aggregated_node_by_name(name, sub_name)?;
        node.set_factors(factors);
        Ok(())
    }

    /// Get a `&AggregatedStorageNode` from a node's name
    pub fn get_aggregated_storage_node(
        &self,
        index: &AggregatedStorageNodeIndex,
    ) -> Result<&AggregatedStorageNode, PywrError> {
        self.aggregated_storage_nodes.get(index)
    }

    /// Get a `&AggregatedStorageNode` from a node's name
    pub fn get_aggregated_storage_node_by_name(
        &self,
        name: &str,
        sub_name: Option<&str>,
    ) -> Result<&AggregatedStorageNode, PywrError> {
        match self
            .aggregated_storage_nodes
            .iter()
            .find(|&n| n.full_name() == (name, sub_name))
        {
            Some(node) => Ok(node),
            None => Err(PywrError::NodeNotFound(name.to_string())),
        }
    }

    /// Get a `AggregatedStorageNodeIndex` from a node's name
    pub fn get_aggregated_storage_node_index_by_name(
        &self,
        name: &str,
        sub_name: Option<&str>,
    ) -> Result<AggregatedStorageNodeIndex, PywrError> {
        match self
            .aggregated_storage_nodes
            .iter()
            .find(|&n| n.full_name() == (name, sub_name))
        {
            Some(node) => Ok(node.index()),
            None => Err(PywrError::NodeNotFound(name.to_string())),
        }
    }

    pub fn get_mut_aggregated_storage_node_by_name(
        &mut self,
        name: &str,
        sub_name: Option<&str>,
    ) -> Result<&mut AggregatedStorageNode, PywrError> {
        match self
            .aggregated_storage_nodes
            .iter_mut()
            .find(|n| n.full_name() == (name, sub_name))
        {
            Some(node) => Ok(node),
            None => Err(PywrError::NodeNotFound(name.to_string())),
        }
    }

    /// Get a `VirtualStorageNode` from a node's name
    pub fn get_virtual_storage_node(&self, index: &VirtualStorageIndex) -> Result<&VirtualStorage, PywrError> {
        self.virtual_storage_nodes.get(index)
    }

    /// Get a `VirtualStorageNode` from a node's name
    pub fn get_virtual_storage_node_by_name(
        &self,
        name: &str,
        sub_name: Option<&str>,
    ) -> Result<&VirtualStorage, PywrError> {
        match self
            .virtual_storage_nodes
            .iter()
            .find(|&n| n.full_name() == (name, sub_name))
        {
            Some(node) => Ok(node),
            None => Err(PywrError::NodeNotFound(name.to_string())),
        }
    }

    /// Get a `VirtualStorageNode` from a node's name
    pub fn get_virtual_storage_node_index_by_name(
        &self,
        name: &str,
        sub_name: Option<&str>,
    ) -> Result<VirtualStorageIndex, PywrError> {
        let node = self.get_virtual_storage_node_by_name(name, sub_name)?;
        Ok(node.index())
    }

    pub fn get_storage_node_metric(
        &mut self,
        name: &str,
        sub_name: Option<&str>,
        proportional: bool,
    ) -> Result<Metric, PywrError> {
        if let Ok(idx) = self.get_node_index_by_name(name, sub_name) {
            // A regular node
            if proportional {
                // Proportional is a derived metric
                let dm_idx = self.add_derived_metric(DerivedMetric::NodeProportionalVolume(idx));
                Ok(Metric::DerivedMetric(dm_idx))
            } else {
                Ok(Metric::NodeVolume(idx))
            }
        } else if let Ok(idx) = self.get_aggregated_storage_node_index_by_name(name, sub_name) {
            if proportional {
                // Proportional is a derived metric
                let dm_idx = self.add_derived_metric(DerivedMetric::AggregatedNodeProportionalVolume(idx));
                Ok(Metric::DerivedMetric(dm_idx))
            } else {
                Ok(Metric::AggregatedNodeVolume(idx))
            }
        } else if let Ok(node) = self.get_virtual_storage_node_by_name(name, sub_name) {
            if proportional {
                // Proportional is a derived metric
                let dm_idx = self.add_derived_metric(DerivedMetric::VirtualStorageProportionalVolume(node.index()));
                Ok(Metric::DerivedMetric(dm_idx))
            } else {
                Ok(Metric::VirtualStorageVolume(node.index()))
            }
        } else {
            Err(PywrError::NodeNotFound(name.to_string()))
        }
    }

    /// Get a [`DerivedMetricIndex`] for the given derived metric
    pub fn get_derived_metric_index(&self, derived_metric: &DerivedMetric) -> Result<DerivedMetricIndex, PywrError> {
        let idx = self
            .derived_metrics
            .iter()
            .position(|dm| dm == derived_metric)
            .ok_or(PywrError::DerivedMetricNotFound)?;

        Ok(DerivedMetricIndex::new(idx))
    }

    /// Get a [`DerivedMetricIndex`] for the given derived metric
    pub fn get_derived_metric(&self, index: &DerivedMetricIndex) -> Result<&DerivedMetric, PywrError> {
        self.derived_metrics
            .get(*index.deref())
            .ok_or(PywrError::DerivedMetricNotFound)
    }

    pub fn add_derived_metric(&mut self, derived_metric: DerivedMetric) -> DerivedMetricIndex {
        match self.get_derived_metric_index(&derived_metric) {
            Ok(idx) => idx,
            Err(_) => {
                self.derived_metrics.push(derived_metric);
                let idx = DerivedMetricIndex::new(self.derived_metrics.len() - 1);
                self.resolve_order.push(ComponentType::DerivedMetric(idx));
                idx
            }
        }
    }

    /// Get a `Parameter` from a parameter's name
    pub fn get_parameter(&self, index: &ParameterIndex) -> Result<&dyn parameters::Parameter, PywrError> {
        match self.parameters.get(*index.deref()) {
            Some(p) => Ok(p.as_ref()),
            None => Err(PywrError::ParameterIndexNotFound(*index)),
        }
    }

    /// Get a `Parameter` from a parameter's name
    pub fn get_mut_parameter(&mut self, index: &ParameterIndex) -> Result<&mut dyn parameters::Parameter, PywrError> {
        match self.parameters.get_mut(*index.deref()) {
            Some(p) => Ok(p.as_mut()),
            None => Err(PywrError::ParameterIndexNotFound(*index)),
        }
    }

    /// Get a `Parameter` from a parameter's name
    pub fn get_parameter_by_name(&self, name: &str) -> Result<&dyn parameters::Parameter, PywrError> {
        match self.parameters.iter().find(|p| p.name() == name) {
            Some(parameter) => Ok(parameter.as_ref()),
            None => Err(PywrError::ParameterNotFound(name.to_string())),
        }
    }

    /// Get a `ParameterIndex` from a parameter's name
    pub fn get_parameter_index_by_name(&self, name: &str) -> Result<ParameterIndex, PywrError> {
        match self.parameters.iter().position(|p| p.name() == name) {
            Some(idx) => Ok(ParameterIndex::new(idx)),
            None => Err(PywrError::ParameterNotFound(name.to_string())),
        }
    }

    /// Get a `IndexParameter` from a parameter's name
    pub fn get_index_parameter_by_name(&self, name: &str) -> Result<&dyn parameters::IndexParameter, PywrError> {
        match self.index_parameters.iter().find(|p| p.name() == name) {
            Some(parameter) => Ok(parameter.as_ref()),
            None => Err(PywrError::ParameterNotFound(name.to_string())),
        }
    }

    /// Get a `IndexParameterIndex` from a parameter's name
    pub fn get_index_parameter_index_by_name(&self, name: &str) -> Result<IndexParameterIndex, PywrError> {
        match self.index_parameters.iter().position(|p| p.name() == name) {
            Some(idx) => Ok(IndexParameterIndex::new(idx)),
            None => Err(PywrError::ParameterNotFound(name.to_string())),
        }
    }

    /// Get a `MultiValueParameterIndex` from a parameter's name
    pub fn get_multi_valued_parameter_index_by_name(&self, name: &str) -> Result<MultiValueParameterIndex, PywrError> {
        match self.multi_parameters.iter().position(|p| p.name() == name) {
            Some(idx) => Ok(MultiValueParameterIndex::new(idx)),
            None => Err(PywrError::ParameterNotFound(name.to_string())),
        }
    }

    /// Get a `RecorderIndex` from a recorder's name
    pub fn get_recorder_by_name(&self, name: &str) -> Result<&dyn recorders::Recorder, PywrError> {
        match self.recorders.iter().find(|r| r.name() == name) {
            Some(recorder) => Ok(recorder.as_ref()),
            None => Err(PywrError::RecorderNotFound),
        }
    }

    pub fn get_recorder_index_by_name(&self, name: &str) -> Result<RecorderIndex, PywrError> {
        match self.recorders.iter().position(|r| r.name() == name) {
            Some(idx) => Ok(RecorderIndex::new(idx)),
            None => Err(PywrError::RecorderNotFound),
        }
    }

    pub fn get_aggregated_value(&self, name: &str, recorder_states: &[Option<Box<dyn Any>>]) -> Result<f64, PywrError> {
        match self.recorders.iter().enumerate().find(|(_, r)| r.name() == name) {
            Some((idx, recorder)) => recorder.aggregated_value(&recorder_states[idx]),
            None => Err(PywrError::RecorderNotFound),
        }
    }

    /// Add a new Node::Input to the network.
    pub fn add_input_node(&mut self, name: &str, sub_name: Option<&str>) -> Result<NodeIndex, PywrError> {
        // Check for name.
        // TODO move this check to `NodeVec`
        if let Ok(_node) = self.get_node_by_name(name, sub_name) {
            return Err(PywrError::NodeNameAlreadyExists(name.to_string()));
        }

        // Now add the node to the network.
        let node_index = self.nodes.push_new_input(name, sub_name);
        // ... and add it to the resolve order.
        self.resolve_order.push(ComponentType::Node(node_index));
        Ok(node_index)
    }

    /// Add a new Node::Link to the network.
    pub fn add_link_node(&mut self, name: &str, sub_name: Option<&str>) -> Result<NodeIndex, PywrError> {
        // Check for name.
        // TODO move this check to `NodeVec`
        if let Ok(_node) = self.get_node_by_name(name, sub_name) {
            return Err(PywrError::NodeNameAlreadyExists(name.to_string()));
        }

        // Now add the node to the network.
        let node_index = self.nodes.push_new_link(name, sub_name);
        // ... and add it to the resolve order.
        self.resolve_order.push(ComponentType::Node(node_index));
        Ok(node_index)
    }

    /// Add a new Node::Link to the network.
    pub fn add_output_node(&mut self, name: &str, sub_name: Option<&str>) -> Result<NodeIndex, PywrError> {
        // Check for name.
        // TODO move this check to `NodeVec`
        if let Ok(_node) = self.get_node_by_name(name, sub_name) {
            return Err(PywrError::NodeNameAlreadyExists(name.to_string()));
        }

        // Now add the node to the network.
        let node_index = self.nodes.push_new_output(name, sub_name);
        // ... and add it to the resolve order.
        self.resolve_order.push(ComponentType::Node(node_index));
        Ok(node_index)
    }

    /// Add a new Node::Link to the network.
    pub fn add_storage_node(
        &mut self,
        name: &str,
        sub_name: Option<&str>,
        initial_volume: StorageInitialVolume,
        min_volume: ConstraintValue,
        max_volume: ConstraintValue,
    ) -> Result<NodeIndex, PywrError> {
        // Check for name.
        // TODO move this check to `NodeVec`
        if let Ok(_node) = self.get_node_by_name(name, sub_name) {
            return Err(PywrError::NodeNameAlreadyExists(name.to_string()));
        }

        // Now add the node to the network.
        let node_index = self
            .nodes
            .push_new_storage(name, sub_name, initial_volume, min_volume, max_volume);
        // ... and add it to the resolve order.
        self.resolve_order.push(ComponentType::Node(node_index));
        Ok(node_index)
    }

    /// Add a new `aggregated_node::AggregatedNode` to the network.
    pub fn add_aggregated_node(
        &mut self,
        name: &str,
        sub_name: Option<&str>,
        nodes: &[NodeIndex],
        factors: Option<Factors>,
    ) -> Result<AggregatedNodeIndex, PywrError> {
        if let Ok(_agg_node) = self.get_aggregated_node_by_name(name, sub_name) {
            return Err(PywrError::NodeNameAlreadyExists(name.to_string()));
        }

        let node_index = self.aggregated_nodes.push_new(name, sub_name, nodes, factors);
        Ok(node_index)
    }

    /// Add a new `aggregated_storage_node::AggregatedStorageNode` to the network.
    pub fn add_aggregated_storage_node(
        &mut self,
        name: &str,
        sub_name: Option<&str>,
        nodes: Vec<NodeIndex>,
    ) -> Result<AggregatedStorageNodeIndex, PywrError> {
        if let Ok(_agg_node) = self.get_aggregated_storage_node_by_name(name, sub_name) {
            return Err(PywrError::NodeNameAlreadyExists(name.to_string()));
        }

        let node_index = self.aggregated_storage_nodes.push_new(name, sub_name, nodes);
        Ok(node_index)
    }

    /// Add a new `VirtualStorage` to the network.
    pub fn add_virtual_storage_node(
        &mut self,
        name: &str,
        sub_name: Option<&str>,
        nodes: &[NodeIndex],
        factors: Option<&[f64]>,
        initial_volume: StorageInitialVolume,
        min_volume: ConstraintValue,
        max_volume: ConstraintValue,
        reset: VirtualStorageReset,
        rolling_window: Option<NonZeroUsize>,
        cost: ConstraintValue,
    ) -> Result<VirtualStorageIndex, PywrError> {
        if let Ok(_agg_node) = self.get_virtual_storage_node_by_name(name, sub_name) {
            return Err(PywrError::NodeNameAlreadyExists(name.to_string()));
        }

        let vs_node_index = self.virtual_storage_nodes.push_new(
            name,
            sub_name,
            nodes,
            factors,
            initial_volume,
            min_volume,
            max_volume,
            reset,
            rolling_window,
            cost,
        );

        // Link the virtual storage node to the nodes it is including
        for node_idx in nodes {
            let node = self.nodes.get_mut(node_idx)?;
            node.add_virtual_storage(vs_node_index)?;
        }

        // Add to the resolve order.
        self.resolve_order
            .push(ComponentType::VirtualStorageNode(vs_node_index));

        Ok(vs_node_index)
    }

    /// Add a `parameters::Parameter` to the network
    pub fn add_parameter(&mut self, parameter: Box<dyn parameters::Parameter>) -> Result<ParameterIndex, PywrError> {
        if let Ok(idx) = self.get_parameter_index_by_name(&parameter.meta().name) {
            return Err(PywrError::ParameterNameAlreadyExists(
                parameter.meta().name.to_string(),
                idx,
            ));
        }

        let parameter_index = ParameterIndex::new(self.parameters.len());

        // Add the parameter ...
        self.parameters.push(parameter);
        // .. and add it to the resolve order
        self.resolve_order
            .push(ComponentType::Parameter(ParameterType::Parameter(parameter_index)));
        Ok(parameter_index)
    }

    /// Add a `parameters::IndexParameter` to the network
    pub fn add_index_parameter(
        &mut self,
        index_parameter: Box<dyn parameters::IndexParameter>,
    ) -> Result<IndexParameterIndex, PywrError> {
        if let Ok(idx) = self.get_index_parameter_index_by_name(&index_parameter.meta().name) {
            return Err(PywrError::IndexParameterNameAlreadyExists(
                index_parameter.meta().name.to_string(),
                idx,
            ));
        }

        let parameter_index = IndexParameterIndex::new(self.index_parameters.len());

        self.index_parameters.push(index_parameter);
        // .. and add it to the resolve order
        self.resolve_order
            .push(ComponentType::Parameter(ParameterType::Index(parameter_index)));
        Ok(parameter_index)
    }

    /// Add a `parameters::MultiValueParameter` to the network
    pub fn add_multi_value_parameter(
        &mut self,
        parameter: Box<dyn parameters::MultiValueParameter>,
    ) -> Result<MultiValueParameterIndex, PywrError> {
        if let Ok(idx) = self.get_parameter_index_by_name(&parameter.meta().name) {
            return Err(PywrError::ParameterNameAlreadyExists(
                parameter.meta().name.to_string(),
                idx,
            ));
        }

        let parameter_index = MultiValueParameterIndex::new(self.multi_parameters.len());

        // Add the parameter ...
        self.multi_parameters.push(parameter);
        // .. and add it to the resolve order
        self.resolve_order
            .push(ComponentType::Parameter(ParameterType::Multi(parameter_index)));
        Ok(parameter_index)
    }

    /// Add a [`MetricSet`] to the network.
    pub fn add_metric_set(&mut self, metric_set: MetricSet) -> Result<MetricSetIndex, PywrError> {
        if let Ok(_) = self.get_metric_set_by_name(&metric_set.name()) {
            return Err(PywrError::MetricSetNameAlreadyExists(metric_set.name().to_string()));
        }

        let metric_set_idx = MetricSetIndex::new(self.metric_sets.len());
        self.metric_sets.push(metric_set);
        Ok(metric_set_idx)
    }

    /// Get a [`MetricSet'] from its index.
    pub fn get_metric_set(&self, index: MetricSetIndex) -> Result<&MetricSet, PywrError> {
        self.metric_sets
            .get(*index)
            .ok_or_else(|| PywrError::MetricSetIndexNotFound(index))
    }

    /// Get a ['MetricSet'] by its name.
    pub fn get_metric_set_by_name(&self, name: &str) -> Result<&MetricSet, PywrError> {
        self.metric_sets
            .iter()
            .find(|&m| m.name() == name)
            .ok_or(PywrError::MetricSetNotFound(name.to_string()))
    }

    /// Get a ['MetricSetIndex'] by its name.
    pub fn get_metric_set_index_by_name(&self, name: &str) -> Result<MetricSetIndex, PywrError> {
        match self.metric_sets.iter().position(|m| m.name() == name) {
            Some(idx) => Ok(MetricSetIndex::new(idx)),
            None => Err(PywrError::MetricSetNotFound(name.to_string())),
        }
    }

    /// Add a `recorders::Recorder` to the network
    pub fn add_recorder(&mut self, recorder: Box<dyn recorders::Recorder>) -> Result<RecorderIndex, PywrError> {
        // TODO reinstate this check
        // if let Ok(idx) = self.get_recorder_by_name(&recorder.meta().name) {
        //     return Err(PywrError::RecorderNameAlreadyExists(
        //         recorder.meta().name.to_string(),
        //         idx,
        //     ));
        // }

        let recorder_index = RecorderIndex::new(self.index_parameters.len());
        self.recorders.push(recorder);
        Ok(recorder_index)
    }

    /// Connect two nodes together
    pub fn connect_nodes(
        &mut self,
        from_node_index: NodeIndex,
        to_node_index: NodeIndex,
    ) -> Result<EdgeIndex, PywrError> {
        // Self connections are not allowed.
        if from_node_index == to_node_index {
            return Err(PywrError::InvalidNodeConnection);
        }

        // Next edge index
        let edge_index = self.edges.push(from_node_index, to_node_index);

        // The network can get in a bad state here if the edge is added to the `from_node`
        // successfully, but fails on the `to_node`.
        // Suggest to do a check before attempting to add.
        let from_node = self.nodes.get_mut(&from_node_index)?;
        from_node.add_outgoing_edge(edge_index)?;
        let to_node = self.nodes.get_mut(&to_node_index)?;
        to_node.add_incoming_edge(edge_index)?;

        Ok(edge_index)
    }

    /// Set the variable values on the parameter [`parameter_index`].
    ///
    /// This will update the internal state of the parameter with the new values for all scenarios.
    pub fn set_f64_parameter_variable_values(
        &self,
        parameter_index: ParameterIndex,
        values: &[f64],
        variable_config: &dyn VariableConfig,
        state: &mut NetworkState,
    ) -> Result<(), PywrError> {
        match self.parameters.get(*parameter_index.deref()) {
            Some(parameter) => match parameter.as_f64_variable() {
                Some(variable) => {
                    // Iterate over all scenarios and set the variable values
                    for parameter_states in state.iter_parameter_states_mut() {
                        let internal_state = parameter_states
                            .get_mut_value_state(parameter_index)
                            .ok_or(PywrError::ParameterStateNotFound(parameter_index))?;

                        variable.set_variables(values, variable_config, internal_state)?;
                    }

                    Ok(())
                }
                None => Err(PywrError::ParameterTypeNotVariable),
            },
            None => Err(PywrError::ParameterIndexNotFound(parameter_index)),
        }
    }

    /// Set the variable values on the parameter [`parameter_index`] and scenario [`scenario_index`].
    ///
    /// Only the internal state of the parameter for the given scenario will be updated.
    pub fn set_f64_parameter_variable_values_for_scenario(
        &self,
        parameter_index: ParameterIndex,
        scenario_index: ScenarioIndex,
        values: &[f64],
        variable_config: &dyn VariableConfig,
        state: &mut NetworkState,
    ) -> Result<(), PywrError> {
        match self.parameters.get(*parameter_index.deref()) {
            Some(parameter) => match parameter.as_f64_variable() {
                Some(variable) => {
                    let internal_state = state
                        .parameter_states_mut(&scenario_index)
                        .get_mut_value_state(parameter_index)
                        .ok_or(PywrError::ParameterStateNotFound(parameter_index))?;
                    variable.set_variables(values, variable_config, internal_state)
                }
                None => Err(PywrError::ParameterTypeNotVariable),
            },
            None => Err(PywrError::ParameterIndexNotFound(parameter_index)),
        }
    }

    /// Return a vector of the current values of active variable parameters.
    pub fn get_f64_parameter_variable_values_for_scenario(
        &self,
        parameter_index: ParameterIndex,
        scenario_index: ScenarioIndex,
        state: &NetworkState,
    ) -> Result<Option<Vec<f64>>, PywrError> {
        match self.parameters.get(*parameter_index.deref()) {
            Some(parameter) => match parameter.as_f64_variable() {
                Some(variable) => {
                    let internal_state = state
                        .parameter_states(&scenario_index)
                        .get_value_state(parameter_index)
                        .ok_or_else(|| PywrError::ParameterStateNotFound(parameter_index))?;

                    Ok(variable.get_variables(internal_state))
                }
                None => Err(PywrError::ParameterTypeNotVariable),
            },
            None => Err(PywrError::ParameterIndexNotFound(parameter_index)),
        }
    }

    pub fn get_f64_parameter_variable_values(
        &self,
        parameter_index: ParameterIndex,
        state: &NetworkState,
    ) -> Result<Vec<Option<Vec<f64>>>, PywrError> {
        match self.parameters.get(*parameter_index.deref()) {
            Some(parameter) => match parameter.as_f64_variable() {
                Some(variable) => {
                    let values = state
                        .iter_parameter_states()
                        .map(|parameter_states| {
                            let internal_state = parameter_states
                                .get_value_state(parameter_index)
                                .ok_or_else(|| PywrError::ParameterStateNotFound(parameter_index))?;

                            Ok(variable.get_variables(internal_state))
                        })
                        .collect::<Result<_, PywrError>>()?;

                    Ok(values)
                }
                None => Err(PywrError::ParameterTypeNotVariable),
            },
            None => Err(PywrError::ParameterIndexNotFound(parameter_index)),
        }
    }

    /// Set the variable values on the parameter [`parameter_index`].
    ///
    /// This will update the internal state of the parameter with the new values for scenarios.
    pub fn set_u32_parameter_variable_values(
        &self,
        parameter_index: ParameterIndex,
        values: &[u32],
        variable_config: &dyn VariableConfig,
        state: &mut NetworkState,
    ) -> Result<(), PywrError> {
        match self.parameters.get(*parameter_index.deref()) {
            Some(parameter) => match parameter.as_u32_variable() {
                Some(variable) => {
                    // Iterate over all scenarios and set the variable values
                    for parameter_states in state.iter_parameter_states_mut() {
                        let internal_state = parameter_states
                            .get_mut_value_state(parameter_index)
                            .ok_or(PywrError::ParameterStateNotFound(parameter_index))?;

                        variable.set_variables(values, variable_config, internal_state)?;
                    }

                    Ok(())
                }
                None => Err(PywrError::ParameterTypeNotVariable),
            },
            None => Err(PywrError::ParameterIndexNotFound(parameter_index)),
        }
    }

    /// Set the variable values on the parameter [`parameter_index`] and scenario [`scenario_index`].
    ///
    /// Only the internal state of the parameter for the given scenario will be updated.
    pub fn set_u32_parameter_variable_values_for_scenario(
        &self,
        parameter_index: ParameterIndex,
        scenario_index: ScenarioIndex,
        values: &[u32],
        variable_config: &dyn VariableConfig,
        state: &mut NetworkState,
    ) -> Result<(), PywrError> {
        match self.parameters.get(*parameter_index.deref()) {
            Some(parameter) => match parameter.as_u32_variable() {
                Some(variable) => {
                    let internal_state = state
                        .parameter_states_mut(&scenario_index)
                        .get_mut_value_state(parameter_index)
                        .ok_or(PywrError::ParameterIndexNotFound(parameter_index))?;
                    variable.set_variables(values, variable_config, internal_state)
                }
                None => Err(PywrError::ParameterTypeNotVariable),
            },
            None => Err(PywrError::ParameterIndexNotFound(parameter_index)),
        }
    }

    /// Return a vector of the current values of active variable parameters.
    pub fn get_u32_parameter_variable_values_for_scenario(
        &self,
        parameter_index: ParameterIndex,
        scenario_index: ScenarioIndex,
        state: &NetworkState,
    ) -> Result<Option<Vec<u32>>, PywrError> {
        match self.parameters.get(*parameter_index.deref()) {
            Some(parameter) => match parameter.as_u32_variable() {
                Some(variable) => {
                    let internal_state = state
                        .parameter_states(&scenario_index)
                        .get_value_state(parameter_index)
                        .ok_or_else(|| PywrError::ParameterStateNotFound(parameter_index))?;
                    Ok(variable.get_variables(internal_state))
                }
                None => Err(PywrError::ParameterTypeNotVariable),
            },
            None => Err(PywrError::ParameterIndexNotFound(parameter_index)),
        }
    }
}

#[cfg(test)]
mod tests {
    use super::*;
    use crate::metric::Metric;
    use crate::network::Network;
    use crate::node::{Constraint, ConstraintValue};
    use crate::parameters::{ActivationFunction, ControlCurveInterpolatedParameter, Parameter};
    use crate::recorders::AssertionRecorder;
    use crate::scenario::{ScenarioDomain, ScenarioGroupCollection, ScenarioIndex};
    #[cfg(feature = "clipm")]
    use crate::solvers::{ClIpmF64Solver, SimdIpmF64Solver};
    use crate::solvers::{ClpSolver, ClpSolverSettings};
    use crate::test_utils::{run_all_solvers, simple_model, simple_storage_model};
    use float_cmp::assert_approx_eq;
    use ndarray::{Array, Array2};
    use std::default::Default;
    use std::ops::Deref;

    #[test]
    fn test_simple_network() {
        let mut network = Network::default();

        let input_node = network.add_input_node("input", None).unwrap();
        let link_node = network.add_link_node("link", None).unwrap();
        let output_node = network.add_output_node("output", None).unwrap();

        assert_eq!(*input_node.deref(), 0);
        assert_eq!(*link_node.deref(), 1);
        assert_eq!(*output_node.deref(), 2);

        let edge = network.connect_nodes(input_node, link_node).unwrap();
        assert_eq!(*edge.deref(), 0);
        let edge = network.connect_nodes(link_node, output_node).unwrap();
        assert_eq!(*edge.deref(), 1);

        // Now assert the internal structure is as expected.
        let input_node = network.get_node_by_name("input", None).unwrap();
        let link_node = network.get_node_by_name("link", None).unwrap();
        let output_node = network.get_node_by_name("output", None).unwrap();
        assert_eq!(input_node.get_outgoing_edges().unwrap().len(), 1);
        assert_eq!(link_node.get_incoming_edges().unwrap().len(), 1);
        assert_eq!(link_node.get_outgoing_edges().unwrap().len(), 1);
        assert_eq!(output_node.get_incoming_edges().unwrap().len(), 1);
    }

    #[test]
    /// Test the duplicate node names are not permitted.
    fn test_duplicate_node_name() {
        let mut network = Network::default();

        network.add_input_node("my-node", None).unwrap();
        // Second add with the same name
        assert_eq!(
            network.add_input_node("my-node", None),
            Err(PywrError::NodeNameAlreadyExists("my-node".to_string()))
        );

        network.add_input_node("my-node", Some("a")).unwrap();
        // Second add with the same name
        assert_eq!(
            network.add_input_node("my-node", Some("a")),
            Err(PywrError::NodeNameAlreadyExists("my-node".to_string()))
        );

        assert_eq!(
            network.add_link_node("my-node", None),
            Err(PywrError::NodeNameAlreadyExists("my-node".to_string()))
        );

        assert_eq!(
            network.add_output_node("my-node", None),
            Err(PywrError::NodeNameAlreadyExists("my-node".to_string()))
        );

        assert_eq!(
            network.add_storage_node(
                "my-node",
                None,
                StorageInitialVolume::Absolute(10.0),
                ConstraintValue::Scalar(0.0),
                ConstraintValue::Scalar(10.0)
            ),
            Err(PywrError::NodeNameAlreadyExists("my-node".to_string()))
        );
    }

    #[test]
    /// Test adding a constant parameter to a network.
    fn test_constant_parameter() {
        let mut network = Network::default();
        let _node_index = network.add_input_node("input", None).unwrap();

        let input_max_flow = parameters::ConstantParameter::new("my-constant", 10.0);
        let parameter = network.add_parameter(Box::new(input_max_flow)).unwrap();

        // assign the new parameter to one of the nodes.
        let node = network.get_mut_node_by_name("input", None).unwrap();
        node.set_constraint(
            ConstraintValue::Metric(Metric::ParameterValue(parameter)),
            Constraint::MaxFlow,
        )
        .unwrap();

        // Try to assign a constraint not defined for particular node type
        assert_eq!(
            node.set_constraint(ConstraintValue::Scalar(10.0), Constraint::MaxVolume),
            Err(PywrError::StorageConstraintsUndefined)
        );
    }

    #[test]
    fn test_step() {
        const NUM_SCENARIOS: usize = 2;
        let model = simple_model(NUM_SCENARIOS);

        let mut timings = RunTimings::default();

        let mut state = model.setup::<ClpSolver>(&ClpSolverSettings::default()).unwrap();

        let output_node = model.network().get_node_by_name("output", None).unwrap();

        for i in 0..2 {
            model.step(&mut state, None, &mut timings).unwrap();

            for j in 0..NUM_SCENARIOS {
                let state_j = state.network_state().states.get(j).unwrap();
                let output_inflow = state_j
                    .get_network_state()
                    .get_node_in_flow(&output_node.index())
                    .unwrap();
                assert_approx_eq!(f64, output_inflow, (1.0 + i as f64 + j as f64).min(12.0));
            }
        }
    }

    #[test]
    /// Test running a simple model
    fn test_run() {
        let mut model = simple_model(10);

        // Set-up assertion for "input" node
        let idx = model.network().get_node_by_name("input", None).unwrap().index();
        let expected = Array::from_shape_fn((366, 10), |(i, j)| (1.0 + i as f64 + j as f64).min(12.0));

        let recorder = AssertionRecorder::new("input-flow", Metric::NodeOutFlow(idx), expected.clone(), None, None);
        model.network_mut().add_recorder(Box::new(recorder)).unwrap();

        let idx = model.network().get_node_by_name("link", None).unwrap().index();
        let recorder = AssertionRecorder::new("link-flow", Metric::NodeOutFlow(idx), expected.clone(), None, None);
        model.network_mut().add_recorder(Box::new(recorder)).unwrap();

        let idx = model.network().get_node_by_name("output", None).unwrap().index();
        let recorder = AssertionRecorder::new("output-flow", Metric::NodeInFlow(idx), expected, None, None);
        model.network_mut().add_recorder(Box::new(recorder)).unwrap();

        let idx = model.network().get_parameter_index_by_name("total-demand").unwrap();
        let expected = Array2::from_elem((366, 10), 12.0);
        let recorder = AssertionRecorder::new("total-demand", Metric::ParameterValue(idx), expected, None, None);
        model.network_mut().add_recorder(Box::new(recorder)).unwrap();

        // Test all solvers
        run_all_solvers(&model);
    }

    #[test]
    fn test_run_storage() {
        let mut model = simple_storage_model();

        let network = model.network_mut();

        let idx = network.get_node_by_name("output", None).unwrap().index();

        let expected = Array2::from_shape_fn((15, 10), |(i, _j)| if i < 10 { 10.0 } else { 0.0 });

        let recorder = AssertionRecorder::new("output-flow", Metric::NodeInFlow(idx), expected, None, None);
        network.add_recorder(Box::new(recorder)).unwrap();

        let idx = network.get_node_by_name("reservoir", None).unwrap().index();

        let expected = Array2::from_shape_fn((15, 10), |(i, _j)| (90.0 - 10.0 * i as f64).max(0.0));

        let recorder = AssertionRecorder::new("reservoir-volume", Metric::NodeVolume(idx), expected, None, None);
        network.add_recorder(Box::new(recorder)).unwrap();

        // Test all solvers
        run_all_solvers(&model);
    }

    /// Test proportional storage derived metric.
    ///
    /// Proportional storage is a derived metric that is updated after each solve. However, a
    /// parameter may required a value for the initial time-step based on the initial volume.
    #[test]
    fn test_storage_proportional_volume() {
        let mut model = simple_storage_model();
        let network = model.network_mut();
        let idx = network.get_node_by_name("reservoir", None).unwrap().index();
        let dm_idx = network.add_derived_metric(DerivedMetric::NodeProportionalVolume(idx));

        // These are the expected values for the proportional volume at the end of the time-step
        let expected = Array2::from_shape_fn((15, 10), |(i, _j)| (90.0 - 10.0 * i as f64).max(0.0) / 100.0);
        let recorder = AssertionRecorder::new(
            "reservoir-proportion-volume",
            Metric::DerivedMetric(dm_idx),
            expected,
            None,
            None,
        );
        network.add_recorder(Box::new(recorder)).unwrap();

        // Set-up a control curve that uses the proportional volume
        // This should be use the initial proportion (100%) on the first time-step, and then the previous day's end value
        let cc = ControlCurveInterpolatedParameter::new(
            "interp",
            Metric::DerivedMetric(dm_idx),
            vec![],
            vec![Metric::Constant(100.0), Metric::Constant(0.0)],
        );
        let p_idx = network.add_parameter(Box::new(cc)).unwrap();
        let expected = Array2::from_shape_fn((15, 10), |(i, _j)| (100.0 - 10.0 * i as f64).max(0.0));

        let recorder = AssertionRecorder::new("reservoir-cc", Metric::ParameterValue(p_idx), expected, None, None);
        network.add_recorder(Box::new(recorder)).unwrap();

        // Test all solvers
        run_all_solvers(&model);
    }

    #[test]
    /// Test `ScenarioGroupCollection` iteration
    fn test_scenario_iteration() {
        let mut collection = ScenarioGroupCollection::default();
        collection.add_group("Scenarion A", 10);
        collection.add_group("Scenarion B", 2);
        collection.add_group("Scenarion C", 5);

        let domain: ScenarioDomain = collection.into();
        let mut iter = domain.indices().iter();

        // Test generation of scenario indices
        assert_eq!(
            iter.next(),
            Some(&ScenarioIndex {
                index: 0,
                indices: vec![0, 0, 0]
            })
        );
        assert_eq!(
            iter.next(),
            Some(&ScenarioIndex {
                index: 1,
                indices: vec![0, 0, 1]
            })
        );
        assert_eq!(
            iter.next(),
            Some(&ScenarioIndex {
                index: 2,
                indices: vec![0, 0, 2]
            })
        );
        assert_eq!(
            iter.next(),
            Some(&ScenarioIndex {
                index: 3,
                indices: vec![0, 0, 3]
            })
        );
        assert_eq!(
            iter.next(),
            Some(&ScenarioIndex {
                index: 4,
                indices: vec![0, 0, 4]
            })
        );
        assert_eq!(
            iter.next(),
            Some(&ScenarioIndex {
                index: 5,
                indices: vec![0, 1, 0]
            })
        );
        assert_eq!(
            iter.next(),
            Some(&ScenarioIndex {
                index: 6,
                indices: vec![0, 1, 1]
            })
        );
        assert_eq!(
            iter.next(),
            Some(&ScenarioIndex {
                index: 7,
                indices: vec![0, 1, 2]
            })
        );
        assert_eq!(
            iter.next(),
            Some(&ScenarioIndex {
                index: 8,
                indices: vec![0, 1, 3]
            })
        );
        assert_eq!(
            iter.next(),
            Some(&ScenarioIndex {
                index: 9,
                indices: vec![0, 1, 4]
            })
        );
        assert_eq!(
            iter.next(),
            Some(&ScenarioIndex {
                index: 10,
                indices: vec![1, 0, 0]
            })
        );

        // Test final index
        assert_eq!(
            iter.last(),
            Some(&ScenarioIndex {
                index: 99,
                indices: vec![9, 1, 4]
            })
        );
    }

    #[test]
    /// Test the variable API
    fn test_variable_api() {
        let mut model = simple_model(1);

        let variable = ActivationFunction::Unit { min: 0.0, max: 10.0 };
        let input_max_flow = parameters::ConstantParameter::new("my-constant", 10.0);

        assert!(input_max_flow.can_be_f64_variable());

        let input_max_flow_idx = model.network_mut().add_parameter(Box::new(input_max_flow)).unwrap();

        // assign the new parameter to one of the nodes.
        let node = model.network_mut().get_mut_node_by_name("input", None).unwrap();
        node.set_constraint(
            ConstraintValue::Metric(Metric::ParameterValue(input_max_flow_idx)),
            Constraint::MaxFlow,
        )
        .unwrap();

        let mut state = model.setup::<ClpSolver>(&ClpSolverSettings::default()).unwrap();

        // Initially the variable value should be unset
        let variable_values = model
            .network_mut()
            .get_f64_parameter_variable_values(input_max_flow_idx, state.network_state())
            .unwrap();
        assert_eq!(variable_values, vec![None]);

        // Update the variable values
        model
            .network_mut()
            .set_f64_parameter_variable_values(input_max_flow_idx, &[5.0], &variable, state.network_state_mut())
            .unwrap();

        // After update the variable value should match what was set
        let variable_values = model
            .network_mut()
            .get_f64_parameter_variable_values(input_max_flow_idx, state.network_state())
            .unwrap();

        assert_eq!(variable_values, vec![Some(vec![5.0])]);
    }
}<|MERGE_RESOLUTION|>--- conflicted
+++ resolved
@@ -182,13 +182,10 @@
     pub fn iter_parameter_states_mut(&mut self) -> IterMut<'_, ParameterStates> {
         self.parameter_internal_states.iter_mut()
     }
-<<<<<<< HEAD
 
     pub fn all_metric_set_internal_states_mut(&mut self) -> &mut [Vec<MetricSetState>] {
         &mut self.metric_set_internal_states
     }
-=======
->>>>>>> 0d53c1e5
 }
 
 /// A Pywr network containing nodes, edges, parameters, metric sets, etc.
