--- conflicted
+++ resolved
@@ -365,11 +365,7 @@
 
         // Setup recorders
         for (recorder, internal_state) in self.recorders.iter().zip(recorder_internal_states) {
-<<<<<<< HEAD
-            recorder.finalise(scenario_indices, self, metric_set_states, internal_state)?;
-=======
-            recorder.finalise(self, scenario_indices, metric_set_states, internal_state)?;
->>>>>>> 7049bbc4
+            recorder.finalise(scenario_indices, self, scenario_indices, metric_set_states, internal_state)?;
         }
 
         Ok(())
