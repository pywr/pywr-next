--- conflicted
+++ resolved
@@ -51,11 +51,7 @@
 highs = ["dep:highs-sys"]
 ipm-ocl = ["dep:ipm-ocl", "dep:ocl"]
 ipm-simd = ["dep:ipm-simd", "dep:wide"]
-<<<<<<< HEAD
-=======
 microlp = ["dep:microlp"]
-default = ["pyo3"]
->>>>>>> e0ac7145
 pyo3 = ["dep:pyo3"]
 
 # File formats
