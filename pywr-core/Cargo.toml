[package]
name = "pywr-core"
version = "2.0.0-dev"
authors = ["James Tomlinson <tomo.bbe@gmail.com>"]
edition = "2021"
rust-version = "1.60"
description = "A generalised water resource allocation model."
readme = "../README.md"
repository = "https://github.com/pywr/pywr-next/"
license = "MIT OR Apache-2.0"
keywords = ["water", "modelling"]
categories = ["science", "simulation"]

# See more keys and their definitions at https://doc.rust-lang.org/cargo/reference/manifest.html

[dependencies]
libc = "0.2.97"
thiserror = { workspace = true }
ndarray = { workspace = true }
num = { workspace = true }
float-cmp = "0.9.0"
hdf5 = { workspace = true }
csv = { workspace = true }
clp-sys = { path = "../clp-sys", version = "0.1.0" }
ipm-ocl = { path = "../ipm-ocl", optional = true }
ipm-simd = { path = "../ipm-simd", optional = true }
<<<<<<< HEAD
time = { workspace = true, features = ["macros"] }
tracing = { workspace = true }
highs-sys = { git = "https://github.com/jetuk/highs-sys", branch = "fix-build-libz-linking", optional = true }
=======
tracing = {  workspace = true }
highs-sys = {  git = "https://github.com/jetuk/highs-sys", branch="fix-build-libz-linking", optional = true }
>>>>>>> 8db29281
# highs-sys = { path = "../../highs-sys" }
nalgebra = "0.32.3"
chrono = { workspace = true }
polars = { workspace = true }

<<<<<<< HEAD
pyo3 = { workspace = true }
=======
pyo3 = {  workspace = true, features = ["chrono"] }
>>>>>>> 8db29281


rayon = "1.6.1"


rhai = { version = "1.12.0", features = ["sync"] }

# OpenCL
ocl = { version = "0.19", optional = true }

rand = "0.8.5"
rand_distr = "0.4.3"
rand_chacha = "0.3.1"
dyn-clone = "1.0.16"

[dev-dependencies]
criterion = "0.5"

[features]
highs = ["dep:highs-sys"]
ipm-ocl = ["dep:ipm-ocl", "dep:ocl"]
ipm-simd = ["dep:ipm-simd"]
default = []



[[bench]]
name = "random_models"
harness = false<|MERGE_RESOLUTION|>--- conflicted
+++ resolved
@@ -24,24 +24,14 @@
 clp-sys = { path = "../clp-sys", version = "0.1.0" }
 ipm-ocl = { path = "../ipm-ocl", optional = true }
 ipm-simd = { path = "../ipm-simd", optional = true }
-<<<<<<< HEAD
-time = { workspace = true, features = ["macros"] }
-tracing = { workspace = true }
-highs-sys = { git = "https://github.com/jetuk/highs-sys", branch = "fix-build-libz-linking", optional = true }
-=======
 tracing = {  workspace = true }
 highs-sys = {  git = "https://github.com/jetuk/highs-sys", branch="fix-build-libz-linking", optional = true }
->>>>>>> 8db29281
 # highs-sys = { path = "../../highs-sys" }
 nalgebra = "0.32.3"
 chrono = { workspace = true }
 polars = { workspace = true }
 
-<<<<<<< HEAD
-pyo3 = { workspace = true }
-=======
 pyo3 = {  workspace = true, features = ["chrono"] }
->>>>>>> 8db29281
 
 
 rayon = "1.6.1"
