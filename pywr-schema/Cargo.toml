--- conflicted
+++ resolved
@@ -31,11 +31,7 @@
 thiserror = {  workspace = true }
 pywr-v1-schema = { workspace = true }
 pywr-core = { path="../pywr-core" }
-<<<<<<< HEAD
-chrono = "0.4.33"
-=======
 chrono = { workspace = true, features = ["serde"] }
->>>>>>> 5663852e
 
 [dev-dependencies]
 tempfile = "3.3.0"