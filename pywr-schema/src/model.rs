use super::edge::Edge;
use super::nodes::Node;
use super::parameters::{Parameter, ParameterOrTimeseriesRef};
use crate::data_tables::DataTable;
#[cfg(feature = "core")]
use crate::data_tables::LoadedTableCollection;
use crate::error::{ComponentConversionError, SchemaError};
use crate::metric::Metric;
use crate::metric_sets::MetricSet;
use crate::outputs::Output;
#[cfg(feature = "core")]
use crate::timeseries::LoadedTimeseriesCollection;
use crate::timeseries::Timeseries;
use crate::v1::{ConversionData, TryIntoV2};
use crate::visit::{VisitMetrics, VisitPaths};
#[cfg(feature = "core")]
use chrono::NaiveTime;
use chrono::{NaiveDate, NaiveDateTime};
#[cfg(feature = "pyo3")]
use pyo3::pyclass;
#[cfg(feature = "core")]
use pywr_core::{models::ModelDomain, timestep::TimestepDuration, PywrError};
use schemars::JsonSchema;
use std::path::{Path, PathBuf};
use std::str::FromStr;

#[derive(serde::Deserialize, serde::Serialize, Clone, JsonSchema)]
pub struct Metadata {
    pub title: String,
    pub description: Option<String>,
    pub minimum_version: Option<String>,
}

impl Default for Metadata {
    fn default() -> Self {
        Self {
            title: "Untitled model".to_string(),
            description: None,
            minimum_version: None,
        }
    }
}

impl From<pywr_v1_schema::model::Metadata> for Metadata {
    fn from(v1: pywr_v1_schema::model::Metadata) -> Self {
        Self {
            title: v1
                .title
                .unwrap_or("Model converted from Pywr v1.x with no title.".to_string()),
            description: v1.description,
            minimum_version: v1.minimum_version,
        }
    }
}

#[derive(serde::Deserialize, serde::Serialize, Clone, Debug, JsonSchema, strum_macros::Display)]
#[serde(untagged)]
pub enum Timestep {
    Days(i64),
    Frequency(String),
}

impl From<pywr_v1_schema::model::Timestep> for Timestep {
    fn from(v1: pywr_v1_schema::model::Timestep) -> Self {
        match v1 {
            pywr_v1_schema::model::Timestep::Days(d) => Self::Days(d as i64),
            pywr_v1_schema::model::Timestep::Frequency(f) => Self::Frequency(f),
        }
    }
}

#[derive(serde::Deserialize, serde::Serialize, Clone, Copy, Debug, JsonSchema, strum_macros::Display)]
#[serde(untagged)]
pub enum DateType {
    Date(NaiveDate),
    DateTime(NaiveDateTime),
}

impl From<pywr_v1_schema::model::DateType> for DateType {
    fn from(v1: pywr_v1_schema::model::DateType) -> Self {
        match v1 {
            pywr_v1_schema::model::DateType::Date(date) => Self::Date(date),
            pywr_v1_schema::model::DateType::DateTime(date_time) => Self::DateTime(date_time),
        }
    }
}

#[derive(serde::Deserialize, serde::Serialize, Clone, Debug, JsonSchema)]
pub struct Timestepper {
    pub start: DateType,
    pub end: DateType,
    pub timestep: Timestep,
}

impl Default for Timestepper {
    fn default() -> Self {
        Self {
            start: DateType::Date(NaiveDate::from_ymd_opt(2000, 1, 1).expect("Invalid date")),
            end: DateType::Date(NaiveDate::from_ymd_opt(2000, 12, 31).expect("Invalid date")),
            timestep: Timestep::Days(1),
        }
    }
}

impl From<pywr_v1_schema::model::Timestepper> for Timestepper {
    fn from(v1: pywr_v1_schema::model::Timestepper) -> Self {
        Self {
            start: v1.start.into(),
            end: v1.end.into(),
            timestep: v1.timestep.into(),
        }
    }
}

#[cfg(feature = "core")]
impl From<Timestepper> for pywr_core::timestep::Timestepper {
    fn from(ts: Timestepper) -> Self {
        let timestep = match ts.timestep {
            Timestep::Days(d) => TimestepDuration::Days(d),
            Timestep::Frequency(f) => TimestepDuration::Frequency(f),
        };

        let start = match ts.start {
            DateType::Date(date) => NaiveDateTime::new(date, NaiveTime::default()),
            DateType::DateTime(date_time) => date_time,
        };

        let end = match ts.end {
            DateType::Date(date) => NaiveDateTime::new(date, NaiveTime::default()),
            DateType::DateTime(date_time) => date_time,
        };

        Self::new(start, end, timestep)
    }
}

#[derive(serde::Deserialize, serde::Serialize, Clone, JsonSchema)]
pub struct Scenario {
    pub name: String,
    pub size: usize,
    pub ensemble_names: Option<Vec<String>>,
}

#[cfg(feature = "core")]
#[derive(Clone)]
pub struct LoadArgs<'a> {
    pub schema: &'a PywrNetwork,
    pub domain: &'a ModelDomain,
    pub tables: &'a LoadedTableCollection,
    pub timeseries: &'a LoadedTimeseriesCollection,
    pub data_path: Option<&'a Path>,
    pub inter_network_transfers: &'a [PywrMultiNetworkTransfer],
}

#[derive(serde::Deserialize, serde::Serialize, Clone, Default, JsonSchema)]
#[cfg_attr(feature = "pyo3", pyclass)]
pub struct PywrNetwork {
    pub nodes: Vec<Node>,
    pub edges: Vec<Edge>,
    pub parameters: Option<Vec<Parameter>>,
    pub tables: Option<Vec<DataTable>>,
    pub timeseries: Option<Vec<Timeseries>>,
    pub metric_sets: Option<Vec<MetricSet>>,
    pub outputs: Option<Vec<Output>>,
}

impl FromStr for PywrNetwork {
    type Err = SchemaError;

    fn from_str(s: &str) -> Result<Self, Self::Err> {
        Ok(serde_json::from_str(s)?)
    }
}

impl VisitPaths for PywrNetwork {
    fn visit_paths<F: FnMut(&Path)>(&self, visitor: &mut F) {
        for node in &self.nodes {
            node.visit_paths(visitor);
        }

        for parameter in self.parameters.as_deref().into_iter().flatten() {
            parameter.visit_paths(visitor);
        }

        for timeseries in self.timeseries.as_deref().into_iter().flatten() {
            timeseries.visit_paths(visitor);
        }

        for outputs in self.outputs.as_deref().into_iter().flatten() {
            outputs.visit_paths(visitor);
        }
    }
    fn visit_paths_mut<F: FnMut(&mut PathBuf)>(&mut self, visitor: &mut F) {
        for node in self.nodes.iter_mut() {
            node.visit_paths_mut(visitor);
        }

        for parameter in self.parameters.as_deref_mut().into_iter().flatten() {
            parameter.visit_paths_mut(visitor);
        }

        for timeseries in self.timeseries.as_deref_mut().into_iter().flatten() {
            timeseries.visit_paths_mut(visitor);
        }

        for outputs in self.outputs.as_deref_mut().into_iter().flatten() {
            outputs.visit_paths_mut(visitor);
        }
    }
}

impl VisitMetrics for PywrNetwork {
    fn visit_metrics<F: FnMut(&Metric)>(&self, visitor: &mut F) {
        for node in &self.nodes {
            node.visit_metrics(visitor);
        }

        for parameter in self.parameters.as_deref().into_iter().flatten() {
            parameter.visit_metrics(visitor);
        }

        if let Some(metric_sets) = &self.metric_sets {
            for metric_set in metric_sets {
                if let Some(metrics) = &metric_set.metrics {
                    for metric in metrics {
                        visitor(metric);
                    }
                }
            }
        }
    }

    fn visit_metrics_mut<F: FnMut(&mut Metric)>(&mut self, visitor: &mut F) {
        for node in self.nodes.iter_mut() {
            node.visit_metrics_mut(visitor);
        }

        for parameter in self.parameters.as_deref_mut().into_iter().flatten() {
            parameter.visit_metrics_mut(visitor);
        }

        if let Some(metric_sets) = &mut self.metric_sets {
            for metric_set in metric_sets {
                if let Some(metrics) = &mut metric_set.metrics {
                    for metric in metrics {
                        visitor(metric);
                    }
                }
            }
        }
    }
}

impl PywrNetwork {
    pub fn from_path<P: AsRef<Path>>(path: P) -> Result<Self, SchemaError> {
        let data = std::fs::read_to_string(&path).map_err(|error| SchemaError::IO {
            path: path.as_ref().to_path_buf(),
            error,
        })?;
        Ok(serde_json::from_str(data.as_str())?)
    }

    /// Convert a v1 network to a v2 network.
    ///
    /// This function is used to convert a v1 model to a v2 model. The conversion is not always
    /// possible and may result in errors. The errors are returned as a vector of [`ComponentConversionError`]s.
    /// alongside the (partially) converted model. This may result in a model that will not
    /// function as expected. The user should check the errors and the converted model to ensure
    /// that the conversion has been successful.
    pub fn from_v1(v1: pywr_v1_schema::PywrNetwork) -> (Self, Vec<ComponentConversionError>) {
        let mut errors = Vec::new();
        // We will use this to store any timeseries or parameters that are extracted from the v1 nodes
        let mut conversion_data = ConversionData::default();

        let mut nodes = Vec::with_capacity(v1.nodes.as_ref().map(|n| n.len()).unwrap_or_default());
        let mut parameters = Vec::new();
        let mut timeseries = Vec::new();

        // Extract nodes and any timeseries data from the v1 nodes
        if let Some(v1_nodes) = v1.nodes {
            for v1_node in v1_nodes.into_iter() {
                // Reset the unnamed count for each node because they are named by the parent node.
                conversion_data.reset_count();
                let result: Result<Node, _> = v1_node.try_into_v2(None, &mut conversion_data);
                match result {
                    Ok(node) => {
                        nodes.push(node);
                    }
                    Err(e) => {
                        errors.push(e);
                    }
                }
            }
        }

        let edges = match v1.edges {
            Some(edges) => edges.into_iter().map(|e| e.into()).collect(),
            None => Vec::new(),
        };

        // Collect any parameters that have been replaced by timeseries
        // These references will be referred to by ParameterReferences elsewhere in the schema
        // We will update these references to TimeseriesReferences later
        let mut timeseries_refs = Vec::new();
        if let Some(params) = v1.parameters {
            // Reset the unnamed count for global parameters
            conversion_data.reset_count();
            for p in params {
                let result: Result<ParameterOrTimeseriesRef, _> = p.try_into_v2(None, &mut conversion_data);
                match result {
                    Ok(p_or_t) => match p_or_t {
                        ParameterOrTimeseriesRef::Parameter(p) => parameters.push(*p),
                        ParameterOrTimeseriesRef::Timeseries(t) => timeseries_refs.push(t),
                    },
                    Err(e) => errors.push(e),
                }
            }
        }

        // Finally add any extracted timeseries data to the timeseries list
        timeseries.extend(conversion_data.timeseries);
        parameters.extend(conversion_data.parameters);

        // Closure to update a parameter ref with a timeseries ref when names match.
        // We match on the original parameter name because the parameter name may have been changed
        let update_to_ts_ref = &mut |m: &mut Metric| {
            if let Metric::Parameter(p) = m {
                if let Some(converted_ts_ref) = timeseries_refs.iter().find(|ts| ts.original_parameter_name == p.name) {
                    *m = Metric::Timeseries(converted_ts_ref.ts_ref.clone());
                }
            }
        };

        nodes.visit_metrics_mut(update_to_ts_ref);
        parameters.visit_metrics_mut(update_to_ts_ref);

        // TODO convert v1 tables!
        let tables = None;
        let outputs = None;
        let metric_sets = None;
        let parameters = if !parameters.is_empty() { Some(parameters) } else { None };
        let timeseries = if !timeseries.is_empty() { Some(timeseries) } else { None };

        (
            Self {
                nodes,
                edges,
                parameters,
                tables,
                timeseries,
                metric_sets,
                outputs,
            },
            errors,
        )
    }

    pub fn get_node_by_name(&self, name: &str) -> Option<&Node> {
        self.nodes.iter().find(|n| n.name() == name)
    }

    pub fn get_node_index_by_name(&self, name: &str) -> Option<usize> {
        self.nodes
            .iter()
            .enumerate()
            .find_map(|(idx, n)| (n.name() == name).then_some(idx))
    }

    pub fn get_node(&self, idx: usize) -> Option<&Node> {
        self.nodes.get(idx)
    }

    pub fn get_parameter_by_name(&self, name: &str) -> Option<&Parameter> {
        match &self.parameters {
            Some(parameters) => parameters.iter().find(|p| p.name() == name),
            None => None,
        }
    }

    #[cfg(feature = "core")]
    pub fn load_tables(&self, data_path: Option<&Path>) -> Result<LoadedTableCollection, SchemaError> {
        LoadedTableCollection::from_schema(self.tables.as_deref(), data_path)
    }

    #[cfg(feature = "core")]
    pub fn load_timeseries(
        &self,
        domain: &ModelDomain,
        data_path: Option<&Path>,
    ) -> Result<LoadedTimeseriesCollection, SchemaError> {
        Ok(LoadedTimeseriesCollection::from_schema(
            self.timeseries.as_deref(),
            domain,
            data_path,
        )?)
    }

    #[cfg(feature = "core")]
    pub fn build_network(
        &self,
        domain: &ModelDomain,
        data_path: Option<&Path>,
        output_path: Option<&Path>,
        tables: &LoadedTableCollection,
        timeseries: &LoadedTimeseriesCollection,
        inter_network_transfers: &[PywrMultiNetworkTransfer],
    ) -> Result<pywr_core::network::Network, SchemaError> {
        let mut network = pywr_core::network::Network::default();

        let args = LoadArgs {
            schema: self,
            domain,
            tables,
            timeseries,
            data_path,
            inter_network_transfers,
        };

        // Create all the nodes
        let mut remaining_nodes = self.nodes.clone();

        while !remaining_nodes.is_empty() {
            let mut failed_nodes: Vec<Node> = Vec::new();
            let n = remaining_nodes.len();
            for node in remaining_nodes.into_iter() {
                if let Err(e) = node.add_to_model(&mut network, &args) {
                    // Adding the node failed!
                    match e {
                        SchemaError::PywrCore(core_err) => match core_err {
                            // And it failed because another node was not found.
                            // Let's try to load more nodes and see if this one can tried
                            // again later
                            PywrError::NodeNotFound(_) => failed_nodes.push(node),
                            _ => return Err(SchemaError::PywrCore(core_err)),
                        },
                        _ => return Err(e),
                    }
                };
            }

            if failed_nodes.len() == n {
                // Could not load any nodes; must be a circular reference
                return Err(SchemaError::CircularNodeReference);
            }

            remaining_nodes = failed_nodes;
        }

        // Create the edges
        for edge in &self.edges {
<<<<<<< HEAD
            let from_node = self
                .get_node_by_name(edge.from_node.as_str())
                .ok_or_else(|| SchemaError::NodeNotFound(edge.from_node.clone()))?;
            let to_node = self
                .get_node_by_name(edge.to_node.as_str())
                .ok_or_else(|| SchemaError::NodeNotFound(edge.to_node.clone()))?;

            let from_slot = edge.from_slot.as_deref();
            let to_slot = edge.to_slot.as_deref();

            // Connect each "from" connector to each "to" connector
            for from_connector in from_node.output_connectors(from_slot) {
                for to_connector in to_node.input_connectors(to_slot) {
                    let from_node_index =
                        network.get_node_index_by_name(from_connector.0, from_connector.1.as_deref())?;
                    let to_node_index = network.get_node_index_by_name(to_connector.0, to_connector.1.as_deref())?;
                    network.connect_nodes(from_node_index, to_node_index)?;
                }
=======
            edge.add_to_model(&mut network, &args)?;
        }

        // Gather all the parameters from the nodes
        let mut remaining_parameters: Vec<(Option<&str>, Parameter)> = Vec::new();
        for node in &self.nodes {
            if let Some(local_parameters) = node.local_parameters() {
                remaining_parameters.extend(local_parameters.iter().map(|p| (Some(node.name()), p.clone())));
>>>>>>> ff14e706
            }
        }
        // Add any global parameters
        if let Some(parameters) = self.parameters.as_deref() {
            remaining_parameters.extend(parameters.iter().map(|p| (None, p.clone())));
        }

        // Create all the parameters
        while !remaining_parameters.is_empty() {
            let mut failed_parameters: Vec<(Option<&str>, Parameter)> = Vec::new();
            let n = remaining_parameters.len();
            for (parent, parameter) in remaining_parameters.into_iter() {
                if let Err(e) = parameter.add_to_model(&mut network, &args, parent) {
                    // Adding the parameter failed!
                    match e {
                        SchemaError::PywrCore(core_err) => match core_err {
                            // And it failed because another parameter was not found.
                            // Let's try to load more parameters and see if this one can tried
                            // again later
                            PywrError::ParameterNotFound(_) => failed_parameters.push((parent, parameter)),
                            _ => return Err(SchemaError::PywrCore(core_err)),
                        },
                        SchemaError::ParameterNotFound(_) => failed_parameters.push((parent, parameter)),
                        _ => return Err(e),
                    }
                };
            }

            if failed_parameters.len() == n {
                // Could not load any parameters; must be a circular reference
                let failed_names = failed_parameters.iter().map(|(_n, p)| p.name().to_string()).collect();
                return Err(SchemaError::CircularParameterReference(failed_names));
            }

            remaining_parameters = failed_parameters;
        }

        // Apply the inline parameters & constraints to the nodes
        for node in &self.nodes {
            node.set_constraints(&mut network, &args)?;
        }

        // Create all of the metric sets
        if let Some(metric_sets) = &self.metric_sets {
            for metric_set in metric_sets {
                metric_set.add_to_model(&mut network, &args)?;
            }
        }

        // Create all of the outputs
        if let Some(outputs) = &self.outputs {
            for output in outputs {
                output.add_to_model(&mut network, output_path)?;
            }
        }

        Ok(network)
    }
}

#[derive(serde::Deserialize, serde::Serialize, Clone, strum_macros::Display)]
#[serde(untagged)]
pub enum PywrNetworkRef {
    Path(PathBuf),
    Inline(PywrNetwork),
}

/// The top-level schema for a Pywr model.
///
/// A Pywr model is defined by this top-level schema which is mostly conveniently loaded from a
/// JSON file. The schema is used to "build" a [`pywr_core::models::Model`] which can then be
/// "run" to produce results. The purpose of the schema is to provide a higher level and more
/// user friendly interface to model definition than the core model itself. This allows
/// abstractions, such as [`crate::nodes::WaterTreatmentWorks`], to be created and used in the
/// schema without the user needing to know the details of how this is implemented in the core
/// model.
///
///
/// # Example
///
/// The simplest model is given in the example below:
///
/// ```json
#[doc = include_str!("../tests/simple1.json")]
/// ```
///
///
///
#[derive(serde::Deserialize, serde::Serialize, Clone, JsonSchema)]
pub struct PywrModel {
    pub metadata: Metadata,
    pub timestepper: Timestepper,
    pub scenarios: Option<Vec<Scenario>>,
    pub network: PywrNetwork,
}

impl FromStr for PywrModel {
    type Err = SchemaError;

    fn from_str(s: &str) -> Result<Self, Self::Err> {
        Ok(serde_json::from_str(s)?)
    }
}

impl VisitPaths for PywrModel {
    fn visit_paths<F: FnMut(&Path)>(&self, visitor: &mut F) {
        self.network.visit_paths(visitor);
    }
    fn visit_paths_mut<F: FnMut(&mut PathBuf)>(&mut self, visitor: &mut F) {
        self.network.visit_paths_mut(visitor)
    }
}

impl VisitMetrics for PywrModel {
    fn visit_metrics<F: FnMut(&Metric)>(&self, visitor: &mut F) {
        self.network.visit_metrics(visitor);
    }

    fn visit_metrics_mut<F: FnMut(&mut Metric)>(&mut self, visitor: &mut F) {
        self.network.visit_metrics_mut(visitor);
    }
}

impl PywrModel {
    pub fn new(title: &str, start: &DateType, end: &DateType) -> Self {
        Self {
            metadata: Metadata {
                title: title.to_string(),
                description: None,
                minimum_version: None,
            },
            timestepper: Timestepper {
                start: *start,
                end: *end,
                timestep: Timestep::Days(1),
            },
            scenarios: None,
            network: PywrNetwork::default(),
        }
    }

    pub fn from_path<P: AsRef<Path>>(path: P) -> Result<Self, SchemaError> {
        let data = std::fs::read_to_string(&path).map_err(|error| SchemaError::IO {
            path: path.as_ref().to_path_buf(),
            error,
        })?;
        Ok(serde_json::from_str(data.as_str())?)
    }

    #[cfg(feature = "core")]
    pub fn build_model(
        &self,
        data_path: Option<&Path>,
        output_path: Option<&Path>,
    ) -> Result<pywr_core::models::Model, SchemaError> {
        let timestepper = self.timestepper.clone().into();

        let mut scenario_collection = pywr_core::scenario::ScenarioGroupCollection::default();

        if let Some(scenarios) = &self.scenarios {
            for scenario in scenarios {
                scenario_collection.add_group(&scenario.name, scenario.size);
            }
        }

        let domain = ModelDomain::from(timestepper, scenario_collection)?;

        let tables = self.network.load_tables(data_path)?;
        let timeseries = self.network.load_timeseries(&domain, data_path)?;

        let network = self
            .network
            .build_network(&domain, data_path, output_path, &tables, &timeseries, &[])?;

        let model = pywr_core::models::Model::new(domain, network);

        Ok(model)
    }

    /// Convert a v1 model to a v2 model.
    ///
    /// This function is used to convert a v1 model to a v2 model. The conversion is not always
    /// possible and may result in errors. The errors are returned as a vector of [`ComponentConversionError`]s.
    /// alongside the (partially) converted model. This may result in a model that will not
    /// function as expected. The user should check the errors and the converted model to ensure
    /// that the conversion has been successful.
    pub fn from_v1(v1: pywr_v1_schema::PywrModel) -> (Self, Vec<ComponentConversionError>) {
        let mut errors = Vec::new();

        let metadata = v1.metadata.into();
        let timestepper = v1.timestepper.into();

        let (network, network_errors) = PywrNetwork::from_v1(v1.network);
        errors.extend(network_errors);

        (
            Self {
                metadata,
                timestepper,
                scenarios: None,
                network,
            },
            errors,
        )
    }

    /// Convert a v1 JSON string to a v2 model.
    ///
    /// See [`PywrModel::from_v1`] for more information.
    pub fn from_v1_str(v1: &str) -> Result<(Self, Vec<ComponentConversionError>), pywr_v1_schema::PywrSchemaError> {
        let v1_model: pywr_v1_schema::PywrModel = serde_json::from_str(v1)?;

        Ok(Self::from_v1(v1_model))
    }
}

#[derive(serde::Deserialize, serde::Serialize, Clone)]
pub struct PywrMultiNetworkTransfer {
    pub from_network: String,
    pub metric: Metric,
    pub name: String,
    pub initial_value: Option<f64>,
}

#[derive(serde::Deserialize, serde::Serialize, Clone)]
pub struct PywrMultiNetworkEntry {
    pub name: String,
    pub network: PywrNetworkRef,
    pub transfers: Vec<PywrMultiNetworkTransfer>,
}

/// A Pywr model containing multiple link networks.
///
/// This schema is used to define a model containing multiple linked networks. Each network
/// is self-contained and solved as like a single a model. However, the networks can be linked
/// together using [`PywrMultiNetworkTransfer`]s. These transfers allow the value of a metric
/// in one network to be used as the value of a parameter in another network. This allows complex
/// inter-model relationships to be defined.
///
/// The model is solved by iterating over the networks within each time-step. Inter-network
/// transfers are updated between each network solve. The networks are solved in the order
/// that they are defined. This means that the order of the networks is important. For example,
/// the 1st network will only be able to use the previous time-step's state from other networks.
/// Whereas the 2nd network can use metrics calculated in the current time-step of the 1st model.
///
/// The overall algorithm produces an single model run with interleaved solving of each network.
/// The pseudo-code for the algorithm is:
///
/// ```text
/// for time_step in time_steps {
///     for network in networks {
///         // Get the latest values from the other networks
///         network.update_inter_network_transfers();
///         // Solve this network's allocation routine / linear program
///         network.solve();
///     }
/// }
/// ```
///
/// # When to use
///
/// A [`PywrMultiNetworkModel`] should be used in cases where there is a strong separation between
/// the networks being simulated. The allocation routine (linear program) of each network is solved
/// independently each time-step. This means that the only way in which the networks can share
/// information and data is between the linear program solves via the user defined transfers.
///
/// Configuring a model like this maybe be beneficial in the following cases:
///   1. Represent separate systems with limited and/or prescribed connectivity. For example,
///     linking networks from two suppliers connected by a strategic transfer.
///   2. Have important validated behaviour of the allocation that should be retained. If the
///     networks (linear programs) were combined into a single model, the allocation routine could
///     produce different results (i.e. penalty costs from one model influencing another).
///   2. Are very large and/or complex to control model run times. The run time of a
///     [`PywrMultiNetworkModel`] is roughly the sum of the individual networks. Whereas the time
///     solve a large linear program combining all the networks could be significantly longer.
///
/// # Example
///
/// The following example shows a model with networks with the inflow to "supply2" in the second
/// network defined as the flow to "demand1" in the first network.
///
/// ```json5
/// // model.json
#[doc = include_str!("../tests/multi1/model.json")]
/// // network1.json
#[doc = include_str!("../tests/multi1/network1.json")]
/// // network2.json
#[doc = include_str!("../tests/multi1/network2.json")]
/// ```
///
///
///
#[derive(serde::Deserialize, serde::Serialize, Clone)]
pub struct PywrMultiNetworkModel {
    pub metadata: Metadata,
    pub timestepper: Timestepper,
    pub scenarios: Option<Vec<Scenario>>,
    pub networks: Vec<PywrMultiNetworkEntry>,
}

impl FromStr for PywrMultiNetworkModel {
    type Err = SchemaError;

    fn from_str(s: &str) -> Result<Self, Self::Err> {
        Ok(serde_json::from_str(s)?)
    }
}

impl PywrMultiNetworkModel {
    pub fn from_path<P: AsRef<Path>>(path: P) -> Result<Self, SchemaError> {
        let data = std::fs::read_to_string(&path).map_err(|error| SchemaError::IO {
            path: path.as_ref().to_path_buf(),
            error,
        })?;
        Ok(serde_json::from_str(data.as_str())?)
    }

    #[cfg(feature = "core")]
    pub fn build_model(
        &self,
        data_path: Option<&Path>,
        output_path: Option<&Path>,
    ) -> Result<pywr_core::models::MultiNetworkModel, SchemaError> {
        let timestepper = self.timestepper.clone().into();

        let mut scenario_collection = pywr_core::scenario::ScenarioGroupCollection::default();

        if let Some(scenarios) = &self.scenarios {
            for scenario in scenarios {
                scenario_collection.add_group(&scenario.name, scenario.size);
            }
        }

        let domain = ModelDomain::from(timestepper, scenario_collection)?;
        let mut networks = Vec::with_capacity(self.networks.len());
        let mut inter_network_transfers = Vec::new();
        let mut schemas: Vec<(PywrNetwork, LoadedTableCollection, LoadedTimeseriesCollection)> =
            Vec::with_capacity(self.networks.len());

        // First load all the networks
        // These will contain any parameters that are referenced by the inter-model transfers
        // Because of potential circular references, we need to load all the networks first.
        for network_entry in &self.networks {
            // Load the network itself
            let (network, schema, tables, timeseries) = match &network_entry.network {
                PywrNetworkRef::Path(path) => {
                    let pth = if let Some(dp) = data_path {
                        if path.is_relative() {
                            dp.join(path)
                        } else {
                            path.clone()
                        }
                    } else {
                        path.clone()
                    };

                    let network_schema = PywrNetwork::from_path(pth)?;
                    let tables = network_schema.load_tables(data_path)?;
                    let timeseries = network_schema.load_timeseries(&domain, data_path)?;
                    let net = network_schema.build_network(
                        &domain,
                        data_path,
                        output_path,
                        &tables,
                        &timeseries,
                        &network_entry.transfers,
                    )?;

                    (net, network_schema, tables, timeseries)
                }
                PywrNetworkRef::Inline(network_schema) => {
                    let tables = network_schema.load_tables(data_path)?;
                    let timeseries = network_schema.load_timeseries(&domain, data_path)?;
                    let net = network_schema.build_network(
                        &domain,
                        data_path,
                        output_path,
                        &tables,
                        &timeseries,
                        &network_entry.transfers,
                    )?;

                    (net, network_schema.clone(), tables, timeseries)
                }
            };

            schemas.push((schema, tables, timeseries));
            networks.push((network_entry.name.clone(), network));
        }

        // Now load the inter-model transfers
        for (to_network_idx, network_entry) in self.networks.iter().enumerate() {
            for transfer in &network_entry.transfers {
                // Load the metric from the "from" network

                let (from_network_idx, from_network) = networks
                    .iter_mut()
                    .enumerate()
                    .find_map(|(idx, (name, net))| {
                        if name.as_str() == transfer.from_network.as_str() {
                            Some((idx, net))
                        } else {
                            None
                        }
                    })
                    .ok_or_else(|| SchemaError::NetworkNotFound(transfer.from_network.clone()))?;

                // The transfer metric will fail to load if it is defined as an inter-model transfer itself.
                let (from_schema, from_tables, from_timeseries) = &schemas[from_network_idx];

                let args = LoadArgs {
                    schema: from_schema,
                    domain: &domain,
                    tables: from_tables,
                    timeseries: from_timeseries,
                    data_path,
                    inter_network_transfers: &[],
                };

                let from_metric = transfer.metric.load(from_network, &args, None)?;

                inter_network_transfers.push((from_network_idx, from_metric, to_network_idx, transfer.initial_value));
            }
        }

        // Now construct the model from the loaded components
        let mut model = pywr_core::models::MultiNetworkModel::new(domain);

        for (name, network) in networks {
            model.add_network(&name, network)?;
        }

        for (from_network_idx, from_metric, to_network_idx, initial_value) in inter_network_transfers {
            model.add_inter_network_transfer(from_network_idx, from_metric, to_network_idx, initial_value);
        }

        Ok(model)
    }
}

#[cfg(test)]
mod tests {
    use super::PywrModel;
    use crate::model::Timestepper;
    use crate::visit::VisitPaths;
    use std::fs::read_to_string;
    use std::path::PathBuf;

    fn model_str() -> String {
        read_to_string(concat!(env!("CARGO_MANIFEST_DIR"), "/tests/simple1.json")).unwrap()
    }

    #[test]
    fn test_simple1_schema() {
        let data = model_str();
        let schema: PywrModel = serde_json::from_str(&data).unwrap();

        assert_eq!(schema.network.nodes.len(), 3);
        assert_eq!(schema.network.edges.len(), 2);
    }

    #[test]
    fn test_date() {
        let timestepper_str = r#"
        {
            "start": "2015-01-01",
            "end": "2015-12-31",
            "timestep": 1
        }
        "#;

        let timestep: Timestepper = serde_json::from_str(timestepper_str).unwrap();

        match timestep.start {
            super::DateType::Date(date) => {
                assert_eq!(date, chrono::NaiveDate::from_ymd_opt(2015, 1, 1).unwrap());
            }
            _ => panic!("Expected a date"),
        }

        match timestep.end {
            super::DateType::Date(date) => {
                assert_eq!(date, chrono::NaiveDate::from_ymd_opt(2015, 12, 31).unwrap());
            }
            _ => panic!("Expected a date"),
        }
    }

    #[test]
    fn test_datetime() {
        let timestepper_str = r#"
        {
            "start": "2015-01-01T12:30:00",
            "end": "2015-01-01T14:30:00",
            "timestep": 1
        }
        "#;

        let timestep: Timestepper = serde_json::from_str(timestepper_str).unwrap();

        match timestep.start {
            super::DateType::DateTime(date_time) => {
                assert_eq!(
                    date_time,
                    chrono::NaiveDate::from_ymd_opt(2015, 1, 1)
                        .unwrap()
                        .and_hms_opt(12, 30, 0)
                        .unwrap()
                );
            }
            _ => panic!("Expected a date"),
        }

        match timestep.end {
            super::DateType::DateTime(date_time) => {
                assert_eq!(
                    date_time,
                    chrono::NaiveDate::from_ymd_opt(2015, 1, 1)
                        .unwrap()
                        .and_hms_opt(14, 30, 0)
                        .unwrap()
                );
            }
            _ => panic!("Expected a date"),
        }
    }

    /// Test that the visit_paths functions works as expected.
    #[test]
    fn test_visit_paths() {
        let mut model_fn = PathBuf::from(env!("CARGO_MANIFEST_DIR"));
        model_fn.push("tests/timeseries.json");

        let mut schema = PywrModel::from_path(model_fn.as_path()).unwrap();

        let expected_paths = vec![PathBuf::from("inflow.csv"), PathBuf::from("timeseries-expected.csv")];

        let mut paths: Vec<PathBuf> = Vec::new();

        schema.visit_paths(&mut |p| {
            paths.push(p.to_path_buf());
        });

        assert_eq!(&paths, &expected_paths);

        schema.visit_paths_mut(&mut |p: &mut PathBuf| {
            *p = PathBuf::from("this-file-does-not-exist.csv");
        });

        // Expect this to file as the path has been updated to a missing file.
        #[cfg(feature = "core")]
        if schema.build_model(model_fn.parent(), None).is_ok() {
            let str = serde_json::to_string_pretty(&schema).unwrap();
            panic!("Expected an error due to missing file: {str}");
        }
    }
}

#[cfg(test)]
#[cfg(feature = "core")]
mod core_tests {
    use super::{PywrModel, PywrMultiNetworkModel};
    use crate::metric::{Metric, ParameterReference};
    use crate::parameters::{AggFunc, AggregatedParameter, ConstantParameter, ConstantValue, Parameter, ParameterMeta};
    use ndarray::{Array1, Array2, Axis};
    use pywr_core::{metric::MetricF64, recorders::AssertionRecorder, solvers::ClpSolver, test_utils::run_all_solvers};
    use std::fs::read_to_string;
    use std::path::PathBuf;

    fn model_str() -> String {
        read_to_string(concat!(env!("CARGO_MANIFEST_DIR"), "/tests/simple1.json")).unwrap()
    }

    #[test]
    fn test_simple1_run() {
        let data = model_str();
        let schema: PywrModel = serde_json::from_str(&data).unwrap();
        let mut model = schema.build_model(None, None).unwrap();

        let network = model.network_mut();
        assert_eq!(network.nodes().len(), 3);
        assert_eq!(network.edges().len(), 2);

        let demand1_idx = network.get_node_index_by_name("demand1", None).unwrap();

        let expected_values: Array1<f64> = [10.0; 365].to_vec().into();
        let expected_values: Array2<f64> = expected_values.insert_axis(Axis(1));

        let rec = AssertionRecorder::new(
            "assert-demand1",
            MetricF64::NodeInFlow(demand1_idx),
            expected_values,
            None,
            None,
        );
        network.add_recorder(Box::new(rec)).unwrap();

        // Test all solvers
        run_all_solvers(&model, &[], &[], &[]);
    }

    /// Test that a cycle in parameter dependencies does not load.
    #[test]
    fn test_cycle_error() {
        let data = model_str();
        let mut schema: PywrModel = serde_json::from_str(&data).unwrap();

        // Add additional parameters for the test
        if let Some(parameters) = &mut schema.network.parameters {
            parameters.extend(vec![
                Parameter::Aggregated(AggregatedParameter {
                    meta: ParameterMeta {
                        name: "agg1".to_string(),
                        comment: None,
                    },
                    agg_func: AggFunc::Sum,
                    metrics: vec![
                        Metric::Parameter(ParameterReference {
                            name: "p1".to_string(),
                            key: None,
                        }),
                        Metric::Parameter(ParameterReference {
                            name: "agg2".to_string(),
                            key: None,
                        }),
                    ],
                }),
                Parameter::Constant(ConstantParameter {
                    meta: ParameterMeta {
                        name: "p1".to_string(),
                        comment: None,
                    },
                    value: ConstantValue::Literal(10.0),
                    variable: None,
                }),
                Parameter::Aggregated(AggregatedParameter {
                    meta: ParameterMeta {
                        name: "agg2".to_string(),
                        comment: None,
                    },
                    agg_func: AggFunc::Sum,
                    metrics: vec![
                        Metric::Parameter(ParameterReference {
                            name: "p1".to_string(),
                            key: None,
                        }),
                        Metric::Parameter(ParameterReference {
                            name: "agg1".to_string(),
                            key: None,
                        }),
                    ],
                }),
            ]);
        }

        // TODO this could assert a specific type of error
        assert!(schema.build_model(None, None).is_err());
    }

    /// Test that a model loads if the aggregated parameter is defined before its dependencies.
    #[test]
    fn test_ordering() {
        let data = model_str();
        let mut schema: PywrModel = serde_json::from_str(&data).unwrap();

        if let Some(parameters) = &mut schema.network.parameters {
            parameters.extend(vec![
                Parameter::Aggregated(AggregatedParameter {
                    meta: ParameterMeta {
                        name: "agg1".to_string(),
                        comment: None,
                    },
                    agg_func: AggFunc::Sum,
                    metrics: vec![
                        Metric::Parameter(ParameterReference {
                            name: "p1".to_string(),
                            key: None,
                        }),
                        Metric::Parameter(ParameterReference {
                            name: "p2".to_string(),
                            key: None,
                        }),
                    ],
                }),
                Parameter::Constant(ConstantParameter {
                    meta: ParameterMeta {
                        name: "p1".to_string(),
                        comment: None,
                    },
                    value: ConstantValue::Literal(10.0),
                    variable: None,
                }),
                Parameter::Constant(ConstantParameter {
                    meta: ParameterMeta {
                        name: "p2".to_string(),
                        comment: None,
                    },
                    value: ConstantValue::Literal(10.0),
                    variable: None,
                }),
            ]);
        }
        // TODO this could assert a specific type of error
        let _ = schema.build_model(None, None).unwrap();
    }

    /// Test the multi1 model
    #[test]
    fn test_multi1_model() {
        let mut model_fn = PathBuf::from(env!("CARGO_MANIFEST_DIR"));
        model_fn.push("tests/multi1/model.json");

        let schema = PywrMultiNetworkModel::from_path(model_fn.as_path()).unwrap();
        let mut model = schema.build_model(model_fn.parent(), None).unwrap();

        // Add some recorders for the expected outputs
        let network_1_idx = model
            .get_network_index_by_name("network1")
            .expect("network 1 not found");
        let network_1 = model.network_mut(network_1_idx).expect("network 1 not found");
        let demand1_idx = network_1.get_node_index_by_name("demand1", None).unwrap();

        let expected_values: Array1<f64> = [10.0; 365].to_vec().into();
        let expected_values: Array2<f64> = expected_values.insert_axis(Axis(1));

        let rec = AssertionRecorder::new(
            "assert-demand1",
            MetricF64::NodeInFlow(demand1_idx),
            expected_values,
            None,
            None,
        );
        network_1.add_recorder(Box::new(rec)).unwrap();

        // Inflow to demand2 should be 10.0 via the transfer from network1 (demand1)
        let network_2_idx = model
            .get_network_index_by_name("network2")
            .expect("network 1 not found");
        let network_2 = model.network_mut(network_2_idx).expect("network 2 not found");
        let demand1_idx = network_2.get_node_index_by_name("demand2", None).unwrap();

        let expected_values: Array1<f64> = [10.0; 365].to_vec().into();
        let expected_values: Array2<f64> = expected_values.insert_axis(Axis(1));

        let rec = AssertionRecorder::new(
            "assert-demand2",
            MetricF64::NodeInFlow(demand1_idx),
            expected_values,
            None,
            None,
        );
        network_2.add_recorder(Box::new(rec)).unwrap();

        model.run::<ClpSolver>(&Default::default()).unwrap();
    }

    /// Test the multi2 model
    #[test]
    fn test_multi2_model() {
        let mut model_fn = PathBuf::from(env!("CARGO_MANIFEST_DIR"));
        model_fn.push("tests/multi2/model.json");

        let schema = PywrMultiNetworkModel::from_path(model_fn.as_path()).unwrap();
        let mut model = schema.build_model(model_fn.parent(), None).unwrap();

        // Add some recorders for the expected outputs
        // inflow1 should be set to a max of 20.0 from the "demand" parameter in network2
        let network_1_idx = model
            .get_network_index_by_name("network1")
            .expect("network 1 not found");
        let network_1 = model.network_mut(network_1_idx).expect("network 1 not found");
        let demand1_idx = network_1.get_node_index_by_name("demand1", None).unwrap();

        let expected_values: Array1<f64> = [10.0; 365].to_vec().into();
        let expected_values: Array2<f64> = expected_values.insert_axis(Axis(1));

        let rec = AssertionRecorder::new(
            "assert-demand1",
            MetricF64::NodeInFlow(demand1_idx),
            expected_values,
            None,
            None,
        );
        network_1.add_recorder(Box::new(rec)).unwrap();

        // Inflow to demand2 should be 10.0 via the transfer from network1 (demand1)
        let network_2_idx = model
            .get_network_index_by_name("network2")
            .expect("network 1 not found");
        let network_2 = model.network_mut(network_2_idx).expect("network 2 not found");
        let demand1_idx = network_2.get_node_index_by_name("demand2", None).unwrap();

        let expected_values: Array1<f64> = [10.0; 365].to_vec().into();
        let expected_values: Array2<f64> = expected_values.insert_axis(Axis(1));

        let rec = AssertionRecorder::new(
            "assert-demand2",
            MetricF64::NodeInFlow(demand1_idx),
            expected_values,
            None,
            None,
        );
        network_2.add_recorder(Box::new(rec)).unwrap();

        model.run::<ClpSolver>(&Default::default()).unwrap();
    }
}<|MERGE_RESOLUTION|>--- conflicted
+++ resolved
@@ -448,26 +448,6 @@
 
         // Create the edges
         for edge in &self.edges {
-<<<<<<< HEAD
-            let from_node = self
-                .get_node_by_name(edge.from_node.as_str())
-                .ok_or_else(|| SchemaError::NodeNotFound(edge.from_node.clone()))?;
-            let to_node = self
-                .get_node_by_name(edge.to_node.as_str())
-                .ok_or_else(|| SchemaError::NodeNotFound(edge.to_node.clone()))?;
-
-            let from_slot = edge.from_slot.as_deref();
-            let to_slot = edge.to_slot.as_deref();
-
-            // Connect each "from" connector to each "to" connector
-            for from_connector in from_node.output_connectors(from_slot) {
-                for to_connector in to_node.input_connectors(to_slot) {
-                    let from_node_index =
-                        network.get_node_index_by_name(from_connector.0, from_connector.1.as_deref())?;
-                    let to_node_index = network.get_node_index_by_name(to_connector.0, to_connector.1.as_deref())?;
-                    network.connect_nodes(from_node_index, to_node_index)?;
-                }
-=======
             edge.add_to_model(&mut network, &args)?;
         }
 
@@ -476,7 +456,6 @@
         for node in &self.nodes {
             if let Some(local_parameters) = node.local_parameters() {
                 remaining_parameters.extend(local_parameters.iter().map(|p| (Some(node.name()), p.clone())));
->>>>>>> ff14e706
             }
         }
         // Add any global parameters
