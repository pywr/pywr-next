{
  "metadata": {
    "title": "PiecewiseStorage 2",
    "description": "A test of PiecewiseStorageNode with a monthly profile control curve.",
    "minimum_version": "0.1"
  },
  "timestepper": {
    "start": "2015-01-01",
    "end": "2015-12-31",
    "timestep": 1
  },
  "network": {
    "nodes": [
      {
        "name": "input1",
        "type": "Input",
        "max_flow": 3.0,
        "cost": 2.0
      },
      {
        "name": "storage1",
        "type": "PiecewiseStorage",
        "max_volume": 1000.0,
        "steps": [
          {
            "cost": -15.0,
            "control_curve": 0.25
          },
          {
            "cost": -5.0,
            "control_curve": {
              "type": "InlineParameter",
              "definition": {
                "type": "MonthlyProfile",
                "name": "storage1-control-curve",
                "values": [
                  0.75,
                  0.75,
                  0.75,
                  0.5,
                  0.5,
                  0.5,
                  0.3,
                  0.3,
                  0.3,
                  0.5,
                  0.5,
                  0.5
                ]
              }
            }
          }
<<<<<<< HEAD
        ]
      },
      {
        "name": "demand1",
        "type": "Output",
        "max_flow": 5.0,
        "cost": -10
      }
    ],
    "edges": [
      {
        "from_node": "input1",
        "to_node": "storage1"
      },
      {
        "from_node": "storage1",
        "to_node": "demand1"
      }
    ]
  }
=======
        }
      ]
    },
    {
      "name": "demand1",
      "type": "Output",
      "max_flow": 5.0,
      "cost": -10
    }
  ],
  "edges": [
    {
      "from_node": "input1",
      "to_node": "storage1"
    },
    {
      "from_node": "storage1",
      "to_node": "demand1"
    }
  ],
  "parameters": [
    {
      "name": "storage1-drought-curve",
      "type": "Constant",
      "value": 0.5
    },
    {
      "name": "storage1-drought-index",
      "type": "ControlCurveIndex",
      "storage_node": "storage1",
      "control_curves": [
        {
          "type": "Parameter",
          "name": "storage1-drought-curve"
        }
      ]
    }
  ]
>>>>>>> b4771fe5
}<|MERGE_RESOLUTION|>--- conflicted
+++ resolved
@@ -50,7 +50,6 @@
               }
             }
           }
-<<<<<<< HEAD
         ]
       },
       {
@@ -69,46 +68,24 @@
         "from_node": "storage1",
         "to_node": "demand1"
       }
+    ],
+    "parameters": [
+      {
+        "name": "storage1-drought-curve",
+        "type": "Constant",
+        "value": 0.5
+      },
+      {
+        "name": "storage1-drought-index",
+        "type": "ControlCurveIndex",
+        "storage_node": "storage1",
+        "control_curves": [
+          {
+            "type": "Parameter",
+            "name": "storage1-drought-curve"
+          }
+        ]
+      }
     ]
   }
-=======
-        }
-      ]
-    },
-    {
-      "name": "demand1",
-      "type": "Output",
-      "max_flow": 5.0,
-      "cost": -10
-    }
-  ],
-  "edges": [
-    {
-      "from_node": "input1",
-      "to_node": "storage1"
-    },
-    {
-      "from_node": "storage1",
-      "to_node": "demand1"
-    }
-  ],
-  "parameters": [
-    {
-      "name": "storage1-drought-curve",
-      "type": "Constant",
-      "value": 0.5
-    },
-    {
-      "name": "storage1-drought-index",
-      "type": "ControlCurveIndex",
-      "storage_node": "storage1",
-      "control_curves": [
-        {
-          "type": "Parameter",
-          "name": "storage1-drought-curve"
-        }
-      ]
-    }
-  ]
->>>>>>> b4771fe5
 }