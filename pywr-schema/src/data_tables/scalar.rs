use crate::data_tables::TableError;
use std::collections::HashMap;
use std::fs::File;
use std::io::BufReader;
use std::path::Path;
use std::str::FromStr;

/// A value in a table.
#[derive(Debug, Copy, Clone, PartialEq)]
pub enum TableScalarValue {
    Float(f64),
    Int(i64),
}

impl TableScalarValue {
    /// Convert the value to f64.
    pub fn as_f64(&self) -> f64 {
        match self {
            TableScalarValue::Float(v) => *v,
            TableScalarValue::Int(v) => *v as f64,
        }
    }

    /// Try to convert the value to u64, returning None if it is not possible.
    pub fn try_as_u64(&self) -> Option<u64> {
        match self {
            TableScalarValue::Float(v) => {
                if *v >= 0.0 && v.fract() == 0.0 {
                    Some(*v as u64)
                } else {
                    None
                }
            }
            TableScalarValue::Int(v) => {
                if *v >= 0 {
                    Some(*v as u64)
                } else {
                    None
                }
            }
        }
    }
}

impl FromStr for TableScalarValue {
    type Err = ();
    fn from_str(s: &str) -> Result<Self, Self::Err> {
        if let Ok(v) = s.parse::<f64>() {
            Ok(TableScalarValue::Float(v))
        } else if let Ok(v) = s.parse::<i64>() {
            Ok(TableScalarValue::Int(v))
        } else {
            Err(())
        }
    }
}

/// A simple table with N strings for a key to scalar values.
pub struct ScalarTable<const N: usize> {
    values: HashMap<[String; N], TableScalarValue>,
}

impl<const N: usize> ScalarTable<N> {
    fn get_scalar(&self, key: &[&str]) -> Result<TableScalarValue, TableError> {
        if key.len() == N {
            // SAFETY: Length checked above.
            let k: [String; N] = key
                .iter()
                .map(|s| s.to_string())
                .collect::<Vec<_>>()
                .try_into()
                .unwrap();
            self.values.get(&k).ok_or(TableError::EntryNotFound).copied()
        } else {
            Err(TableError::WrongKeySize(N, key.len()))
        }
    }
}

pub enum LoadedScalarTable {
    One(ScalarTable<1>),
    Two(ScalarTable<2>),
    Three(ScalarTable<3>),
    Four(ScalarTable<4>),
}

impl LoadedScalarTable {
    pub fn get_scalar(&self, key: &[&str]) -> Result<TableScalarValue, TableError> {
        match self {
            LoadedScalarTable::One(tbl) => tbl.get_scalar(key),
            LoadedScalarTable::Two(tbl) => tbl.get_scalar(key),
            LoadedScalarTable::Three(tbl) => tbl.get_scalar(key),
            LoadedScalarTable::Four(tbl) => tbl.get_scalar(key),
        }
    }

    /// Load a CSV file with a row-based index of size `rows`.
    pub fn from_csv_row(
        table_path: &Path,
        data_path: Option<&Path>,
        rows: usize,
    ) -> Result<LoadedScalarTable, TableError> {
        match rows {
            1 => Ok(LoadedScalarTable::One(load_csv_rows_scalar_table(
                table_path, data_path,
            )?)),
            2 => Ok(LoadedScalarTable::Two(load_csv_rows_scalar_table(
                table_path, data_path,
            )?)),
            3 => Ok(LoadedScalarTable::Two(load_csv_rows_scalar_table(
                table_path, data_path,
            )?)),
            4 => Ok(LoadedScalarTable::Two(load_csv_rows_scalar_table(
                table_path, data_path,
            )?)),
            _ => Err(TableError::FormatNotSupported(
                "CSV row scalar table with more than four index columns is not supported.".to_string(),
            )),
        }
    }

    /// Load a CSV file with a col-based index of size `cols`.
    pub fn from_csv_col(
        table_path: &Path,
        data_path: Option<&Path>,
        cols: usize,
    ) -> Result<LoadedScalarTable, TableError> {
        match cols {
            1 => Ok(LoadedScalarTable::One(load_csv_cols_scalar_table(
                table_path, data_path,
            )?)),
            2 => Ok(LoadedScalarTable::Two(load_csv_cols_scalar_table(
                table_path, data_path,
            )?)),
            3 => Ok(LoadedScalarTable::Two(load_csv_cols_scalar_table(
                table_path, data_path,
            )?)),
            4 => Ok(LoadedScalarTable::Two(load_csv_cols_scalar_table(
                table_path, data_path,
            )?)),
            _ => Err(TableError::FormatNotSupported(
                "CSV row scalar table with more than four index columns is not supported.".to_string(),
            )),
        }
    }

    pub fn from_csv_row_col(
        table_path: &Path,
        data_path: Option<&Path>,
        rows: usize,
        cols: usize,
    ) -> Result<LoadedScalarTable, TableError> {
        match (rows, cols) {
            (1, 1) => Ok(LoadedScalarTable::Two(load_csv_row_col_scalar_table::<1, 1, _>(
                table_path, data_path,
            )?)),
            (1, 2) => Ok(LoadedScalarTable::Three(load_csv_row_col_scalar_table::<1, 2, _>(
                table_path, data_path,
            )?)),
            (2, 1) => Ok(LoadedScalarTable::Three(load_csv_row_col_scalar_table::<2, 1, _>(
                table_path, data_path,
            )?)),
            (2, 2) => Ok(LoadedScalarTable::Four(load_csv_row_col_scalar_table::<2, 2, _>(
                table_path, data_path,
            )?)),
            _ => Err(TableError::FormatNotSupported(
                "CSV row/column scalar table with more than two row or columns is not supported.".to_string(),
            )),
        }
    }
}

<<<<<<< HEAD
/// Load a CSV file with a look-up for rows & columns.
///
/// The CSV file should have a header row(s) with the column names, and first column(s)
/// with the row names. The rest of the cells should be scalar values.
fn load_csv_row_col_scalar_table<const R: usize, const C: usize, const N: usize>(
    table_path: &Path,
    data_path: Option<&Path>,
) -> Result<ScalarTable<N>, TableError> {
    // Ensure R + C == N
    // Const generic expressions are not yet stable, so we use an assert at runtime.
    assert_eq!(R + C, N, "R + C must equal N");

    let path = make_path(table_path, data_path);

=======
/// Load a CSV file with looks for each rows & columns
pub fn load_csv_row_col_scalar_table_one<T>(path: &Path) -> Result<LoadedScalarTable<T>, TableError>
where
    T: FromStr + Copy,
    TableError: From<T::Err>,
{
>>>>>>> 54128909
    let file = File::open(path).map_err(|e| TableError::IO(e.to_string()))?;
    let buf_reader = BufReader::new(file);
    let mut rdr = csv::Reader::from_reader(buf_reader);

    // Read the column headers
    // Skip the first R columns which are for the row keys
    // Each header is a vector of strings, one for each row header
    let mut col_headers: Vec<Vec<String>> = rdr
        .headers()
        .map_err(|e| TableError::Csv(e.to_string()))?
        .iter()
        .skip(R)
        .map(|s| {
            let mut h = Vec::with_capacity(C);
            h.push(s.to_string());
            h
        })
        .collect();

    let mut records = rdr.records();

    // Read the next C-1 header rows
    for _ in 1..C {
        let next_headers = records.next();
        if let Some(Ok(record)) = next_headers {
            for (i, header) in record.iter().skip(R).enumerate() {
                col_headers[i].push(header.to_string());
            }
        } else {
            return Err(TableError::Csv("Not enough header rows".to_string()));
        }
    }

    struct Row {
        key: Vec<String>,
        values: Vec<Option<TableScalarValue>>,
    }

    let rows: Vec<Row> = records
        .map(|result| {
            // The iterator yields Result<StringRecord, Error>, so we check the
            // error here.
            let record = result.map_err(|e| TableError::Csv(e.to_string()))?;

            let key: Vec<_> = (0..R)
                .map(|i| Ok(record.get(i).ok_or(TableError::KeyParse)?.to_string()))
                .collect::<Result<Vec<_>, TableError>>()?;

            let values: Vec<Option<TableScalarValue>> = record
                .iter()
                .skip(R)
                .map(|v| TableScalarValue::from_str(v).ok())
                .collect();

            Ok(Row { key, values })
        })
        .collect::<Result<Vec<_>, TableError>>()?;

    // Turn this into a look-up table with key (row, column)
    let mut values: HashMap<[String; N], TableScalarValue> = HashMap::new();

    for row in &rows {
        for (col, value) in col_headers.iter().zip(&row.values) {
            if let Some(v) = value {
                // SAFETY: We have already checked that R + C == N
                let key: [String; N] = row
                    .key
                    .iter()
                    .cloned()
                    .chain(col.iter().cloned())
                    .collect::<Vec<_>>()
                    .try_into()
                    .unwrap();

                values.insert(key, *v);
            }
        }
    }

    Ok(ScalarTable { values })
}

<<<<<<< HEAD
/// Load a CSV file with a row-based index of size `N`.
fn load_csv_rows_scalar_table<const N: usize>(
    table_path: &Path,
    data_path: Option<&Path>,
) -> Result<ScalarTable<N>, TableError> {
    let path = make_path(table_path, data_path);

    let file = File::open(path.clone()).map_err(|e| TableError::IO(e.to_string()))?;
=======
pub fn load_csv_row_scalar_table_one<T>(path: &Path) -> Result<LoadedScalarTable<T>, TableError>
where
    T: FromStr + Copy,
    TableError: From<T::Err>,
{
    let file = File::open(path).map_err(|e| TableError::IO(e.to_string()))?;
>>>>>>> 54128909
    let buf_reader = BufReader::new(file);
    let mut rdr = csv::Reader::from_reader(buf_reader);

    let values: HashMap<[String; N], Option<TableScalarValue>> = rdr
        .records()
        .map(|result| {
            // The iterator yields Result<StringRecord, Error>, so we check the
            // error here.
            let record = result.map_err(|e| TableError::Csv(e.to_string()))?;

            let key: [String; N] = (0..N)
                .map(|i| Ok(record.get(i).ok_or(TableError::KeyParse)?.to_string()))
                .collect::<Result<Vec<_>, TableError>>()?
                .try_into()
                .unwrap();

            let values: Vec<_> = record
                .iter()
                .skip(N)
                .map(|v| TableScalarValue::from_str(v).ok())
                .collect();

            if values.len() > 1 {
<<<<<<< HEAD
                return Err(TableError::TooManyValues);
=======
                return Err(TableError::TooManyValues(path.to_path_buf()));
>>>>>>> 54128909
            }

            Ok((key, values[0]))
        })
        .collect::<Result<_, TableError>>()?;

    // Remove None values
    let values: HashMap<[String; N], TableScalarValue> =
        values.into_iter().filter_map(|(k, v)| v.map(|v| (k, v))).collect();

    Ok(ScalarTable { values })
}

<<<<<<< HEAD
/// Load a CSV file with a look-up for columns.
///
/// The CSV file should have a header row(s) with the column names.
/// The rest of the cells should be scalar values.
fn load_csv_cols_scalar_table<const N: usize>(
    table_path: &Path,
    data_path: Option<&Path>,
) -> Result<ScalarTable<N>, TableError> {
    let path = make_path(table_path, data_path);

=======
pub fn load_csv_row2_scalar_table_one<T>(path: &Path) -> Result<LoadedScalarTable<T>, TableError>
where
    T: FromStr + Copy,
    TableError: From<T::Err>,
{
>>>>>>> 54128909
    let file = File::open(path).map_err(|e| TableError::IO(e.to_string()))?;
    let buf_reader = BufReader::new(file);
    let mut rdr = csv::Reader::from_reader(buf_reader);

    // Read the column headers
    // Skip the first R columns which are for the row keys
    // Each header is a vector of strings, one for each row header
    let mut col_headers: Vec<Vec<String>> = rdr
        .headers()
        .map_err(|e| TableError::Csv(e.to_string()))?
        .iter()
        .map(|s| {
            let mut h = Vec::with_capacity(N);
            h.push(s.to_string());
            h
        })
        .collect();

    let mut records = rdr.records();

    // Read the next N-1 header rows
    for _ in 1..N {
        let next_headers = records.next();
        if let Some(Ok(record)) = next_headers {
            for (i, header) in record.iter().enumerate() {
                col_headers[i].push(header.to_string());
            }
        } else {
            return Err(TableError::Csv("Not enough header rows".to_string()));
        }
    }

    let rows: Vec<_> = records
        .map(|result| {
            // The iterator yields Result<StringRecord, Error>, so we check the
            // error here.
            let record = result.map_err(|e| TableError::Csv(e.to_string()))?;

            let values: Vec<Option<TableScalarValue>> =
                record.iter().map(|v| TableScalarValue::from_str(v).ok()).collect();

            Ok(values)
        })
        .collect::<Result<Vec<_>, TableError>>()?;

<<<<<<< HEAD
    if rows.len() > 1 {
        return Err(TableError::TooManyValues);
    }
=======
            if values.len() > 1 {
                return Err(TableError::TooManyValues(path.to_path_buf()));
            }
>>>>>>> 54128909

    // Turn this into a look-up table with key (row, column)
    let mut values: HashMap<[String; N], TableScalarValue> = HashMap::new();

    for (col, value) in col_headers.iter().zip(&rows[0]) {
        if let Some(v) = value {
            // SAFETY: We have already checked ensured that the number of header rows is N
            let key: [String; N] = col.to_vec().try_into().unwrap();

            values.insert(key, *v);
        }
    }

    Ok(ScalarTable { values })
}

#[cfg(test)]
mod tests {
    use super::*;
    use std::io::Write;
    use tempfile::NamedTempFile;

    #[test]
    #[deny(clippy::approx_constant)]
    fn test_table_scalar_value_parsing() {
        assert_eq!(TableScalarValue::from_str("42"), Ok(TableScalarValue::Float(42.0)));
        assert_eq!(TableScalarValue::from_str("-7"), Ok(TableScalarValue::Float(-7.0)));
        assert_eq!(TableScalarValue::from_str("2.6"), Ok(TableScalarValue::Float(2.6)));
        assert!(TableScalarValue::from_str("not_a_number").is_err());
    }

    #[test]
    fn test_load_csv_row_scalar_table_one() {
        let mut file = NamedTempFile::new().unwrap();
        writeln!(file, "key,value").unwrap();
        writeln!(file, "A,1.0").unwrap();
        writeln!(file, "B,2.0").unwrap();
        let path = file.path();
        let table: ScalarTable<1> = load_csv_rows_scalar_table(path, None).unwrap();
        assert_eq!(table.get_scalar(&["A"]).unwrap().as_f64(), 1.0);
        assert_eq!(table.get_scalar(&["B"]).unwrap().as_f64(), 2.0);
        assert!(table.get_scalar(&["C"]).is_err());
    }

    #[test]
    fn test_load_csv_row2_scalar_table_one() {
        let mut file = NamedTempFile::new().unwrap();
        writeln!(file, "key1,key2,value").unwrap();
        writeln!(file, "A,X,10.0").unwrap();
        writeln!(file, "B,Y,20.0").unwrap();
        let path = file.path();
        let table: ScalarTable<2> = load_csv_rows_scalar_table(path, None).unwrap();
        assert_eq!(table.get_scalar(&["A", "X"]).unwrap().as_f64(), 10.0);
        assert_eq!(table.get_scalar(&["B", "Y"]).unwrap().as_f64(), 20.0);
        assert!(table.get_scalar(&["C", "Z"]).is_err());
    }

    #[test]
    fn test_load_csv_col_scalar_table_one() {
        let mut file = NamedTempFile::new().unwrap();
        writeln!(file, "A,B").unwrap();
        writeln!(file, "1.0,2.0").unwrap();
        let path = file.path();
        let table: ScalarTable<1> = load_csv_cols_scalar_table(path, None).unwrap();
        assert_eq!(table.get_scalar(&["A"]).unwrap().as_f64(), 1.0);
        assert_eq!(table.get_scalar(&["B"]).unwrap().as_f64(), 2.0);
        assert!(table.get_scalar(&["C"]).is_err());
    }

    #[test]
    fn test_load_csv_col2_scalar_table_one() {
        let mut file = NamedTempFile::new().unwrap();
        writeln!(file, "A,B").unwrap();
        writeln!(file, "X,Y").unwrap();
        writeln!(file, "10.0,20.0").unwrap();
        let path = file.path();
        let table: ScalarTable<2> = load_csv_cols_scalar_table(path, None).unwrap();
        assert_eq!(table.get_scalar(&["A", "X"]).unwrap().as_f64(), 10.0);
        assert_eq!(table.get_scalar(&["B", "Y"]).unwrap().as_f64(), 20.0);
        assert!(table.get_scalar(&["C", "Z"]).is_err());
    }

    #[test]
    fn test_load_csv_row_col_scalar_table_one() {
        let mut file = NamedTempFile::new().unwrap();
        writeln!(file, "key,col1,col2").unwrap();
        writeln!(file, "A,1.0,2.0").unwrap();
        writeln!(file, "B,3.0,4.0").unwrap();
        let path = file.path();
        let table = load_csv_row_col_scalar_table::<1, 1, 2>(path, None).unwrap();
        assert_eq!(table.get_scalar(&["A", "col1"]).unwrap().as_f64(), 1.0);
        assert_eq!(table.get_scalar(&["A", "col2"]).unwrap().as_f64(), 2.0);
        assert_eq!(table.get_scalar(&["B", "col1"]).unwrap().as_f64(), 3.0);
        assert_eq!(table.get_scalar(&["B", "col2"]).unwrap().as_f64(), 4.0);
        assert!(table.get_scalar(&["C", "col1"]).is_err());
    }

    #[test]
    fn test_load_csv2_row2_col_scalar_table_one() {
        let mut file = NamedTempFile::new().unwrap();
        writeln!(file, "key1,key2,col1,col2").unwrap();
        writeln!(file, "key1,key2,A,A").unwrap();
        writeln!(file, "X,A,1.0,2.0").unwrap();
        writeln!(file, "X,B,3.0,4.0").unwrap();
        let path = file.path();
        let table = load_csv_row_col_scalar_table::<2, 2, 4>(path, None).unwrap();
        assert_eq!(table.get_scalar(&["X", "A", "col1", "A"]).unwrap().as_f64(), 1.0);
        assert_eq!(table.get_scalar(&["X", "A", "col2", "A"]).unwrap().as_f64(), 2.0);
        assert_eq!(table.get_scalar(&["X", "B", "col1", "A"]).unwrap().as_f64(), 3.0);
        assert_eq!(table.get_scalar(&["X", "B", "col2", "A"]).unwrap().as_f64(), 4.0);
        assert!(table.get_scalar(&["Y", "C", "col1", "B"]).is_err());
    }

    #[test]
    fn test_wrong_key_size() {
        let mut file = NamedTempFile::new().unwrap();
        writeln!(file, "key,value").unwrap();
        writeln!(file, "A,1.0").unwrap();
        let path = file.path();
        let table: ScalarTable<1> = load_csv_rows_scalar_table(path, None).unwrap();
        // Should error if key size is wrong
        assert!(matches!(
            table.get_scalar(&["A", "extra"]),
            Err(TableError::WrongKeySize(1, 2))
        ));
    }
}<|MERGE_RESOLUTION|>--- conflicted
+++ resolved
@@ -95,24 +95,12 @@
     }
 
     /// Load a CSV file with a row-based index of size `rows`.
-    pub fn from_csv_row(
-        table_path: &Path,
-        data_path: Option<&Path>,
-        rows: usize,
-    ) -> Result<LoadedScalarTable, TableError> {
+    pub fn from_csv_row(path: &Path, rows: usize) -> Result<LoadedScalarTable, TableError> {
         match rows {
-            1 => Ok(LoadedScalarTable::One(load_csv_rows_scalar_table(
-                table_path, data_path,
-            )?)),
-            2 => Ok(LoadedScalarTable::Two(load_csv_rows_scalar_table(
-                table_path, data_path,
-            )?)),
-            3 => Ok(LoadedScalarTable::Two(load_csv_rows_scalar_table(
-                table_path, data_path,
-            )?)),
-            4 => Ok(LoadedScalarTable::Two(load_csv_rows_scalar_table(
-                table_path, data_path,
-            )?)),
+            1 => Ok(LoadedScalarTable::One(load_csv_rows_scalar_table(path)?)),
+            2 => Ok(LoadedScalarTable::Two(load_csv_rows_scalar_table(path)?)),
+            3 => Ok(LoadedScalarTable::Two(load_csv_rows_scalar_table(path)?)),
+            4 => Ok(LoadedScalarTable::Two(load_csv_rows_scalar_table(path)?)),
             _ => Err(TableError::FormatNotSupported(
                 "CSV row scalar table with more than four index columns is not supported.".to_string(),
             )),
@@ -120,49 +108,28 @@
     }
 
     /// Load a CSV file with a col-based index of size `cols`.
-    pub fn from_csv_col(
-        table_path: &Path,
-        data_path: Option<&Path>,
-        cols: usize,
-    ) -> Result<LoadedScalarTable, TableError> {
+    pub fn from_csv_col(path: &Path, cols: usize) -> Result<LoadedScalarTable, TableError> {
         match cols {
-            1 => Ok(LoadedScalarTable::One(load_csv_cols_scalar_table(
-                table_path, data_path,
-            )?)),
-            2 => Ok(LoadedScalarTable::Two(load_csv_cols_scalar_table(
-                table_path, data_path,
-            )?)),
-            3 => Ok(LoadedScalarTable::Two(load_csv_cols_scalar_table(
-                table_path, data_path,
-            )?)),
-            4 => Ok(LoadedScalarTable::Two(load_csv_cols_scalar_table(
-                table_path, data_path,
-            )?)),
+            1 => Ok(LoadedScalarTable::One(load_csv_cols_scalar_table(path)?)),
+            2 => Ok(LoadedScalarTable::Two(load_csv_cols_scalar_table(path)?)),
+            3 => Ok(LoadedScalarTable::Two(load_csv_cols_scalar_table(path)?)),
+            4 => Ok(LoadedScalarTable::Two(load_csv_cols_scalar_table(path)?)),
             _ => Err(TableError::FormatNotSupported(
                 "CSV row scalar table with more than four index columns is not supported.".to_string(),
             )),
         }
     }
 
-    pub fn from_csv_row_col(
-        table_path: &Path,
-        data_path: Option<&Path>,
-        rows: usize,
-        cols: usize,
-    ) -> Result<LoadedScalarTable, TableError> {
+    pub fn from_csv_row_col(path: &Path, rows: usize, cols: usize) -> Result<LoadedScalarTable, TableError> {
         match (rows, cols) {
-            (1, 1) => Ok(LoadedScalarTable::Two(load_csv_row_col_scalar_table::<1, 1, _>(
-                table_path, data_path,
-            )?)),
+            (1, 1) => Ok(LoadedScalarTable::Two(load_csv_row_col_scalar_table::<1, 1, _>(path)?)),
             (1, 2) => Ok(LoadedScalarTable::Three(load_csv_row_col_scalar_table::<1, 2, _>(
-                table_path, data_path,
+                path,
             )?)),
             (2, 1) => Ok(LoadedScalarTable::Three(load_csv_row_col_scalar_table::<2, 1, _>(
-                table_path, data_path,
+                path,
             )?)),
-            (2, 2) => Ok(LoadedScalarTable::Four(load_csv_row_col_scalar_table::<2, 2, _>(
-                table_path, data_path,
-            )?)),
+            (2, 2) => Ok(LoadedScalarTable::Four(load_csv_row_col_scalar_table::<2, 2, _>(path)?)),
             _ => Err(TableError::FormatNotSupported(
                 "CSV row/column scalar table with more than two row or columns is not supported.".to_string(),
             )),
@@ -170,29 +137,17 @@
     }
 }
 
-<<<<<<< HEAD
 /// Load a CSV file with a look-up for rows & columns.
 ///
 /// The CSV file should have a header row(s) with the column names, and first column(s)
 /// with the row names. The rest of the cells should be scalar values.
 fn load_csv_row_col_scalar_table<const R: usize, const C: usize, const N: usize>(
-    table_path: &Path,
-    data_path: Option<&Path>,
+    path: &Path,
 ) -> Result<ScalarTable<N>, TableError> {
     // Ensure R + C == N
     // Const generic expressions are not yet stable, so we use an assert at runtime.
     assert_eq!(R + C, N, "R + C must equal N");
 
-    let path = make_path(table_path, data_path);
-
-=======
-/// Load a CSV file with looks for each rows & columns
-pub fn load_csv_row_col_scalar_table_one<T>(path: &Path) -> Result<LoadedScalarTable<T>, TableError>
-where
-    T: FromStr + Copy,
-    TableError: From<T::Err>,
-{
->>>>>>> 54128909
     let file = File::open(path).map_err(|e| TableError::IO(e.to_string()))?;
     let buf_reader = BufReader::new(file);
     let mut rdr = csv::Reader::from_reader(buf_reader);
@@ -275,23 +230,9 @@
     Ok(ScalarTable { values })
 }
 
-<<<<<<< HEAD
 /// Load a CSV file with a row-based index of size `N`.
-fn load_csv_rows_scalar_table<const N: usize>(
-    table_path: &Path,
-    data_path: Option<&Path>,
-) -> Result<ScalarTable<N>, TableError> {
-    let path = make_path(table_path, data_path);
-
-    let file = File::open(path.clone()).map_err(|e| TableError::IO(e.to_string()))?;
-=======
-pub fn load_csv_row_scalar_table_one<T>(path: &Path) -> Result<LoadedScalarTable<T>, TableError>
-where
-    T: FromStr + Copy,
-    TableError: From<T::Err>,
-{
+fn load_csv_rows_scalar_table<const N: usize>(path: &Path) -> Result<ScalarTable<N>, TableError> {
     let file = File::open(path).map_err(|e| TableError::IO(e.to_string()))?;
->>>>>>> 54128909
     let buf_reader = BufReader::new(file);
     let mut rdr = csv::Reader::from_reader(buf_reader);
 
@@ -315,11 +256,7 @@
                 .collect();
 
             if values.len() > 1 {
-<<<<<<< HEAD
                 return Err(TableError::TooManyValues);
-=======
-                return Err(TableError::TooManyValues(path.to_path_buf()));
->>>>>>> 54128909
             }
 
             Ok((key, values[0]))
@@ -333,24 +270,11 @@
     Ok(ScalarTable { values })
 }
 
-<<<<<<< HEAD
 /// Load a CSV file with a look-up for columns.
 ///
 /// The CSV file should have a header row(s) with the column names.
 /// The rest of the cells should be scalar values.
-fn load_csv_cols_scalar_table<const N: usize>(
-    table_path: &Path,
-    data_path: Option<&Path>,
-) -> Result<ScalarTable<N>, TableError> {
-    let path = make_path(table_path, data_path);
-
-=======
-pub fn load_csv_row2_scalar_table_one<T>(path: &Path) -> Result<LoadedScalarTable<T>, TableError>
-where
-    T: FromStr + Copy,
-    TableError: From<T::Err>,
-{
->>>>>>> 54128909
+fn load_csv_cols_scalar_table<const N: usize>(path: &Path) -> Result<ScalarTable<N>, TableError> {
     let file = File::open(path).map_err(|e| TableError::IO(e.to_string()))?;
     let buf_reader = BufReader::new(file);
     let mut rdr = csv::Reader::from_reader(buf_reader);
@@ -396,15 +320,9 @@
         })
         .collect::<Result<Vec<_>, TableError>>()?;
 
-<<<<<<< HEAD
     if rows.len() > 1 {
         return Err(TableError::TooManyValues);
     }
-=======
-            if values.len() > 1 {
-                return Err(TableError::TooManyValues(path.to_path_buf()));
-            }
->>>>>>> 54128909
 
     // Turn this into a look-up table with key (row, column)
     let mut values: HashMap<[String; N], TableScalarValue> = HashMap::new();
@@ -443,7 +361,7 @@
         writeln!(file, "A,1.0").unwrap();
         writeln!(file, "B,2.0").unwrap();
         let path = file.path();
-        let table: ScalarTable<1> = load_csv_rows_scalar_table(path, None).unwrap();
+        let table: ScalarTable<1> = load_csv_rows_scalar_table(path).unwrap();
         assert_eq!(table.get_scalar(&["A"]).unwrap().as_f64(), 1.0);
         assert_eq!(table.get_scalar(&["B"]).unwrap().as_f64(), 2.0);
         assert!(table.get_scalar(&["C"]).is_err());
@@ -456,7 +374,7 @@
         writeln!(file, "A,X,10.0").unwrap();
         writeln!(file, "B,Y,20.0").unwrap();
         let path = file.path();
-        let table: ScalarTable<2> = load_csv_rows_scalar_table(path, None).unwrap();
+        let table: ScalarTable<2> = load_csv_rows_scalar_table(path).unwrap();
         assert_eq!(table.get_scalar(&["A", "X"]).unwrap().as_f64(), 10.0);
         assert_eq!(table.get_scalar(&["B", "Y"]).unwrap().as_f64(), 20.0);
         assert!(table.get_scalar(&["C", "Z"]).is_err());
@@ -468,7 +386,7 @@
         writeln!(file, "A,B").unwrap();
         writeln!(file, "1.0,2.0").unwrap();
         let path = file.path();
-        let table: ScalarTable<1> = load_csv_cols_scalar_table(path, None).unwrap();
+        let table: ScalarTable<1> = load_csv_cols_scalar_table(path).unwrap();
         assert_eq!(table.get_scalar(&["A"]).unwrap().as_f64(), 1.0);
         assert_eq!(table.get_scalar(&["B"]).unwrap().as_f64(), 2.0);
         assert!(table.get_scalar(&["C"]).is_err());
@@ -481,7 +399,7 @@
         writeln!(file, "X,Y").unwrap();
         writeln!(file, "10.0,20.0").unwrap();
         let path = file.path();
-        let table: ScalarTable<2> = load_csv_cols_scalar_table(path, None).unwrap();
+        let table: ScalarTable<2> = load_csv_cols_scalar_table(path).unwrap();
         assert_eq!(table.get_scalar(&["A", "X"]).unwrap().as_f64(), 10.0);
         assert_eq!(table.get_scalar(&["B", "Y"]).unwrap().as_f64(), 20.0);
         assert!(table.get_scalar(&["C", "Z"]).is_err());
@@ -494,7 +412,7 @@
         writeln!(file, "A,1.0,2.0").unwrap();
         writeln!(file, "B,3.0,4.0").unwrap();
         let path = file.path();
-        let table = load_csv_row_col_scalar_table::<1, 1, 2>(path, None).unwrap();
+        let table = load_csv_row_col_scalar_table::<1, 1, 2>(path).unwrap();
         assert_eq!(table.get_scalar(&["A", "col1"]).unwrap().as_f64(), 1.0);
         assert_eq!(table.get_scalar(&["A", "col2"]).unwrap().as_f64(), 2.0);
         assert_eq!(table.get_scalar(&["B", "col1"]).unwrap().as_f64(), 3.0);
@@ -510,7 +428,7 @@
         writeln!(file, "X,A,1.0,2.0").unwrap();
         writeln!(file, "X,B,3.0,4.0").unwrap();
         let path = file.path();
-        let table = load_csv_row_col_scalar_table::<2, 2, 4>(path, None).unwrap();
+        let table = load_csv_row_col_scalar_table::<2, 2, 4>(path).unwrap();
         assert_eq!(table.get_scalar(&["X", "A", "col1", "A"]).unwrap().as_f64(), 1.0);
         assert_eq!(table.get_scalar(&["X", "A", "col2", "A"]).unwrap().as_f64(), 2.0);
         assert_eq!(table.get_scalar(&["X", "B", "col1", "A"]).unwrap().as_f64(), 3.0);
@@ -524,7 +442,7 @@
         writeln!(file, "key,value").unwrap();
         writeln!(file, "A,1.0").unwrap();
         let path = file.path();
-        let table: ScalarTable<1> = load_csv_rows_scalar_table(path, None).unwrap();
+        let table: ScalarTable<1> = load_csv_rows_scalar_table(path).unwrap();
         // Should error if key size is wrong
         assert!(matches!(
             table.get_scalar(&["A", "extra"]),
