//! # Data Tables in Pywr
//!
//! Data tables provide a flexible mechanism for loading external data into Pywr models.
//! They are used to supply scalar or array values to parameters and nodes, typically from CSV files.
//! Data tables support different lookup formats, such as row-based, column-based, or both,
//! allowing for a variety of indexing schemes.
//!
//! The main supported formats are:
//! - **CSV**: The most common format, supporting both scalar and array data.
//!     - **Row-based lookup**: Index by one or more row keys.
//!     - **Column-based lookup**: Index by one or more column keys (for arrays).
//!     - **Row & column lookup**: Index by both row and column keys (for scalars).
//!
//! For more details and advanced usage, see the [Pywr Book](https://pywr.org/book/data_tables.html).

#[cfg(feature = "core")]
mod scalar;
#[cfg(feature = "core")]
mod vec;

use crate::ConversionError;
use crate::digest::{Checksum, ChecksumError};
use crate::parameters::TableIndex;
use pywr_schema_macros::PywrVisitAll;
use pywr_v1_schema::parameters::TableDataRef as TableDataRefV1;
#[cfg(feature = "core")]
use scalar::LoadedScalarTable;
use schemars::JsonSchema;
#[cfg(feature = "core")]
use std::collections::HashMap;
use std::path::{Path, PathBuf};
use strum_macros::{Display, EnumDiscriminants, EnumIter, EnumString, IntoStaticStr};
use thiserror::Error;
#[cfg(feature = "core")]
use tracing::{debug, info};
#[cfg(feature = "core")]
use vec::LoadedVecTable;

#[derive(serde::Deserialize, serde::Serialize, Debug, Clone, JsonSchema, Display, EnumIter)]
pub enum DataTableValueType {
    Scalar,
    Array,
}

#[derive(serde::Deserialize, serde::Serialize, Debug, Clone, Display, EnumIter)]
pub enum DataTableFormat {
    CSV,
}

#[derive(serde::Deserialize, serde::Serialize, Debug, Clone, JsonSchema, Display, EnumDiscriminants)]
#[serde(tag = "format")]
#[strum_discriminants(derive(Display, IntoStaticStr, EnumString, EnumIter))]
#[strum_discriminants(name(DataTableType))]
pub enum DataTable {
    CSV(CsvDataTable),
}

impl DataTable {
    pub fn name(&self) -> &str {
        match self {
            DataTable::CSV(tbl) => &tbl.name,
        }
    }

    #[cfg(feature = "core")]
    pub fn load(&self, data_path: Option<&Path>) -> Result<LoadedTable, TableError> {
        match self {
            DataTable::CSV(tbl) => tbl.load_f64(data_path),
        }
    }
}

#[derive(serde::Deserialize, serde::Serialize, Debug, Clone, JsonSchema, Display, EnumDiscriminants)]
#[serde(tag = "type", deny_unknown_fields)]
#[strum_discriminants(derive(Display, IntoStaticStr, EnumString, EnumIter))]
#[strum_discriminants(name(CsvDataTableLookupType))]
pub enum CsvDataTableLookup {
    Row { rows: usize },
    Col { cols: usize },
    Both { rows: usize, cols: usize },
}

/// An external table of data that can be referenced
#[derive(serde::Deserialize, serde::Serialize, Debug, Clone, JsonSchema)]
pub struct CsvDataTable {
    pub name: String,
    #[serde(rename = "type")]
    pub ty: DataTableValueType,
    pub lookup: CsvDataTableLookup,
    pub url: PathBuf,
    pub checksum: Option<Checksum>,
}

#[cfg(feature = "core")]
impl CsvDataTable {
    fn load_f64(&self, data_path: Option<&Path>) -> Result<LoadedTable, TableError> {
        let fp = make_path(&self.url, data_path);

        if let Some(checksum) = &self.checksum {
            checksum.check(&fp)?;
        }

        match &self.ty {
            DataTableValueType::Scalar => match self.lookup {
<<<<<<< HEAD
                CsvDataTableLookup::Row { rows } => Ok(LoadedTable::FloatScalar(LoadedScalarTable::from_csv_row(
                    &self.url, data_path, rows,
                )?)),
                CsvDataTableLookup::Col { cols } => Ok(LoadedTable::FloatScalar(LoadedScalarTable::from_csv_col(
                    &self.url, data_path, cols,
                )?)),
                CsvDataTableLookup::Both { rows, cols } => Ok(LoadedTable::FloatScalar(
                    LoadedScalarTable::from_csv_row_col(&self.url, data_path, rows, cols)?,
                )),
            },
            DataTableValueType::Array => match self.lookup {
                CsvDataTableLookup::Row { rows } => Ok(LoadedTable::FloatVec(LoadedVecTable::from_csv_row(
                    &self.url, data_path, rows,
                )?)),
                CsvDataTableLookup::Col { cols } => Ok(LoadedTable::FloatVec(LoadedVecTable::from_csv_col(
                    &self.url, data_path, cols,
                )?)),
                CsvDataTableLookup::Both { .. } => Err(TableError::FormatNotSupported(
                    "CSV row & column array table is not supported. Use either row or column based format.".to_string(),
                )),
=======
                CsvDataTableLookup::Row { rows } => match rows {
                    1 => Ok(LoadedTable::FloatScalar(load_csv_row_scalar_table_one(&fp)?)),
                    2 => Ok(LoadedTable::FloatScalar(load_csv_row2_scalar_table_one(&fp)?)),
                    _ => Err(TableError::FormatNotSupported(
                        "CSV row scalar table with more than two index columns is not supported.".to_string(),
                    )),
                },
                CsvDataTableLookup::Col { .. } => todo!(),
                CsvDataTableLookup::Both { rows, cols } => match (rows, cols) {
                    (1, 1) => Ok(LoadedTable::FloatScalar(load_csv_row_col_scalar_table_one(&fp)?)),
                    _ => Err(TableError::FormatNotSupported(
                        "CSV row & col scalar table with more than one index is not supported.".to_string(),
                    )),
                },
            },
            DataTableValueType::Array => match self.lookup {
                CsvDataTableLookup::Row { rows } => match rows {
                    1 => Ok(LoadedTable::FloatVec(load_csv_row_vec_table_one(&fp)?)),
                    2 => Ok(LoadedTable::FloatVec(load_csv_row2_vec_table_one(&fp)?)),
                    _ => Err(TableError::FormatNotSupported(
                        "CSV row array table with more than two index columns is not supported.".to_string(),
                    )),
                },
                CsvDataTableLookup::Col { cols } => match cols {
                    1 => Ok(LoadedTable::FloatVec(load_csv_col1_vec_table_one(&fp)?)),
                    2 => Ok(LoadedTable::FloatVec(load_csv_col2_vec_table_two(&fp)?)),
                    _ => Err(TableError::FormatNotSupported(
                        "CSV column array table with more than two index columns is not supported.".to_string(),
                    )),
                },
                CsvDataTableLookup::Both { .. } => todo!(),
>>>>>>> 54128909
            },
        }
    }
}

/// Make a finalised path for reading data from.
///
/// If `table_path` is relative and `data_path` is some path then join `table_path` to `data_path`.
/// Otherwise just return `table_path`.
// TODO make this a general utility function
pub fn make_path(table_path: &Path, data_path: Option<&Path>) -> PathBuf {
    if table_path.is_relative() {
        if let Some(dp) = data_path {
            dp.join(table_path)
        } else {
            table_path.to_path_buf()
        }
    } else {
        table_path.to_path_buf()
    }
}

<<<<<<< HEAD
#[derive(Error, Debug, PartialEq, Eq)]
pub enum TableLoadError {}

#[derive(Error, Debug, PartialEq, Eq)]
=======
#[derive(Error, Debug)]
>>>>>>> 54128909
pub enum TableError {
    #[error("table not found: {0}")]
    TableNotFound(String),
    #[error("entry not found")]
    EntryNotFound,
    #[error("wrong key size; expected: {0}; given: {1}")]
    WrongKeySize(usize, usize),
    #[error("failed to get or parse key")]
    KeyParse,
    #[error("I/O error: {0}")]
    IO(String),
    #[error("CSV error: {0}")]
    Csv(String),
    #[error("Format not supported: {0}")]
    FormatNotSupported(String),
    #[error("Failed to parse: {0}")]
    ParseFloatError(#[from] std::num::ParseFloatError),
    #[error("Wrong table format: {0}")]
    WrongTableFormat(String),
    #[error("Too many values for scalar table when loading data table from.")]
    TooManyValues,
    #[error("Table index out of bounds: {0}")]
    IndexOutOfBounds(usize),
    #[error("Table format invalid: {0}")]
    InvalidFormat(String),
<<<<<<< HEAD
    #[error("Could not convert to u64 without loss of precision. Index values must be postive whole numbers.")]
    U64ConversionError,
=======
    #[error("Checksum error: {0}")]
    ChecksumError(#[from] ChecksumError),
>>>>>>> 54128909
}

#[cfg(feature = "core")]
pub enum LoadedTable {
    FloatVec(LoadedVecTable<f64>),
    FloatScalar(LoadedScalarTable),
}

#[cfg(feature = "core")]
impl LoadedTable {
    pub fn get_vec_f64(&self, key: &[&str]) -> Result<&[f64], TableError> {
        match self {
            LoadedTable::FloatVec(tbl) => tbl.get_vec(key),
            _ => Err(TableError::WrongTableFormat(
                "Array of values requested from non-array table.".to_string(),
            )),
        }
    }

    pub fn get_scalar_f64(&self, key: &[&str]) -> Result<f64, TableError> {
        match self {
            LoadedTable::FloatScalar(tbl) => Ok(tbl.get_scalar(key)?.as_f64()),
            _ => Err(TableError::WrongTableFormat(format!(
                "Scalar value with key \"{key:?}\" requested from non-scalar table."
            ))),
        }
    }

    pub fn get_scalar_u64(&self, key: &[&str]) -> Result<u64, TableError> {
        match self {
            LoadedTable::FloatScalar(tbl) => Ok(tbl
                .get_scalar(key)?
                .try_as_u64()
                .ok_or(TableError::U64ConversionError)?),
            _ => Err(TableError::WrongTableFormat(format!(
                "Scalar value with key \"{key:?}\" requested from non-scalar table."
            ))),
        }
    }
}

#[cfg(feature = "core")]
#[derive(Error, Debug)]
pub enum TableCollectionLoadError {
    #[error("Failed to load table `{name}`: {source}")]
    TableError {
        name: String,
        #[source]
        source: TableError,
    },
    #[error("Table with name `{name}` already exists in the collection.")]
    DuplicateTableName { name: String },
}

#[cfg(feature = "core")]
#[derive(Error, Debug)]
pub enum TableCollectionError {
    #[error("Failed to load table `{name}`: {source}")]
    TableError {
        name: String,
        #[source]
        source: TableError,
    },
    #[error("Table with name `{name}` not found.")]
    TableNotFound { name: String },
}

#[cfg(feature = "core")]
pub struct LoadedTableCollection {
    tables: HashMap<String, LoadedTable>,
}

#[cfg(feature = "core")]
impl LoadedTableCollection {
    pub fn from_schema(
        table_defs: Option<&[DataTable]>,
        data_path: Option<&Path>,
    ) -> Result<Self, TableCollectionLoadError> {
        let mut tables = HashMap::new();
        if let Some(table_defs) = table_defs {
            for table_def in table_defs {
                let name = table_def.name().to_string();
                info!("Loading table: {}", &name);
                let table = table_def
                    .load(data_path)
                    .map_err(|source| TableCollectionLoadError::TableError {
                        name: name.clone(),
                        source,
                    })?;

                if tables.contains_key(&name) {
                    return Err(TableCollectionLoadError::DuplicateTableName { name });
                }

                tables.insert(name, table);
            }
        }

        Ok(LoadedTableCollection { tables })
    }

    pub fn get_table(&self, name: &str) -> Result<&LoadedTable, TableCollectionError> {
        self.tables
            .get(name)
            .ok_or_else(|| TableCollectionError::TableNotFound { name: name.to_string() })
    }

    /// Return a single scalar value from a table collection.
    pub fn get_scalar_f64(&self, table_ref: &TableDataRef) -> Result<f64, TableCollectionError> {
        let tbl = self.get_table(&table_ref.table)?;
        let key = table_ref.key();
        tbl.get_scalar_f64(&key)
            .map_err(|source| TableCollectionError::TableError {
                name: table_ref.table.clone(),
                source,
            })
    }

    /// Return a single scalar value from a table collection.
    pub fn get_scalar_u64(&self, table_ref: &TableDataRef) -> Result<u64, TableCollectionError> {
        let tbl = self.get_table(&table_ref.table)?;
        let key = table_ref.key();
        tbl.get_scalar_u64(&key)
            .map_err(|source| TableCollectionError::TableError {
                name: table_ref.table.clone(),
                source,
            })
    }

    /// Return a single scalar value from a table collection.
    pub fn get_vec_f64(&self, table_ref: &TableDataRef) -> Result<&[f64], TableCollectionError> {
        debug!("Looking-up float array with reference: {:?}", table_ref);
        let tbl = self.get_table(&table_ref.table)?;
        let key = table_ref.key();
        tbl.get_vec_f64(&key)
            .map_err(|source| TableCollectionError::TableError {
                name: table_ref.table.clone(),
                source,
            })
    }
}

#[derive(serde::Deserialize, serde::Serialize, Debug, Clone, JsonSchema, PywrVisitAll, PartialEq)]
#[serde(deny_unknown_fields)]
pub struct TableDataRef {
    pub table: String,
    pub column: Option<TableIndex>,
    pub row: Option<TableIndex>,
}

#[cfg(feature = "core")]
impl TableDataRef {
    pub fn key(&self) -> Vec<&str> {
        let mut key: Vec<&str> = Vec::new();
        if let Some(row_idx) = &self.row {
            match row_idx {
                TableIndex::Single(k) => key.push(k),
                TableIndex::Multi(k) => key.extend(k.iter().map(|s| s.as_str())),
            }
        }
        if let Some(col_idx) = &self.column {
            match col_idx {
                TableIndex::Single(k) => key.push(k),
                TableIndex::Multi(k) => key.extend(k.iter().map(|s| s.as_str())),
            }
        }
        key
    }
}

impl TryFrom<TableDataRefV1> for TableDataRef {
    type Error = ConversionError;
    fn try_from(v1: TableDataRefV1) -> Result<Self, Self::Error> {
        let column = match v1.column {
            None => None,
            Some(c) => Some(c.try_into().map_err(|e| ConversionError::TableRef {
                attr: "column".to_string(),
                name: v1.table.clone(),
                error: e,
            })?),
        };
        let index = match v1.index {
            None => None,
            Some(i) => Some(i.try_into().map_err(|e| ConversionError::TableRef {
                attr: "index".to_string(),
                name: v1.table.clone(),
                error: e,
            })?),
        };
        Ok(Self {
            table: v1.table,
            column,
            row: index,
        })
    }
}

#[cfg(test)]
#[cfg(feature = "core")]
mod tests {
    use super::*;
    use std::fs::File;
    use std::io::Write;
    use tempfile::tempdir;

    #[test]
    fn test_dataframe_row_filter() {
        let dir = tempdir().unwrap();

        // Temporary file name
        let my_data_fn = dir.path().join("my-data.csv");
        // Serialise using serde to do cross-platform character escaping correctly.
        let my_data_fn = serde_json::to_string(&my_data_fn).unwrap();

        let table_def = format!(
            r#"
            {{
                "name": "my-arrays",
                "type": "Array",
                "format": "CSV",
                "lookup": {{
                    "type": "Row",
                    "rows": 1
                }},
                "url": {my_data_fn}
            }}"#,
        );

        // Create the temporary data
        {
            let data = r"reservoir,1,2,3,4,5,6,7,8,9,10,11,12
a-reservoir,0.1,0.1,0.1,0.1,0.1,0.1,0.1,0.1,0.1,0.1,0.1,0.1
my-reservoir,0.2,0.2,0.2,0.2,0.2,0.2,0.2,0.2,0.2,0.2,0.2,0.2";
            let file_path = dir.path().join("my-data.csv");
            let mut file = File::create(file_path).unwrap();
            file.write_all(data.as_bytes()).unwrap();
        }

        // Deserialize the representation
        let tbl: DataTable = serde_json::from_str(&table_def).unwrap();
        // Load the table definition
        let tbl = tbl.load(None).unwrap();

        let values: Vec<f64> = tbl.get_vec_f64(&["my-reservoir"]).unwrap().to_vec();

        assert_eq!(values, vec![0.2, 0.2, 0.2, 0.2, 0.2, 0.2, 0.2, 0.2, 0.2, 0.2, 0.2, 0.2]);
    }
}<|MERGE_RESOLUTION|>--- conflicted
+++ resolved
@@ -11,7 +11,7 @@
 //!     - **Column-based lookup**: Index by one or more column keys (for arrays).
 //!     - **Row & column lookup**: Index by both row and column keys (for scalars).
 //!
-//! For more details and advanced usage, see the [Pywr Book](https://pywr.org/book/data_tables.html).
+//! For more details and advanced usage, see the [Pywr Book](https://pywr.org/book/external_data.html).
 
 #[cfg(feature = "core")]
 mod scalar;
@@ -102,60 +102,22 @@
 
         match &self.ty {
             DataTableValueType::Scalar => match self.lookup {
-<<<<<<< HEAD
-                CsvDataTableLookup::Row { rows } => Ok(LoadedTable::FloatScalar(LoadedScalarTable::from_csv_row(
-                    &self.url, data_path, rows,
-                )?)),
-                CsvDataTableLookup::Col { cols } => Ok(LoadedTable::FloatScalar(LoadedScalarTable::from_csv_col(
-                    &self.url, data_path, cols,
-                )?)),
+                CsvDataTableLookup::Row { rows } => {
+                    Ok(LoadedTable::FloatScalar(LoadedScalarTable::from_csv_row(&fp, rows)?))
+                }
+                CsvDataTableLookup::Col { cols } => {
+                    Ok(LoadedTable::FloatScalar(LoadedScalarTable::from_csv_col(&fp, cols)?))
+                }
                 CsvDataTableLookup::Both { rows, cols } => Ok(LoadedTable::FloatScalar(
-                    LoadedScalarTable::from_csv_row_col(&self.url, data_path, rows, cols)?,
+                    LoadedScalarTable::from_csv_row_col(&fp, rows, cols)?,
                 )),
             },
             DataTableValueType::Array => match self.lookup {
-                CsvDataTableLookup::Row { rows } => Ok(LoadedTable::FloatVec(LoadedVecTable::from_csv_row(
-                    &self.url, data_path, rows,
-                )?)),
-                CsvDataTableLookup::Col { cols } => Ok(LoadedTable::FloatVec(LoadedVecTable::from_csv_col(
-                    &self.url, data_path, cols,
-                )?)),
+                CsvDataTableLookup::Row { rows } => Ok(LoadedTable::FloatVec(LoadedVecTable::from_csv_row(&fp, rows)?)),
+                CsvDataTableLookup::Col { cols } => Ok(LoadedTable::FloatVec(LoadedVecTable::from_csv_col(&fp, cols)?)),
                 CsvDataTableLookup::Both { .. } => Err(TableError::FormatNotSupported(
                     "CSV row & column array table is not supported. Use either row or column based format.".to_string(),
                 )),
-=======
-                CsvDataTableLookup::Row { rows } => match rows {
-                    1 => Ok(LoadedTable::FloatScalar(load_csv_row_scalar_table_one(&fp)?)),
-                    2 => Ok(LoadedTable::FloatScalar(load_csv_row2_scalar_table_one(&fp)?)),
-                    _ => Err(TableError::FormatNotSupported(
-                        "CSV row scalar table with more than two index columns is not supported.".to_string(),
-                    )),
-                },
-                CsvDataTableLookup::Col { .. } => todo!(),
-                CsvDataTableLookup::Both { rows, cols } => match (rows, cols) {
-                    (1, 1) => Ok(LoadedTable::FloatScalar(load_csv_row_col_scalar_table_one(&fp)?)),
-                    _ => Err(TableError::FormatNotSupported(
-                        "CSV row & col scalar table with more than one index is not supported.".to_string(),
-                    )),
-                },
-            },
-            DataTableValueType::Array => match self.lookup {
-                CsvDataTableLookup::Row { rows } => match rows {
-                    1 => Ok(LoadedTable::FloatVec(load_csv_row_vec_table_one(&fp)?)),
-                    2 => Ok(LoadedTable::FloatVec(load_csv_row2_vec_table_one(&fp)?)),
-                    _ => Err(TableError::FormatNotSupported(
-                        "CSV row array table with more than two index columns is not supported.".to_string(),
-                    )),
-                },
-                CsvDataTableLookup::Col { cols } => match cols {
-                    1 => Ok(LoadedTable::FloatVec(load_csv_col1_vec_table_one(&fp)?)),
-                    2 => Ok(LoadedTable::FloatVec(load_csv_col2_vec_table_two(&fp)?)),
-                    _ => Err(TableError::FormatNotSupported(
-                        "CSV column array table with more than two index columns is not supported.".to_string(),
-                    )),
-                },
-                CsvDataTableLookup::Both { .. } => todo!(),
->>>>>>> 54128909
             },
         }
     }
@@ -178,14 +140,10 @@
     }
 }
 
-<<<<<<< HEAD
-#[derive(Error, Debug, PartialEq, Eq)]
+#[derive(Error, Debug)]
 pub enum TableLoadError {}
 
-#[derive(Error, Debug, PartialEq, Eq)]
-=======
 #[derive(Error, Debug)]
->>>>>>> 54128909
 pub enum TableError {
     #[error("table not found: {0}")]
     TableNotFound(String),
@@ -211,13 +169,10 @@
     IndexOutOfBounds(usize),
     #[error("Table format invalid: {0}")]
     InvalidFormat(String),
-<<<<<<< HEAD
     #[error("Could not convert to u64 without loss of precision. Index values must be postive whole numbers.")]
     U64ConversionError,
-=======
     #[error("Checksum error: {0}")]
     ChecksumError(#[from] ChecksumError),
->>>>>>> 54128909
 }
 
 #[cfg(feature = "core")]
