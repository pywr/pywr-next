#[cfg(feature = "core")]
mod scalar;
#[cfg(feature = "core")]
mod vec;

use crate::ConversionError;
<<<<<<< HEAD
#[cfg(feature = "core")]
use crate::SchemaError;
use crate::digest::{Checksum, ChecksumError};
=======
>>>>>>> 4d7fb5da
use crate::parameters::TableIndex;
use pywr_schema_macros::PywrVisitAll;
use pywr_v1_schema::parameters::TableDataRef as TableDataRefV1;
#[cfg(feature = "core")]
use scalar::{
    LoadedScalarTable, load_csv_row_col_scalar_table_one, load_csv_row_scalar_table_one, load_csv_row2_scalar_table_one,
};
use schemars::JsonSchema;
#[cfg(feature = "core")]
use std::collections::HashMap;
use std::path::{Path, PathBuf};
use strum_macros::{Display, EnumDiscriminants, EnumIter, EnumString, IntoStaticStr};
use thiserror::Error;
#[cfg(feature = "core")]
use tracing::{debug, info};
#[cfg(feature = "core")]
use vec::{
    LoadedVecTable, load_csv_col1_vec_table_one, load_csv_col2_vec_table_two, load_csv_row_vec_table_one,
    load_csv_row2_vec_table_one,
};

#[derive(serde::Deserialize, serde::Serialize, Debug, Clone, JsonSchema, Display, EnumIter)]
pub enum DataTableValueType {
    Scalar,
    Array,
}

#[derive(serde::Deserialize, serde::Serialize, Debug, Clone, Display, EnumIter)]
pub enum DataTableFormat {
    CSV,
}

#[derive(serde::Deserialize, serde::Serialize, Debug, Clone, JsonSchema, Display, EnumDiscriminants)]
#[serde(tag = "format")]
#[strum_discriminants(derive(Display, IntoStaticStr, EnumString, EnumIter))]
#[strum_discriminants(name(DataTableType))]
pub enum DataTable {
    CSV(CsvDataTable),
}

impl DataTable {
    pub fn name(&self) -> &str {
        match self {
            DataTable::CSV(tbl) => &tbl.name,
        }
    }

    #[cfg(feature = "core")]
    pub fn load(&self, data_path: Option<&Path>) -> Result<LoadedTable, TableError> {
        match self {
            DataTable::CSV(tbl) => tbl.load_f64(data_path),
        }
    }
}

#[derive(serde::Deserialize, serde::Serialize, Debug, Clone, JsonSchema, Display, EnumDiscriminants)]
#[serde(tag = "type", deny_unknown_fields)]
#[strum_discriminants(derive(Display, IntoStaticStr, EnumString, EnumIter))]
#[strum_discriminants(name(CsvDataTableLookupType))]
pub enum CsvDataTableLookup {
    Row { rows: usize },
    Col { cols: usize },
    Both { rows: usize, cols: usize },
}

/// An external table of data that can be referenced
#[derive(serde::Deserialize, serde::Serialize, Debug, Clone, JsonSchema)]
pub struct CsvDataTable {
    pub name: String,
    #[serde(rename = "type")]
    pub ty: DataTableValueType,
    pub lookup: CsvDataTableLookup,
    pub url: PathBuf,
    pub checksum: Option<Checksum>,
}

#[cfg(feature = "core")]
impl CsvDataTable {
    fn load_f64(&self, data_path: Option<&Path>) -> Result<LoadedTable, TableError> {
        let fp = make_path(&self.url, data_path);

        if let Some(checksum) = &self.checksum {
            checksum.check(&fp)?;
        }

        match &self.ty {
            DataTableValueType::Scalar => match self.lookup {
                CsvDataTableLookup::Row { rows } => match rows {
                    1 => Ok(LoadedTable::FloatScalar(load_csv_row_scalar_table_one(&fp)?)),
                    2 => Ok(LoadedTable::FloatScalar(load_csv_row2_scalar_table_one(&fp)?)),
                    _ => Err(TableError::FormatNotSupported(
                        "CSV row scalar table with more than two index columns is not supported.".to_string(),
                    )),
                },
                CsvDataTableLookup::Col { .. } => todo!(),
                CsvDataTableLookup::Both { rows, cols } => match (rows, cols) {
                    (1, 1) => Ok(LoadedTable::FloatScalar(load_csv_row_col_scalar_table_one(&fp)?)),
                    _ => Err(TableError::FormatNotSupported(
                        "CSV row & col scalar table with more than one index is not supported.".to_string(),
                    )),
                },
            },
            DataTableValueType::Array => match self.lookup {
                CsvDataTableLookup::Row { rows } => match rows {
                    1 => Ok(LoadedTable::FloatVec(load_csv_row_vec_table_one(&fp)?)),
                    2 => Ok(LoadedTable::FloatVec(load_csv_row2_vec_table_one(&fp)?)),
                    _ => Err(TableError::FormatNotSupported(
                        "CSV row array table with more than two index columns is not supported.".to_string(),
                    )),
                },
                CsvDataTableLookup::Col { cols } => match cols {
                    1 => Ok(LoadedTable::FloatVec(load_csv_col1_vec_table_one(&fp)?)),
                    2 => Ok(LoadedTable::FloatVec(load_csv_col2_vec_table_two(&fp)?)),
                    _ => Err(TableError::FormatNotSupported(
                        "CSV column array table with more than two index columns is not supported.".to_string(),
                    )),
                },
                CsvDataTableLookup::Both { .. } => todo!(),
            },
        }
    }
}

/// Make a finalised path for reading data from.
///
/// If `table_path` is relative and `data_path` is some path then join `table_path` to `data_path`.
/// Otherwise just return `table_path`.
// TODO make this a general utility function
pub fn make_path(table_path: &Path, data_path: Option<&Path>) -> PathBuf {
    if table_path.is_relative() {
        if let Some(dp) = data_path {
            dp.join(table_path)
        } else {
            table_path.to_path_buf()
        }
    } else {
        table_path.to_path_buf()
    }
}

#[derive(Error, Debug)]
pub enum TableError {
    #[error("table not found: {0}")]
    TableNotFound(String),
    #[error("entry not found")]
    EntryNotFound,
    #[error("wrong key size; expected: {0}; given: {1}")]
    WrongKeySize(usize, usize),
    #[error("failed to get or parse key")]
    KeyParse,
    #[error("I/O error: {0}")]
    IO(String),
    #[error("CSV error: {0}")]
    Csv(String),
    #[error("Format not supported: {0}")]
    FormatNotSupported(String),
    #[error("Failed to parse: {0}")]
    ParseFloatError(#[from] std::num::ParseFloatError),
    #[error("wrong table format: {0}")]
    WrongTableFormat(String),
    #[error("too many values for scalar table when loading data table from: {0}")]
    TooManyValues(PathBuf),
    #[error("table index out of bounds: {0}")]
    IndexOutOfBounds(usize),
    #[error("Table format invalid: {0}")]
    InvalidFormat(String),
    #[error("Checksum error: {0}")]
    ChecksumError(#[from] ChecksumError),
}

#[cfg(feature = "core")]
pub enum LoadedTable {
    FloatVec(LoadedVecTable<f64>),
    FloatScalar(LoadedScalarTable<f64>),
}

#[cfg(feature = "core")]
impl LoadedTable {
    pub fn get_vec_f64(&self, key: &[&str]) -> Result<&Vec<f64>, TableError> {
        match self {
            LoadedTable::FloatVec(tbl) => tbl.get_vec(key),
            _ => Err(TableError::WrongTableFormat(
                "Array of values requested from non-array table.".to_string(),
            )),
        }
    }

    pub fn get_scalar_f64(&self, key: &[&str]) -> Result<f64, TableError> {
        match self {
            LoadedTable::FloatScalar(tbl) => tbl.get_scalar(key),
            _ => Err(TableError::WrongTableFormat(format!(
                "Scalar value with key \"{key:?}\" requested from non-scalar table."
            ))),
        }
    }
}

#[cfg(feature = "core")]
#[derive(Error, Debug)]
pub enum TableLoadError {
    #[error("Failed to load table `{name}`: {source}")]
    TableError {
        name: String,
        #[source]
        source: TableError,
    },
    #[error("Table with name `{name}` already exists in the collection.")]
    DuplicateTableName { name: String },
}

#[cfg(feature = "core")]
pub struct LoadedTableCollection {
    tables: HashMap<String, LoadedTable>,
}

#[cfg(feature = "core")]
impl LoadedTableCollection {
    pub fn from_schema(table_defs: Option<&[DataTable]>, data_path: Option<&Path>) -> Result<Self, TableLoadError> {
        let mut tables = HashMap::new();
        if let Some(table_defs) = table_defs {
            for table_def in table_defs {
                let name = table_def.name().to_string();
                info!("Loading table: {}", &name);
<<<<<<< HEAD
                let table = table_def.load(data_path).map_err(|source| SchemaError::TableLoad {
                    table_def: Box::new(table_def.clone()),
                    source: Box::new(source),
=======
                let table = table_def.load(data_path).map_err(|source| TableLoadError::TableError {
                    name: name.clone(),
                    source,
>>>>>>> 4d7fb5da
                })?;

                if tables.contains_key(&name) {
                    return Err(TableLoadError::DuplicateTableName { name });
                }

                tables.insert(name, table);
            }
        }

        Ok(LoadedTableCollection { tables })
    }

    pub fn get_table(&self, name: &str) -> Result<&LoadedTable, TableError> {
        self.tables
            .get(name)
            .ok_or_else(|| TableError::TableNotFound(name.to_string()))
    }

    /// Return a single scalar value from a table collection.
    pub fn get_scalar_f64(&self, table_ref: &TableDataRef) -> Result<f64, TableError> {
        let tbl = self.get_table(&table_ref.table)?;
        let key = table_ref.key();
        tbl.get_scalar_f64(&key)
    }

    /// Return a single scalar value from a table collection.
    pub fn get_scalar_u64(&self, _table_ref: &TableDataRef) -> Result<u64, TableError> {
        // let tbl = self.get_table(&table_ref.table)?;
        todo!()
    }

    /// Return a single scalar value from a table collection.
    pub fn get_vec_f64(&self, table_ref: &TableDataRef) -> Result<&Vec<f64>, TableError> {
        debug!("Looking-up float array with reference: {:?}", table_ref);
        let tbl = self.get_table(&table_ref.table)?;
        let key = table_ref.key();
        tbl.get_vec_f64(&key)
    }
}

#[derive(serde::Deserialize, serde::Serialize, Debug, Clone, JsonSchema, PywrVisitAll, PartialEq)]
#[serde(deny_unknown_fields)]
pub struct TableDataRef {
    pub table: String,
    pub column: Option<TableIndex>,
    pub index: Option<TableIndex>,
}

#[cfg(feature = "core")]
impl TableDataRef {
    fn key(&self) -> Vec<&str> {
        let mut key: Vec<&str> = Vec::new();
        if let Some(row_idx) = &self.index {
            match row_idx {
                TableIndex::Single(k) => key.push(k),
                TableIndex::Multi(k) => key.extend(k.iter().map(|s| s.as_str())),
            }
        }
        if let Some(col_idx) = &self.column {
            match col_idx {
                TableIndex::Single(k) => key.push(k),
                TableIndex::Multi(k) => key.extend(k.iter().map(|s| s.as_str())),
            }
        }
        key
    }
}

impl TryFrom<TableDataRefV1> for TableDataRef {
    type Error = ConversionError;
    fn try_from(v1: TableDataRefV1) -> Result<Self, Self::Error> {
        let column = match v1.column {
            None => None,
            Some(c) => Some(c.try_into().map_err(|e| ConversionError::TableRef {
                attr: "column".to_string(),
                name: v1.table.clone(),
                error: e,
            })?),
        };
        let index = match v1.index {
            None => None,
            Some(i) => Some(i.try_into().map_err(|e| ConversionError::TableRef {
                attr: "index".to_string(),
                name: v1.table.clone(),
                error: e,
            })?),
        };
        Ok(Self {
            table: v1.table,
            column,
            index,
        })
    }
}

#[cfg(test)]
#[cfg(feature = "core")]
mod tests {
    use super::*;
    use std::fs::File;
    use std::io::Write;
    use tempfile::tempdir;

    #[test]
    fn test_dataframe_row_filter() {
        let dir = tempdir().unwrap();

        // Temporary file name
        let my_data_fn = dir.path().join("my-data.csv");
        // Serialise using serde to do cross-platform character escaping correctly.
        let my_data_fn = serde_json::to_string(&my_data_fn).unwrap();

        let table_def = format!(
            r#"
            {{
                "name": "my-arrays",
                "type": "Array",
                "format": "CSV",
                "lookup": {{
                    "type": "Row",
                    "rows": 1
                }},
                "url": {my_data_fn}
            }}"#,
        );

        // Create the temporary data
        {
            let data = r"reservoir,1,2,3,4,5,6,7,8,9,10,11,12
a-reservoir,0.1,0.1,0.1,0.1,0.1,0.1,0.1,0.1,0.1,0.1,0.1,0.1
my-reservoir,0.2,0.2,0.2,0.2,0.2,0.2,0.2,0.2,0.2,0.2,0.2,0.2";
            let file_path = dir.path().join("my-data.csv");
            let mut file = File::create(file_path).unwrap();
            file.write_all(data.as_bytes()).unwrap();
        }

        // Deserialize the representation
        let tbl: DataTable = serde_json::from_str(&table_def).unwrap();
        // Load the table definition
        let tbl = tbl.load(None).unwrap();

        let values: &Vec<f64> = tbl.get_vec_f64(&["my-reservoir"]).unwrap();

        assert_eq!(
            values,
            &vec![0.2, 0.2, 0.2, 0.2, 0.2, 0.2, 0.2, 0.2, 0.2, 0.2, 0.2, 0.2]
        );
    }
}<|MERGE_RESOLUTION|>--- conflicted
+++ resolved
@@ -4,12 +4,7 @@
 mod vec;
 
 use crate::ConversionError;
-<<<<<<< HEAD
-#[cfg(feature = "core")]
-use crate::SchemaError;
 use crate::digest::{Checksum, ChecksumError};
-=======
->>>>>>> 4d7fb5da
 use crate::parameters::TableIndex;
 use pywr_schema_macros::PywrVisitAll;
 use pywr_v1_schema::parameters::TableDataRef as TableDataRefV1;
@@ -233,15 +228,9 @@
             for table_def in table_defs {
                 let name = table_def.name().to_string();
                 info!("Loading table: {}", &name);
-<<<<<<< HEAD
-                let table = table_def.load(data_path).map_err(|source| SchemaError::TableLoad {
-                    table_def: Box::new(table_def.clone()),
-                    source: Box::new(source),
-=======
                 let table = table_def.load(data_path).map_err(|source| TableLoadError::TableError {
                     name: name.clone(),
                     source,
->>>>>>> 4d7fb5da
                 })?;
 
                 if tables.contains_key(&name) {
