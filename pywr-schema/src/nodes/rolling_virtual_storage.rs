use crate::error::ConversionError;
#[cfg(feature = "core")]
use crate::error::SchemaError;
use crate::metric::{Metric, SimpleNodeReference};
#[cfg(feature = "core")]
use crate::model::LoadArgs;
use crate::nodes::{NodeAttribute, NodeMeta, StorageInitialVolume};
use crate::parameters::TryIntoV2Parameter;
#[cfg(feature = "core")]
use pywr_core::{
    derived_metric::DerivedMetric,
    metric::MetricF64,
    timestep::TimeDomain,
    virtual_storage::{VirtualStorageBuilder, VirtualStorageReset},
};
use pywr_schema_macros::PywrVisitAll;
use pywr_v1_schema::nodes::RollingVirtualStorageNode as RollingVirtualStorageNodeV1;
use schemars::JsonSchema;
use std::num::NonZeroUsize;

/// The length of the rolling window.
///
/// This can be specified in either days or time-steps.
#[derive(serde::Deserialize, serde::Serialize, Clone, Debug, JsonSchema, PywrVisitAll)]
pub enum RollingWindow {
    Days(NonZeroUsize),
    Timesteps(NonZeroUsize),
}

impl Default for RollingWindow {
    fn default() -> Self {
        Self::Timesteps(NonZeroUsize::new(30).expect("30 is not zero"))
    }
}

#[cfg(feature = "core")]
impl RollingWindow {
    /// Convert the rolling window to a number of time-steps.
    ///
    /// If the conversion fails (e.g. the number of days is less than the time-step duration) then `None` is returned.
    pub fn as_timesteps(&self, time: &TimeDomain) -> Option<NonZeroUsize> {
        match self {
            Self::Days(days) => {
                let ts_days = match time.step_duration().whole_days() {
                    Some(d) => d as usize,
                    // If the timestep duration is not a whole number of days then the rolling window cannot be specified in days.
                    None => return None,
                };

                let timesteps = days.get() / ts_days;

                NonZeroUsize::new(timesteps)
            }
            Self::Timesteps(timesteps) => Some(*timesteps),
        }
    }
}

/// A virtual storage node that constrains node(s) utilisation over a fixed window.
///
/// A virtual storage node represents a "virtual" volume that can be used to constrain the utilisation of one or more
/// nodes. This rolling virtual storage node constraints the utilisation of the nodes using a fixed window of the
/// last `N` days or time-steps. Each time-step the available volume in the virtual storage is based on the maximum
/// volume less the sum of the utilisation of the nodes over the window. The window is rolled forward each time-step,
/// with the oldest time-step being removed from the history and the newest utilisation added.
///
/// The rolling virtual storage node is useful for representing rolling licences. For example, a 30-day or 90-day
/// licence on a water abstraction.
///
#[derive(serde::Deserialize, serde::Serialize, Clone, Default, Debug, JsonSchema, PywrVisitAll)]
#[serde(deny_unknown_fields)]
pub struct RollingVirtualStorageNode {
    pub meta: NodeMeta,
    pub nodes: Vec<SimpleNodeReference>,
    pub factors: Option<Vec<f64>>,
    pub max_volume: Option<Metric>,
    pub min_volume: Option<Metric>,
    pub cost: Option<Metric>,
    pub initial_volume: StorageInitialVolume,
    pub window: RollingWindow,
}

impl RollingVirtualStorageNode {
    const DEFAULT_ATTRIBUTE: NodeAttribute = NodeAttribute::Volume;

    pub fn input_connectors(&self) -> Vec<(&str, Option<String>)> {
        vec![]
    }

    pub fn output_connectors(&self) -> Vec<(&str, Option<String>)> {
        vec![]
    }

    pub fn default_metric(&self) -> NodeAttribute {
        Self::DEFAULT_ATTRIBUTE
    }
}

#[cfg(feature = "core")]
impl RollingVirtualStorageNode {
    pub fn node_indices_for_constraints(
        &self,
        network: &pywr_core::network::Network,
        args: &LoadArgs,
    ) -> Result<Vec<pywr_core::node::NodeIndex>, SchemaError> {
        let indices = self
            .nodes
            .iter()
            .map(|name| {
                args.schema
                    .get_node_by_name(name)
                    .ok_or_else(|| SchemaError::NodeNotFound(name.to_string()))?
                    .node_indices_for_constraints(network, args)
            })
            .collect::<Result<Vec<_>, _>>()?
            .into_iter()
            .flatten()
            .collect();
        Ok(indices)
    }
    pub fn add_to_model(&self, network: &mut pywr_core::network::Network, args: &LoadArgs) -> Result<(), SchemaError> {
        let cost = match &self.cost {
            Some(v) => v.load(network, args)?.into(),
            None => None,
        };

        let min_volume = match &self.min_volume {
            Some(v) => Some(v.load(network, args)?.try_into()?),
            None => None,
        };

        let max_volume = match &self.max_volume {
            Some(v) => Some(v.load(network, args)?.try_into()?),
            None => None,
        };

<<<<<<< HEAD
        let node_idxs = self
            .nodes
            .iter()
            .map(|node_ref| network.get_node_index_by_name(&node_ref.name, None))
            .collect::<Result<Vec<_>, _>>()?;

=======
        let node_idxs = self.node_indices_for_constraints(network, args)?;
>>>>>>> 2b9b93e4
        // The rolling licence never resets
        let reset = VirtualStorageReset::Never;
        let timesteps =
            self.window
                .as_timesteps(args.domain.time())
                .ok_or_else(|| SchemaError::InvalidRollingWindow {
                    name: self.meta.name.clone(),
                })?;

        let mut builder = VirtualStorageBuilder::new(self.meta.name.as_str(), &node_idxs)
            .initial_volume(self.initial_volume.into())
            .min_volume(min_volume)
            .max_volume(max_volume)
            .reset(reset)
            .rolling_window(timesteps)
            .cost(cost);

        if let Some(factors) = &self.factors {
            builder = builder.factors(factors);
        }

        network.add_virtual_storage_node(builder)?;
        Ok(())
    }
    pub fn create_metric(
        &self,
        network: &mut pywr_core::network::Network,
        attribute: Option<NodeAttribute>,
    ) -> Result<MetricF64, SchemaError> {
        // Use the default attribute if none is specified
        let attr = attribute.unwrap_or(Self::DEFAULT_ATTRIBUTE);

        let idx = network.get_virtual_storage_node_index_by_name(self.meta.name.as_str(), None)?;

        let metric = match attr {
            NodeAttribute::Volume => MetricF64::VirtualStorageVolume(idx),
            NodeAttribute::ProportionalVolume => {
                let dm = DerivedMetric::VirtualStorageProportionalVolume(idx);
                let derived_metric_idx = network.add_derived_metric(dm);
                MetricF64::DerivedMetric(derived_metric_idx)
            }
            _ => {
                return Err(SchemaError::NodeAttributeNotSupported {
                    ty: "RollingVirtualStorageNode".to_string(),
                    name: self.meta.name.clone(),
                    attr,
                })
            }
        };

        Ok(metric)
    }
}

impl TryFrom<RollingVirtualStorageNodeV1> for RollingVirtualStorageNode {
    type Error = ConversionError;

    fn try_from(v1: RollingVirtualStorageNodeV1) -> Result<Self, Self::Error> {
        let meta: NodeMeta = v1.meta.into();
        let mut unnamed_count = 0;

        let cost = v1
            .cost
            .map(|v| v.try_into_v2_parameter(Some(&meta.name), &mut unnamed_count))
            .transpose()?;
        let max_volume = v1
            .max_volume
            .map(|v| v.try_into_v2_parameter(Some(&meta.name), &mut unnamed_count))
            .transpose()?;

        let min_volume = v1
            .min_volume
            .map(|v| v.try_into_v2_parameter(Some(&meta.name), &mut unnamed_count))
            .transpose()?;

        let initial_volume = if let Some(v) = v1.initial_volume {
            StorageInitialVolume::Absolute(v)
        } else if let Some(v) = v1.initial_volume_pc {
            StorageInitialVolume::Proportional(v)
        } else {
            return Err(ConversionError::MissingAttribute {
                name: meta.name,
                attrs: vec!["initial_volume".to_string(), "initial_volume_pc".to_string()],
            });
        };

        let window = if let Some(days) = v1.days {
            if let Some(days) = NonZeroUsize::new(days as usize) {
                RollingWindow::Days(days)
            } else {
                return Err(ConversionError::UnsupportedFeature {
                    feature: "Rolling window with zero `days` is not supported".to_string(),
                    name: meta.name.clone(),
                });
            }
        } else if let Some(timesteps) = v1.timesteps {
            if let Some(timesteps) = NonZeroUsize::new(timesteps as usize) {
                RollingWindow::Timesteps(timesteps)
            } else {
                return Err(ConversionError::UnsupportedFeature {
                    feature: "Rolling window with zero `timesteps` is not supported".to_string(),
                    name: meta.name.clone(),
                });
            }
        } else {
            return Err(ConversionError::MissingAttribute {
                attrs: vec!["days".to_string(), "timesteps".to_string()],
                name: meta.name.clone(),
            });
        };

        let nodes = v1.nodes.into_iter().map(|n| n.into()).collect();

        let n = Self {
            meta,
            nodes,
            factors: v1.factors,
            max_volume,
            min_volume,
            cost,
            initial_volume,
            window,
        };
        Ok(n)
    }
}

#[cfg(test)]
#[cfg(feature = "core")]
mod tests {
    use crate::model::PywrModel;
    use ndarray::Array2;
    use pywr_core::metric::MetricF64;
    use pywr_core::recorders::AssertionRecorder;
    use pywr_core::test_utils::run_all_solvers;

    fn model_str() -> &'static str {
        include_str!("../test_models/30-day-licence.json")
    }

    #[test]
    fn test_model_run() {
        let data = model_str();
        let schema: PywrModel = serde_json::from_str(data).unwrap();
        let mut model: pywr_core::models::Model = schema.build_model(None, None).unwrap();

        let network = model.network_mut();
        assert_eq!(network.nodes().len(), 3);
        assert_eq!(network.edges().len(), 2);

        // TODO put this assertion data in the test model file.
        let idx = network.get_node_by_name("link1", None).unwrap().index();
        let expected = Array2::from_elem((366, 1), 10.0);
        let recorder = AssertionRecorder::new("link1-inflow", MetricF64::NodeInFlow(idx), expected, None, None);
        network.add_recorder(Box::new(recorder)).unwrap();

        // Test all solvers
        run_all_solvers(&model, &[], &[]);
    }
}<|MERGE_RESOLUTION|>--- conflicted
+++ resolved
@@ -106,10 +106,10 @@
         let indices = self
             .nodes
             .iter()
-            .map(|name| {
+            .map(|node_ref| {
                 args.schema
-                    .get_node_by_name(name)
-                    .ok_or_else(|| SchemaError::NodeNotFound(name.to_string()))?
+                    .get_node_by_name(&node_ref.name)
+                    .ok_or_else(|| SchemaError::NodeNotFound(node_ref.name.to_string()))?
                     .node_indices_for_constraints(network, args)
             })
             .collect::<Result<Vec<_>, _>>()?
@@ -134,16 +134,7 @@
             None => None,
         };
 
-<<<<<<< HEAD
-        let node_idxs = self
-            .nodes
-            .iter()
-            .map(|node_ref| network.get_node_index_by_name(&node_ref.name, None))
-            .collect::<Result<Vec<_>, _>>()?;
-
-=======
         let node_idxs = self.node_indices_for_constraints(network, args)?;
->>>>>>> 2b9b93e4
         // The rolling licence never resets
         let reset = VirtualStorageReset::Never;
         let timesteps =
