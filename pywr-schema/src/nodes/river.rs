--- conflicted
+++ resolved
@@ -9,17 +9,12 @@
 use crate::parameters::{ConstantValue, Parameter};
 use crate::{node_attribute_subset_enum, node_component_subset_enum};
 #[cfg(feature = "core")]
-<<<<<<< HEAD
 use pywr_core::{
     aggregated_node::Relationship,
     metric::MetricF64,
     parameters::{MuskingumParameter, ParameterName},
 };
-use pywr_schema_macros::PywrVisitAll;
-=======
-use pywr_core::metric::MetricF64;
 use pywr_schema_macros::{PywrVisitAll, skip_serializing_none};
->>>>>>> ca05542f
 use pywr_v1_schema::nodes::LinkNode as LinkNodeV1;
 use schemars::JsonSchema;
 
@@ -41,7 +36,6 @@
     }
 }
 
-<<<<<<< HEAD
 /// The initial condition for the Muskingum routing method.
 ///
 /// - `SteadyState`: Assumes that the inflow and outflow are equal at the first time-step.
@@ -79,9 +73,7 @@
     },
 }
 
-=======
 #[skip_serializing_none]
->>>>>>> ca05542f
 #[derive(serde::Deserialize, serde::Serialize, Clone, Default, Debug, JsonSchema, PywrVisitAll)]
 #[serde(deny_unknown_fields)]
 #[doc = svgbobdoc::transform!(
