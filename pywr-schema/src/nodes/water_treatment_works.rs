--- conflicted
+++ resolved
@@ -192,7 +192,6 @@
         if let Some(loss_factor) = &self.loss_factor {
             // Handle the case where we a given a zero loss factor
             // The aggregated node does not support zero loss factors so filter them here.
-<<<<<<< HEAD
             let lf = match loss_factor.load(
                 network,
                 schema,
@@ -202,11 +201,7 @@
                 inter_network_transfers,
                 timeseries,
             )? {
-                Metric::Constant(f) => {
-=======
-            let lf = match loss_factor.load(network, schema, domain, tables, data_path, inter_network_transfers)? {
                 MetricF64::Constant(f) => {
->>>>>>> 12849372
                     if f.is_zero() {
                         None
                     } else {
