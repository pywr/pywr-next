--- conflicted
+++ resolved
@@ -40,11 +40,7 @@
 /// ```
 ///
 )]
-<<<<<<< HEAD
-#[derive(serde::Deserialize, serde::Serialize, Clone, Default, Debug)]
-=======
-#[derive(serde::Deserialize, serde::Serialize, Clone, Default, PywrNode)]
->>>>>>> bae057c4
+#[derive(serde::Deserialize, serde::Serialize, Clone, Default, Debug, PywrNode)]
 pub struct PiecewiseLinkNode {
     #[serde(flatten)]
     pub meta: NodeMeta,
