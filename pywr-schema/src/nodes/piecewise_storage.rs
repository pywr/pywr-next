--- conflicted
+++ resolved
@@ -2,7 +2,6 @@
 use crate::model::LoadArgs;
 use crate::nodes::{NodeAttribute, NodeMeta};
 use crate::parameters::DynamicFloatValue;
-use crate::timeseries::LoadedTimeseriesCollection;
 use pywr_core::derived_metric::DerivedMetric;
 use pywr_core::metric::MetricF64;
 use pywr_core::node::{ConstraintValue, StorageInitialVolume};
@@ -66,32 +65,9 @@
         Some("agg-store")
     }
 
-<<<<<<< HEAD
     pub fn add_to_model(&self, network: &mut pywr_core::network::Network, args: &LoadArgs) -> Result<(), SchemaError> {
         // These are the min and max volume of the overall node
         let max_volume = self.max_volume.load(network, args)?;
-=======
-    pub fn add_to_model(
-        &self,
-        network: &mut pywr_core::network::Network,
-        schema: &crate::model::PywrNetwork,
-        domain: &ModelDomain,
-        tables: &LoadedTableCollection,
-        data_path: Option<&Path>,
-        inter_network_transfers: &[PywrMultiNetworkTransfer],
-        timeseries: &LoadedTimeseriesCollection,
-    ) -> Result<(), SchemaError> {
-        // These are the min and max volume of the overall node
-        let max_volume = self.max_volume.load(
-            network,
-            schema,
-            domain,
-            tables,
-            data_path,
-            inter_network_transfers,
-            timeseries,
-        )?;
->>>>>>> 7a0a969f
 
         let mut store_node_indices = Vec::new();
 
@@ -100,36 +76,12 @@
             // The volume of this step is the proportion between the last control curve
             // (or zero if first) and this control curve.
             let lower = if i > 0 {
-<<<<<<< HEAD
                 Some(self.steps[i - 1].control_curve.load(network, args)?)
-=======
-                Some(self.steps[i - 1].control_curve.load(
-                    network,
-                    schema,
-                    domain,
-                    tables,
-                    data_path,
-                    inter_network_transfers,
-                    timeseries,
-                )?)
->>>>>>> 7a0a969f
             } else {
                 None
             };
 
-<<<<<<< HEAD
             let upper = step.control_curve.load(network, args)?;
-=======
-            let upper = step.control_curve.load(
-                network,
-                schema,
-                domain,
-                tables,
-                data_path,
-                inter_network_transfers,
-                timeseries,
-            )?;
->>>>>>> 7a0a969f
 
             let max_volume_parameter = VolumeBetweenControlCurvesParameter::new(
                 format!("{}-{}-max-volume", self.meta.name, Self::step_sub_name(i).unwrap()).as_str(),
@@ -164,19 +116,7 @@
 
         // The volume of this store the remain proportion above the last control curve
         let lower = match self.steps.last() {
-<<<<<<< HEAD
             Some(step) => Some(step.control_curve.load(network, args)?),
-=======
-            Some(step) => Some(step.control_curve.load(
-                network,
-                schema,
-                domain,
-                tables,
-                data_path,
-                inter_network_transfers,
-                timeseries,
-            )?),
->>>>>>> 7a0a969f
             None => None,
         };
 
@@ -227,34 +167,13 @@
     pub fn set_constraints(
         &self,
         network: &mut pywr_core::network::Network,
-<<<<<<< HEAD
         args: &LoadArgs,
-=======
-        schema: &crate::model::PywrNetwork,
-        domain: &ModelDomain,
-        tables: &LoadedTableCollection,
-        data_path: Option<&Path>,
-        inter_network_transfers: &[PywrMultiNetworkTransfer],
-        timeseries: &LoadedTimeseriesCollection,
->>>>>>> 7a0a969f
     ) -> Result<(), SchemaError> {
         for (i, step) in self.steps.iter().enumerate() {
             let sub_name = Self::step_sub_name(i);
 
             if let Some(cost) = &step.cost {
-<<<<<<< HEAD
                 let value = cost.load(network, args)?;
-=======
-                let value = cost.load(
-                    network,
-                    schema,
-                    domain,
-                    tables,
-                    data_path,
-                    inter_network_transfers,
-                    timeseries,
-                )?;
->>>>>>> 7a0a969f
                 network.set_node_cost(self.meta.name.as_str(), sub_name.as_deref(), value.into())?;
             }
         }
