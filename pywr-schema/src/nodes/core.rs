use crate::error::ConversionError;
#[cfg(feature = "core")]
use crate::error::SchemaError;
use crate::metric::Metric;
#[cfg(feature = "core")]
use crate::model::LoadArgs;
use crate::nodes::{NodeAttribute, NodeMeta};

use crate::parameters::TryIntoV2Parameter;
#[cfg(feature = "core")]
use pywr_core::{
    derived_metric::DerivedMetric, metric::MetricF64, node::StorageInitialVolume as CoreStorageInitialVolume,
};
use pywr_schema_macros::PywrVisitAll;
use pywr_v1_schema::nodes::{
    AggregatedNode as AggregatedNodeV1, AggregatedStorageNode as AggregatedStorageNodeV1,
    CatchmentNode as CatchmentNodeV1, InputNode as InputNodeV1, LinkNode as LinkNodeV1, OutputNode as OutputNodeV1,
    ReservoirNode as ReservoirNodeV1, StorageNode as StorageNodeV1,
};
use schemars::JsonSchema;

#[derive(serde::Deserialize, serde::Serialize, Clone, Default, Debug, JsonSchema, PywrVisitAll)]
#[serde(deny_unknown_fields)]
pub struct InputNode {
    pub meta: NodeMeta,
    pub max_flow: Option<Metric>,
    pub min_flow: Option<Metric>,
    pub cost: Option<Metric>,
}

impl InputNode {
    const DEFAULT_ATTRIBUTE: NodeAttribute = NodeAttribute::Outflow;

    pub fn input_connectors(&self) -> Vec<(&str, Option<String>)> {
        vec![(self.meta.name.as_str(), None)]
    }
    pub fn output_connectors(&self) -> Vec<(&str, Option<String>)> {
        vec![(self.meta.name.as_str(), None)]
    }

    pub fn default_metric(&self) -> NodeAttribute {
        Self::DEFAULT_ATTRIBUTE
    }
}

#[cfg(feature = "core")]
impl InputNode {
    pub fn add_to_model(&self, network: &mut pywr_core::network::Network) -> Result<(), SchemaError> {
        network.add_input_node(self.meta.name.as_str(), None)?;
        Ok(())
    }

    pub fn set_constraints(
        &self,
        network: &mut pywr_core::network::Network,
        args: &LoadArgs,
    ) -> Result<(), SchemaError> {
        if let Some(cost) = &self.cost {
            let value = cost.load(network, args)?;
            network.set_node_cost(self.meta.name.as_str(), None, value.into())?;
        }

        if let Some(max_flow) = &self.max_flow {
            let value = max_flow.load(network, args)?;
            network.set_node_max_flow(self.meta.name.as_str(), None, value.into())?;
        }

        if let Some(min_flow) = &self.min_flow {
            let value = min_flow.load(network, args)?;
            network.set_node_min_flow(self.meta.name.as_str(), None, value.into())?;
        }

        Ok(())
    }

    pub fn create_metric(
        &self,
        network: &pywr_core::network::Network,
        attribute: Option<NodeAttribute>,
    ) -> Result<MetricF64, SchemaError> {
        // Use the default attribute if none is specified
        let attr = attribute.unwrap_or(Self::DEFAULT_ATTRIBUTE);

        let idx = network.get_node_index_by_name(self.meta.name.as_str(), None)?;

        let metric = match attr {
            NodeAttribute::Outflow => MetricF64::NodeOutFlow(idx),
            _ => {
                return Err(SchemaError::NodeAttributeNotSupported {
                    ty: "InputNode".to_string(),
                    name: self.meta.name.clone(),
                    attr,
                })
            }
        };

        Ok(metric)
    }
}

impl TryFrom<InputNodeV1> for InputNode {
    type Error = ConversionError;

    fn try_from(v1: InputNodeV1) -> Result<Self, Self::Error> {
        let meta: NodeMeta = v1.meta.into();
        let mut unnamed_count = 0;

        let max_flow = v1
            .max_flow
            .map(|v| v.try_into_v2_parameter(Some(&meta.name), &mut unnamed_count))
            .transpose()?;

        let min_flow = v1
            .min_flow
            .map(|v| v.try_into_v2_parameter(Some(&meta.name), &mut unnamed_count))
            .transpose()?;
        let cost = v1
            .cost
            .map(|v| v.try_into_v2_parameter(Some(&meta.name), &mut unnamed_count))
            .transpose()?;

        let n = Self {
            meta,
            max_flow,
            min_flow,
            cost,
        };
        Ok(n)
    }
}

/// Cost and flow metric for soft node's constraints
#[derive(serde::Deserialize, serde::Serialize, Clone, Default, Debug, JsonSchema, PywrVisitAll)]
<<<<<<< HEAD
pub struct SoftConstraint {
    pub cost: Option<Metric>,
    pub flow: Option<Metric>,
}

#[derive(serde::Deserialize, serde::Serialize, Clone, Default, Debug, JsonSchema, PywrVisitAll)]
#[doc = svgbobdoc::transform!(
/// A node with cost, and min and max flow constraints. The node `L`, when connected to an upstream
/// node `U` and downstream node `D`, will look like this on the model schematic:
///
/// ```svgbob
///
///          U         L         D
///    - - ->*-------->*--------->*- - -
/// ```
///
/// # Soft constraints
/// This node allows setting optional maximum and minimum soft constraints which means the node's `min_flow`
/// and `max_flow` properties may be breached, as specified by the user in the `soft_max` and `soft_min`
/// properties. When the two attributes are provided, the internal representation of the link will
/// look like this:
///
/// ```svgbob
///                <Link>.soft_max
///              .------>L_max -----.
///             |                   |
///          U  |                   |     D
///     - - -*--|-------->L --------|--->*- - -
///             |                   |
///             |                   |
///             '------>L_min -----'
///                <Link>.soft_min
/// ```
/// ## Implementation
///
/// 
/// ### Only `soft_min` is defined
/// Normally the minimum flow is delivered through `L_min` depending on the cost `soft_min.cost`. Any
/// additional flow goes through `L`. Depending on the network demand and the value of `soft_min.cost`,
/// the delivered flow via `L_min` may go below `soft_min.flow`.
/// ```svgbob
///          U                            D
///     - - -*----------->L ------------>*- - -
///             |                   |                 
///             |                   |                () <Link>.aggregated_node  
///             '------>L_min -----'                         [ L_min, L ]  
///                <Link>.soft_min
/// ```
/// 
/// The network is set up as follows:
///  - `L_max` is not added to the network
///  - `L_min` is added with `soft_min` data
///  - `L` is added with `cost`, `min_flow` is set to 0 and `max_flow` is unconstrained.
///  - An aggregated node is added to ensure that combined flow in `L_min` and `L` never exceeds
///    the hard constraints `min_flow` and `max_flow`. 
///
/// ### Only `soft_max` is defined
/// Normally the maximum flow `soft_max.max` is delivered through the `L_max` node and no flow
/// goes through `L`. When needed, based on the value of `soft_max.cost`, the maximum `soft_max.max`
/// value can be breached up to a combined flow of `max_flow`. 
/// ```svgbob
///          U                            D
///     - - -*----------->L ------------>*- - -
///             |                   |                 
///             |                   |                () <Link>.aggregated_node  
///             '------>L_max -----'                         [ L_max, L ]  
///                <Link>.soft_max
/// ```
/// 
/// The network is set up as follows:
///  - `L_min` is not added to the network.
///  - `L` is added with the cost in `soft_max.cost` (i.e. cost of going above soft max).
///  - `L_max` is added with max flow of `soft_max.max` and cost of `cost`.
///  - An aggregated node is added to ensure that combined flow in `L_max` and `L` never exceeds
///    the hard constraints `min_flow` and `max_flow`. 
///
/// ### Both `soft_min` and `soft_max` are defined
///
/// ```svgbob
///                <Link>.soft_max
///              .------>L_max -----.
///             |                   |                    () <Link>.aggregated_node  
///          U  |                   |     D                   [ L_max, L_min, L ]
///     - - -*--|-------->L --------|--->*- - -
///             |                   |                    () <Link>.aggregate_node_l_l_min  
///             |                   |                            [ L_min, L ]
///             '------>L_min -----'
///                <Link>.soft_min
/// ```
/// 
/// The network is set up as follows:
/// - `L_max`'s flow is unconstrained with a cost equal to `soft_max.cost`.
/// - `L`'s flow is unconstrained with a cost equal to `cost`.
/// - `L_min`'s max flow is constrained to `soft_min.flow` with a cost equal to `soft_min.cost`.
/// - An aggregated node is added with `L` and `L_min` to ensure the max flow does not exceed
///   `soft_max.flow`.
/// - An aggregated node is added with `L`, `L_max` and `L_min` to ensure the flow is between
///   `min_flow` and `max_flow`.
/// 
/// ## Examples
/// Link soft constraints may be used in the following scenarios:
///  1) If the link represents a works and its `max_flow` is constrained by a reservoir rule curve,
///   there may be certain circumstances when over-abstracting may be required in a few occasions to
///   ensure that demand is always met. By setting a high tuned cost via [`SoftConstraint`], this will
///   ensure that the abstraction is breached only when needed.
///  2) If the link represents a works and a minimum flow must be guaranteed, `soft_min` may be set
///   with a negative cost to allow the minimum flow requirement. However, when this cannot be met 
///   (for example when the abstraction license or the source runs out), the minimum flow will not
///   be honoured and the solver will find a solution.
)]
=======
#[serde(deny_unknown_fields)]
>>>>>>> 9c1dd72d
pub struct LinkNode {
    pub meta: NodeMeta,
    /// The optional maximum flow through the node.
    pub max_flow: Option<Metric>,
    /// The optional minimum flow through the node.
    pub min_flow: Option<Metric>,
    /// The cost.
    pub cost: Option<Metric>,
    /// The minimum soft constraints.
    pub soft_min: Option<SoftConstraint>,
    /// The maximum soft constraints.
    pub soft_max: Option<SoftConstraint>,
}

impl LinkNode {
    const DEFAULT_ATTRIBUTE: NodeAttribute = NodeAttribute::Outflow;

    fn soft_min_node_sub_name() -> Option<&'static str> {
        Some("soft_min_node")
    }

    fn soft_max_node_sub_name() -> Option<&'static str> {
        Some("soft_max_node")
    }

    fn aggregated_node_sub_name() -> Option<&'static str> {
        Some("aggregate_node")
    }

    /// The aggregated node name of `L` and `L_min` when both soft constraints are provided.
    fn aggregated_node_l_l_min_sub_name() -> Option<&'static str> {
        Some("aggregate_node_l_l_min")
    }

    pub fn input_connectors(&self) -> Vec<(&str, Option<String>)> {
        let mut connectors = vec![(self.meta.name.as_str(), None)];
        if self.soft_min.is_some() {
            connectors.push((
                self.meta.name.as_str(),
                Self::soft_min_node_sub_name().map(|s| s.to_string()),
            ));
        }
        if self.soft_max.is_some() {
            connectors.push((
                self.meta.name.as_str(),
                Self::soft_max_node_sub_name().map(|s| s.to_string()),
            ));
        }
        connectors
    }

    pub fn output_connectors(&self) -> Vec<(&str, Option<String>)> {
        let mut connectors = vec![(self.meta.name.as_str(), None)];
        if self.soft_min.is_some() {
            connectors.push((
                self.meta.name.as_str(),
                Self::soft_min_node_sub_name().map(|s| s.to_string()),
            ));
        }
        if self.soft_max.is_some() {
            connectors.push((
                self.meta.name.as_str(),
                Self::soft_max_node_sub_name().map(|s| s.to_string()),
            ));
        }
        connectors
    }

    pub fn default_metric(&self) -> NodeAttribute {
        Self::DEFAULT_ATTRIBUTE
    }
}

#[cfg(feature = "core")]
impl LinkNode {
    pub fn add_to_model(&self, network: &mut pywr_core::network::Network) -> Result<(), SchemaError> {
        let node_name = self.meta.name.as_str();
        let link = network.add_link_node(node_name, None)?;
        // add soft constrained nodes and aggregated node
        match (&self.soft_min, &self.soft_max) {
            (Some(_), None) => {
                // add L_min and aggregated node for L and L_min
                let soft_min_node = network.add_link_node(node_name, Self::soft_min_node_sub_name())?;
                network.add_aggregated_node(
                    node_name,
                    Self::aggregated_node_sub_name(),
                    &[link, soft_min_node],
                    None,
                )?;
            }
            (None, Some(_)) => {
                // add L_max and aggregated node for L and L_max
                let soft_max_node = network.add_link_node(node_name, Self::soft_max_node_sub_name())?;
                network.add_aggregated_node(
                    node_name,
                    Self::aggregated_node_sub_name(),
                    &[link, soft_max_node],
                    None,
                )?;
            }
            (Some(_), Some(_)) => {
                // add L_min and L_max, and aggregated node for L, L_min and L_max
                let soft_min_node = network.add_link_node(node_name, Self::soft_min_node_sub_name())?;
                let soft_max_node = network.add_link_node(node_name, Self::soft_max_node_sub_name())?;
                network.add_aggregated_node(
                    node_name,
                    Self::aggregated_node_sub_name(),
                    &[link, soft_min_node, soft_max_node],
                    None,
                )?;
                network.add_aggregated_node(
                    node_name,
                    Self::aggregated_node_l_l_min_sub_name(),
                    &[link, soft_min_node],
                    None,
                )?;
            }
            _ => {}
        };
        Ok(())
    }

    pub fn set_constraints(
        &self,
        network: &mut pywr_core::network::Network,
        args: &LoadArgs,
    ) -> Result<(), SchemaError> {
        let node_name = self.meta.name.as_str();
        match (&self.soft_min, &self.soft_max) {
            (None, None) => {
                // soft constraints not added. Set constraints for L only
                if let Some(cost) = &self.cost {
                    let value = cost.load(network, args)?;
                    network.set_node_cost(node_name, None, value.into())?;
                }

                if let Some(max_flow) = &self.max_flow {
                    let value = max_flow.load(network, args)?;
                    network.set_node_max_flow(node_name, None, value.into())?;
                }

                if let Some(min_flow) = &self.min_flow {
                    let value = min_flow.load(network, args)?;
                    network.set_node_min_flow(node_name, None, value.into())?;
                }
            }
            (Some(soft_min), None) => {
                // add L_min constraints
                if let Some(soft_min_flow) = &soft_min.flow {
                    let value = soft_min_flow.load(network, args)?;
                    network.set_node_max_flow(node_name, Self::soft_min_node_sub_name(), value.into())?;
                }
                if let Some(soft_min_cost) = &soft_min.cost {
                    let value = soft_min_cost.load(network, args)?;
                    network.set_node_cost(node_name, Self::soft_min_node_sub_name(), value.into())?;
                }

                // add cost on L
                if let Some(cost) = &self.cost {
                    let value = cost.load(network, args)?;
                    network.set_node_cost(node_name, None, value.into())?;
                }

                // add constraints on aggregated node
                if let Some(max_flow) = &self.max_flow {
                    let value = max_flow.load(network, args)?;
                    network.set_aggregated_node_max_flow(node_name, Self::aggregated_node_sub_name(), value.into())?;
                }
                if let Some(min_flow) = &self.min_flow {
                    let value = min_flow.load(network, args)?;
                    network.set_aggregated_node_min_flow(node_name, Self::aggregated_node_sub_name(), value.into())?;
                }
            }
            (None, Some(soft_max)) => {
                // add L_max constraints
                if let Some(cost) = &self.cost {
                    let value = cost.load(network, args)?;
                    network.set_node_cost(node_name, Self::soft_max_node_sub_name(), value.into())?;
                }
                if let Some(soft_max_flow) = &soft_max.flow {
                    let value = soft_max_flow.load(network, args)?;
                    network.set_node_max_flow(node_name, Self::soft_max_node_sub_name(), value.into())?;
                }

                // add constraints on L
                if let Some(soft_max_cost) = &soft_max.cost {
                    let value = soft_max_cost.load(network, args)?;
                    network.set_node_cost(node_name, None, value.into())?;
                }

                // add constraints on aggregated node
                if let Some(max_flow) = &self.max_flow {
                    let value = max_flow.load(network, args)?;
                    network.set_aggregated_node_max_flow(node_name, Self::aggregated_node_sub_name(), value.into())?;
                }
                if let Some(min_flow) = &self.min_flow {
                    let value = min_flow.load(network, args)?;
                    network.set_aggregated_node_min_flow(node_name, Self::aggregated_node_sub_name(), value.into())?;
                }
            }
            (Some(soft_min), Some(soft_max)) => {
                // set L_max constraint
                if let Some(soft_max_cost) = &soft_max.cost {
                    let value = soft_max_cost.load(network, args)?;
                    network.set_node_cost(node_name, Self::soft_max_node_sub_name(), value.into())?;
                }
                // set L constraint
                if let Some(cost) = &self.cost {
                    let value = cost.load(network, args)?;
                    network.set_node_cost(node_name, None, value.into())?;
                }
                // set L_min constraints
                if let Some(soft_min_flow) = &soft_min.flow {
                    let value = soft_min_flow.load(network, args)?;
                    network.set_node_max_flow(node_name, Self::soft_min_node_sub_name(), value.into())?;
                }
                if let Some(soft_min_cost) = &soft_min.cost {
                    let value = soft_min_cost.load(network, args)?;
                    network.set_node_cost(node_name, Self::soft_min_node_sub_name(), value.into())?;
                }

                // add constraints on node aggregating all three nodes
                if let Some(max_flow) = &self.max_flow {
                    let value = max_flow.load(network, args)?;
                    network.set_aggregated_node_max_flow(node_name, Self::aggregated_node_sub_name(), value.into())?;
                }
                if let Some(min_flow) = &self.min_flow {
                    let value = min_flow.load(network, args)?;
                    network.set_aggregated_node_min_flow(node_name, Self::aggregated_node_sub_name(), value.into())?;
                }

                // add constraints on node aggregating `L` and `L_min`
                if let Some(soft_max_flow) = &soft_max.flow {
                    let value = soft_max_flow.load(network, args)?;
                    network.set_aggregated_node_max_flow(
                        node_name,
                        Self::aggregated_node_l_l_min_sub_name(),
                        value.into(),
                    )?;
                }
            }
        };

        Ok(())
    }

    pub fn create_metric(
        &self,
        network: &pywr_core::network::Network,
        attribute: Option<NodeAttribute>,
    ) -> Result<MetricF64, SchemaError> {
        // Use the default attribute if none is specified
        let attr = attribute.unwrap_or(Self::DEFAULT_ATTRIBUTE);
        let node_name = self.meta.name.as_str();
        let link_node = network.get_node_index_by_name(node_name, None)?;

        // combine the flow through the nodes
        let indices = match (&self.soft_min, &self.soft_max) {
            (Some(_), None) => {
                let soft_min_node = network.get_node_index_by_name(node_name, Self::soft_min_node_sub_name())?;
                vec![link_node, soft_min_node]
            }
            (None, Some(_)) => {
                let soft_max_node = network.get_node_index_by_name(node_name, Self::soft_max_node_sub_name())?;
                vec![link_node, soft_max_node]
            }
            (Some(_), Some(_)) => {
                let soft_min_node = network.get_node_index_by_name(node_name, Self::soft_min_node_sub_name())?;
                let soft_max_node = network.get_node_index_by_name(node_name, Self::soft_max_node_sub_name())?;
                vec![link_node, soft_min_node, soft_max_node]
            }
            (None, None) => vec![link_node],
        };

        let metric = match attr {
            NodeAttribute::Outflow => MetricF64::MultiNodeInFlow {
                indices,
                name: self.meta.name.to_string(),
            },
            NodeAttribute::Inflow => MetricF64::MultiNodeOutFlow {
                indices,
                name: self.meta.name.to_string(),
            },
            _ => {
                return Err(SchemaError::NodeAttributeNotSupported {
                    ty: "LinkNode".to_string(),
                    name: self.meta.name.clone(),
                    attr,
                })
            }
        };

        Ok(metric)
    }
}

impl TryFrom<LinkNodeV1> for LinkNode {
    type Error = ConversionError;

    fn try_from(v1: LinkNodeV1) -> Result<Self, Self::Error> {
        let meta: NodeMeta = v1.meta.into();
        let mut unnamed_count = 0;

        let max_flow = v1
            .max_flow
            .map(|v| v.try_into_v2_parameter(Some(&meta.name), &mut unnamed_count))
            .transpose()?;
        let min_flow = v1
            .min_flow
            .map(|v| v.try_into_v2_parameter(Some(&meta.name), &mut unnamed_count))
            .transpose()?;
        let cost = v1
            .cost
            .map(|v| v.try_into_v2_parameter(Some(&meta.name), &mut unnamed_count))
            .transpose()?;
        // not supported in V1
        let soft_min = None;
        let soft_max = None;

        let n = Self {
            meta,
            max_flow,
            min_flow,
            soft_min,
            soft_max,
            cost,
        };
        Ok(n)
    }
}

#[derive(serde::Deserialize, serde::Serialize, Clone, Default, Debug, JsonSchema, PywrVisitAll)]
#[serde(deny_unknown_fields)]
pub struct OutputNode {
    pub meta: NodeMeta,
    pub max_flow: Option<Metric>,
    pub min_flow: Option<Metric>,
    pub cost: Option<Metric>,
}

impl OutputNode {
    const DEFAULT_ATTRIBUTE: NodeAttribute = NodeAttribute::Inflow;

    pub fn input_connectors(&self) -> Vec<(&str, Option<String>)> {
        vec![(self.meta.name.as_str(), None)]
    }

    pub fn output_connectors(&self) -> Vec<(&str, Option<String>)> {
        vec![(self.meta.name.as_str(), None)]
    }

    pub fn default_metric(&self) -> NodeAttribute {
        Self::DEFAULT_ATTRIBUTE
    }
}

#[cfg(feature = "core")]
impl OutputNode {
    pub fn create_metric(
        &self,
        network: &mut pywr_core::network::Network,
        attribute: Option<NodeAttribute>,
    ) -> Result<MetricF64, SchemaError> {
        // Use the default attribute if none is specified
        let attr = attribute.unwrap_or(Self::DEFAULT_ATTRIBUTE);

        let idx = network.get_node_index_by_name(self.meta.name.as_str(), None)?;

        let metric = match attr {
            NodeAttribute::Inflow => MetricF64::NodeInFlow(idx),
            NodeAttribute::Deficit => {
                let dm = DerivedMetric::NodeInFlowDeficit(idx);
                let dm_idx = network.add_derived_metric(dm);
                MetricF64::DerivedMetric(dm_idx)
            }
            _ => {
                return Err(SchemaError::NodeAttributeNotSupported {
                    ty: "OutputNode".to_string(),
                    name: self.meta.name.clone(),
                    attr,
                })
            }
        };

        Ok(metric)
    }

    pub fn add_to_model(&self, network: &mut pywr_core::network::Network) -> Result<(), SchemaError> {
        network.add_output_node(self.meta.name.as_str(), None)?;
        Ok(())
    }

    pub fn set_constraints(
        &self,
        network: &mut pywr_core::network::Network,
        args: &LoadArgs,
    ) -> Result<(), SchemaError> {
        if let Some(cost) = &self.cost {
            let value = cost.load(network, args)?;
            network.set_node_cost(self.meta.name.as_str(), None, value.into())?;
        }

        if let Some(max_flow) = &self.max_flow {
            let value = max_flow.load(network, args)?;
            network.set_node_max_flow(self.meta.name.as_str(), None, value.into())?;
        }

        if let Some(min_flow) = &self.min_flow {
            let value = min_flow.load(network, args)?;
            network.set_node_min_flow(self.meta.name.as_str(), None, value.into())?;
        }

        Ok(())
    }
}

impl TryFrom<OutputNodeV1> for OutputNode {
    type Error = ConversionError;

    fn try_from(v1: OutputNodeV1) -> Result<Self, Self::Error> {
        let meta: NodeMeta = v1.meta.into();
        let mut unnamed_count = 0;

        let max_flow = v1
            .max_flow
            .map(|v| v.try_into_v2_parameter(Some(&meta.name), &mut unnamed_count))
            .transpose()?;
        let min_flow = v1
            .min_flow
            .map(|v| v.try_into_v2_parameter(Some(&meta.name), &mut unnamed_count))
            .transpose()?;
        let cost = v1
            .cost
            .map(|v| v.try_into_v2_parameter(Some(&meta.name), &mut unnamed_count))
            .transpose()?;

        let n = Self {
            meta,
            max_flow,
            min_flow,
            cost,
        };
        Ok(n)
    }
}

#[derive(serde::Deserialize, serde::Serialize, Clone, PartialEq, Copy, Debug, JsonSchema, PywrVisitAll)]
pub enum StorageInitialVolume {
    Absolute(f64),
    Proportional(f64),
}

impl Default for StorageInitialVolume {
    fn default() -> Self {
        StorageInitialVolume::Proportional(1.0)
    }
}

#[cfg(feature = "core")]
impl From<StorageInitialVolume> for CoreStorageInitialVolume {
    fn from(v: StorageInitialVolume) -> Self {
        match v {
            StorageInitialVolume::Absolute(v) => CoreStorageInitialVolume::Absolute(v),
            StorageInitialVolume::Proportional(v) => CoreStorageInitialVolume::Proportional(v),
        }
    }
}

#[derive(serde::Deserialize, serde::Serialize, Clone, Default, Debug, JsonSchema, PywrVisitAll)]
#[serde(deny_unknown_fields)]
pub struct StorageNode {
    pub meta: NodeMeta,
    pub max_volume: Option<Metric>,
    pub min_volume: Option<Metric>,
    pub cost: Option<Metric>,
    pub initial_volume: StorageInitialVolume,
}

impl StorageNode {
    const DEFAULT_ATTRIBUTE: NodeAttribute = NodeAttribute::Volume;

    pub fn input_connectors(&self) -> Vec<(&str, Option<String>)> {
        vec![(self.meta.name.as_str(), None)]
    }

    pub fn output_connectors(&self) -> Vec<(&str, Option<String>)> {
        vec![(self.meta.name.as_str(), None)]
    }

    pub fn default_metric(&self) -> NodeAttribute {
        Self::DEFAULT_ATTRIBUTE
    }
}

#[cfg(feature = "core")]
impl StorageNode {
    pub fn add_to_model(&self, network: &mut pywr_core::network::Network) -> Result<(), SchemaError> {
        // Add the node with no constraints
        network.add_storage_node(self.meta.name.as_str(), None, self.initial_volume.into(), None, None)?;
        Ok(())
    }

    pub fn set_constraints(
        &self,
        network: &mut pywr_core::network::Network,
        args: &LoadArgs,
    ) -> Result<(), SchemaError> {
        if let Some(cost) = &self.cost {
            let value = cost.load(network, args)?;
            network.set_node_cost(self.meta.name.as_str(), None, value.into())?;
        }

        if let Some(min_volume) = &self.min_volume {
            let value = min_volume.load(network, args)?;
            network.set_node_min_volume(self.meta.name.as_str(), None, Some(value.try_into()?))?;
        }

        if let Some(max_volume) = &self.max_volume {
            let value = max_volume.load(network, args)?;
            network.set_node_max_volume(self.meta.name.as_str(), None, Some(value.try_into()?))?;
        }

        Ok(())
    }

    pub fn create_metric(
        &self,
        network: &mut pywr_core::network::Network,
        attribute: Option<NodeAttribute>,
    ) -> Result<MetricF64, SchemaError> {
        // Use the default attribute if none is specified
        let attr = attribute.unwrap_or(Self::DEFAULT_ATTRIBUTE);

        let idx = network.get_node_index_by_name(self.meta.name.as_str(), None)?;

        let metric = match attr {
            NodeAttribute::Volume => MetricF64::NodeVolume(idx),
            NodeAttribute::ProportionalVolume => {
                let dm = DerivedMetric::NodeProportionalVolume(idx);
                let derived_metric_idx = network.add_derived_metric(dm);
                MetricF64::DerivedMetric(derived_metric_idx)
            }
            _ => {
                return Err(SchemaError::NodeAttributeNotSupported {
                    ty: "StorageNode".to_string(),
                    name: self.meta.name.clone(),
                    attr,
                })
            }
        };

        Ok(metric)
    }
}

impl TryFrom<StorageNodeV1> for StorageNode {
    type Error = ConversionError;

    fn try_from(v1: StorageNodeV1) -> Result<Self, Self::Error> {
        let meta: NodeMeta = v1.meta.into();
        let mut unnamed_count = 0;

        let cost = v1
            .cost
            .map(|v| v.try_into_v2_parameter(Some(&meta.name), &mut unnamed_count))
            .transpose()
            .map_err(|source| ConversionError::NodeAttribute {
                attr: "cost".to_string(),
                name: meta.name.clone(),
                source: Box::new(source),
            })?;

        let max_volume = v1
            .max_volume
            .map(|v| v.try_into_v2_parameter(Some(&meta.name), &mut unnamed_count))
            .transpose()
            .map_err(|source| ConversionError::NodeAttribute {
                attr: "max_volume".to_string(),
                name: meta.name.clone(),
                source: Box::new(source),
            })?;

        let min_volume = v1
            .min_volume
            .map(|v| v.try_into_v2_parameter(Some(&meta.name), &mut unnamed_count))
            .transpose()
            .map_err(|source| ConversionError::NodeAttribute {
                attr: "min_volume".to_string(),
                name: meta.name.clone(),
                source: Box::new(source),
            })?;

        let initial_volume = if let Some(v) = v1.initial_volume {
            StorageInitialVolume::Absolute(v)
        } else if let Some(v) = v1.initial_volume_pc {
            StorageInitialVolume::Proportional(v)
        } else {
            return Err(ConversionError::MissingAttribute {
                name: meta.name,
                attrs: vec!["initial_volume".to_string(), "initial_volume_pc".to_string()],
            });
        };

        let n = Self {
            meta,
            max_volume,
            min_volume,
            cost,
            initial_volume,
        };
        Ok(n)
    }
}

impl TryFrom<ReservoirNodeV1> for StorageNode {
    type Error = ConversionError;

    fn try_from(v1: ReservoirNodeV1) -> Result<Self, Self::Error> {
        let meta: NodeMeta = v1.meta.into();
        let mut unnamed_count = 0;

        let cost = v1
            .cost
            .map(|v| v.try_into_v2_parameter(Some(&meta.name), &mut unnamed_count))
            .transpose()?;

        let max_volume = v1
            .max_volume
            .map(|v| v.try_into_v2_parameter(Some(&meta.name), &mut unnamed_count))
            .transpose()?;

        let min_volume = v1
            .min_volume
            .map(|v| v.try_into_v2_parameter(Some(&meta.name), &mut unnamed_count))
            .transpose()?;

        let initial_volume = if let Some(v) = v1.initial_volume {
            StorageInitialVolume::Absolute(v)
        } else if let Some(v) = v1.initial_volume_pc {
            StorageInitialVolume::Proportional(v)
        } else {
            StorageInitialVolume::default()
        };

        let n = Self {
            meta,
            max_volume,
            min_volume,
            cost,
            initial_volume,
        };
        Ok(n)
    }
}

#[doc = svgbobdoc::transform!(
/// This is used to represent a catchment inflow.
///
/// Catchment nodes create a single [`crate::node::InputNode`] node in the network, but
/// ensure that the maximum and minimum flow are equal to [`Self::flow`].
///
/// ```svgbob
///  <node>     D
///     *----->*- - -
/// ```
///
)]
#[derive(serde::Deserialize, serde::Serialize, Clone, Default, Debug, JsonSchema, PywrVisitAll)]
#[serde(deny_unknown_fields)]
pub struct CatchmentNode {
    pub meta: NodeMeta,
    pub flow: Option<Metric>,
    pub cost: Option<Metric>,
}

impl CatchmentNode {
    const DEFAULT_ATTRIBUTE: NodeAttribute = NodeAttribute::Outflow;

    pub fn input_connectors(&self) -> Vec<(&str, Option<String>)> {
        vec![(self.meta.name.as_str(), None)]
    }

    pub fn output_connectors(&self) -> Vec<(&str, Option<String>)> {
        vec![(self.meta.name.as_str(), None)]
    }

    pub fn default_metric(&self) -> NodeAttribute {
        Self::DEFAULT_ATTRIBUTE
    }
}

#[cfg(feature = "core")]
impl CatchmentNode {
    pub fn add_to_model(&self, network: &mut pywr_core::network::Network) -> Result<(), SchemaError> {
        network.add_input_node(self.meta.name.as_str(), None)?;
        Ok(())
    }

    pub fn set_constraints(
        &self,
        network: &mut pywr_core::network::Network,
        args: &LoadArgs,
    ) -> Result<(), SchemaError> {
        if let Some(cost) = &self.cost {
            let value = cost.load(network, args)?;
            network.set_node_cost(self.meta.name.as_str(), None, value.into())?;
        }

        if let Some(flow) = &self.flow {
            let value = flow.load(network, args)?;
            network.set_node_min_flow(self.meta.name.as_str(), None, value.clone().into())?;
            network.set_node_max_flow(self.meta.name.as_str(), None, value.into())?;
        }

        Ok(())
    }

    pub fn create_metric(
        &self,
        network: &pywr_core::network::Network,
        attribute: Option<NodeAttribute>,
    ) -> Result<MetricF64, SchemaError> {
        // Use the default attribute if none is specified
        let attr = attribute.unwrap_or(Self::DEFAULT_ATTRIBUTE);

        let idx = network.get_node_index_by_name(self.meta.name.as_str(), None)?;

        let metric = match attr {
            NodeAttribute::Outflow => MetricF64::NodeOutFlow(idx),
            _ => {
                return Err(SchemaError::NodeAttributeNotSupported {
                    ty: "CatchmentNode".to_string(),
                    name: self.meta.name.clone(),
                    attr,
                })
            }
        };

        Ok(metric)
    }
}

impl TryFrom<CatchmentNodeV1> for CatchmentNode {
    type Error = ConversionError;

    fn try_from(v1: CatchmentNodeV1) -> Result<Self, Self::Error> {
        let meta: NodeMeta = v1.meta.into();
        let mut unnamed_count = 0;

        let flow = v1
            .flow
            .map(|v| v.try_into_v2_parameter(Some(&meta.name), &mut unnamed_count))
            .transpose()?;
        let cost = v1
            .cost
            .map(|v| v.try_into_v2_parameter(Some(&meta.name), &mut unnamed_count))
            .transpose()?;

        let n = Self { meta, flow, cost };
        Ok(n)
    }
}

#[derive(serde::Deserialize, serde::Serialize, Clone, Debug, JsonSchema, PywrVisitAll)]
#[serde(tag = "type", deny_unknown_fields)]
pub enum Factors {
    Proportion { factors: Vec<Metric> },
    Ratio { factors: Vec<Metric> },
}

#[derive(serde::Deserialize, serde::Serialize, Clone, Default, Debug, JsonSchema, PywrVisitAll)]
#[serde(deny_unknown_fields)]
pub struct AggregatedNode {
    pub meta: NodeMeta,
    pub nodes: Vec<String>,
    pub max_flow: Option<Metric>,
    pub min_flow: Option<Metric>,
    pub factors: Option<Factors>,
}

impl AggregatedNode {
    const DEFAULT_ATTRIBUTE: NodeAttribute = NodeAttribute::Outflow;

    pub fn input_connectors(&self) -> Vec<(&str, Option<String>)> {
        // Not connectable
        // TODO this should be a trait? And error if you try to connect to a non-connectable node.
        vec![]
    }

    pub fn output_connectors(&self) -> Vec<(&str, Option<String>)> {
        // Not connectable
        vec![]
    }

    pub fn default_metric(&self) -> NodeAttribute {
        Self::DEFAULT_ATTRIBUTE
    }
}

#[cfg(feature = "core")]
impl AggregatedNode {
    pub fn add_to_model(&self, network: &mut pywr_core::network::Network) -> Result<(), SchemaError> {
        let nodes = self
            .nodes
            .iter()
            .map(|name| network.get_node_index_by_name(name, None))
            .collect::<Result<Vec<_>, _>>()?;

        // We initialise with no factors, but will update them in the `set_constraints` method
        // once all the parameters are loaded.
        network.add_aggregated_node(self.meta.name.as_str(), None, nodes.as_slice(), None)?;
        Ok(())
    }

    pub fn set_constraints(
        &self,
        network: &mut pywr_core::network::Network,
        args: &LoadArgs,
    ) -> Result<(), SchemaError> {
        if let Some(max_flow) = &self.max_flow {
            let value = max_flow.load(network, args)?;
            network.set_aggregated_node_max_flow(self.meta.name.as_str(), None, value.into())?;
        }

        if let Some(min_flow) = &self.min_flow {
            let value = min_flow.load(network, args)?;
            network.set_aggregated_node_min_flow(self.meta.name.as_str(), None, value.into())?;
        }

        if let Some(factors) = &self.factors {
            let f = match factors {
                Factors::Proportion { factors } => pywr_core::aggregated_node::Factors::Proportion(
                    factors
                        .iter()
                        .map(|f| f.load(network, args))
                        .collect::<Result<Vec<_>, _>>()?,
                ),
                Factors::Ratio { factors } => pywr_core::aggregated_node::Factors::Ratio(
                    factors
                        .iter()
                        .map(|f| f.load(network, args))
                        .collect::<Result<Vec<_>, _>>()?,
                ),
            };

            network.set_aggregated_node_factors(self.meta.name.as_str(), None, Some(f))?;
        }

        Ok(())
    }

    pub fn create_metric(
        &self,
        network: &pywr_core::network::Network,
        attribute: Option<NodeAttribute>,
    ) -> Result<MetricF64, SchemaError> {
        // Use the default attribute if none is specified
        let attr = attribute.unwrap_or(Self::DEFAULT_ATTRIBUTE);

        let idx = network.get_aggregated_node_index_by_name(self.meta.name.as_str(), None)?;

        let metric = match attr {
            NodeAttribute::Outflow => MetricF64::AggregatedNodeOutFlow(idx),
            NodeAttribute::Inflow => MetricF64::AggregatedNodeInFlow(idx),
            _ => {
                return Err(SchemaError::NodeAttributeNotSupported {
                    ty: "AggregatedNode".to_string(),
                    name: self.meta.name.clone(),
                    attr,
                })
            }
        };

        Ok(metric)
    }
}

impl TryFrom<AggregatedNodeV1> for AggregatedNode {
    type Error = ConversionError;

    fn try_from(v1: AggregatedNodeV1) -> Result<Self, Self::Error> {
        let meta: NodeMeta = v1.meta.into();
        let mut unnamed_count = 0;

        let factors = match v1.factors {
            Some(f) => Some(Factors::Ratio {
                factors: f
                    .into_iter()
                    .map(|v| v.try_into_v2_parameter(Some(&meta.name), &mut unnamed_count))
                    .collect::<Result<_, _>>()?,
            }),
            None => None,
        };

        let max_flow = v1
            .max_flow
            .map(|v| v.try_into_v2_parameter(Some(&meta.name), &mut unnamed_count))
            .transpose()?;

        let min_flow = v1
            .min_flow
            .map(|v| v.try_into_v2_parameter(Some(&meta.name), &mut unnamed_count))
            .transpose()?;

        let n = Self {
            meta,
            nodes: v1.nodes,
            max_flow,
            min_flow,
            factors,
        };
        Ok(n)
    }
}

#[derive(serde::Deserialize, serde::Serialize, Clone, Default, Debug, JsonSchema, PywrVisitAll)]
#[serde(deny_unknown_fields)]
pub struct AggregatedStorageNode {
    pub meta: NodeMeta,
    pub storage_nodes: Vec<String>,
}

impl AggregatedStorageNode {
    const DEFAULT_ATTRIBUTE: NodeAttribute = NodeAttribute::Volume;

    pub fn input_connectors(&self) -> Vec<(&str, Option<String>)> {
        // Not connectable
        // TODO this should be a trait? And error if you try to connect to a non-connectable node.
        vec![]
    }

    pub fn output_connectors(&self) -> Vec<(&str, Option<String>)> {
        // Not connectable
        vec![]
    }

    pub fn default_metric(&self) -> NodeAttribute {
        Self::DEFAULT_ATTRIBUTE
    }
}

#[cfg(feature = "core")]
impl AggregatedStorageNode {
    pub fn add_to_model(&self, network: &mut pywr_core::network::Network) -> Result<(), SchemaError> {
        let nodes = self
            .storage_nodes
            .iter()
            .map(|name| network.get_node_index_by_name(name, None))
            .collect::<Result<_, _>>()?;

        network.add_aggregated_storage_node(self.meta.name.as_str(), None, nodes)?;
        Ok(())
    }

    pub fn create_metric(
        &self,
        network: &mut pywr_core::network::Network,
        attribute: Option<NodeAttribute>,
    ) -> Result<MetricF64, SchemaError> {
        // Use the default attribute if none is specified
        let attr = attribute.unwrap_or(Self::DEFAULT_ATTRIBUTE);

        let idx = network.get_aggregated_storage_node_index_by_name(self.meta.name.as_str(), None)?;

        let metric = match attr {
            NodeAttribute::Volume => MetricF64::AggregatedNodeVolume(idx),
            NodeAttribute::ProportionalVolume => {
                let dm = DerivedMetric::AggregatedNodeProportionalVolume(idx);
                let derived_metric_idx = network.add_derived_metric(dm);
                MetricF64::DerivedMetric(derived_metric_idx)
            }
            _ => {
                return Err(SchemaError::NodeAttributeNotSupported {
                    ty: "AggregatedStorageNode".to_string(),
                    name: self.meta.name.clone(),
                    attr,
                })
            }
        };

        Ok(metric)
    }
}

impl TryFrom<AggregatedStorageNodeV1> for AggregatedStorageNode {
    type Error = ConversionError;

    fn try_from(v1: AggregatedStorageNodeV1) -> Result<Self, Self::Error> {
        let n = Self {
            meta: v1.meta.into(),
            storage_nodes: v1.storage_nodes,
        };
        Ok(n)
    }
}

#[cfg(test)]
mod tests {
    use crate::nodes::core::StorageInitialVolume;
    use crate::nodes::InputNode;
    use crate::nodes::StorageNode;
    #[cfg(feature = "core")]
    use crate::PywrModel;
    #[cfg(feature = "core")]
    use pywr_core::test_utils::run_all_solvers;
    #[cfg(feature = "core")]
    use std::str::FromStr;

    #[test]
    fn test_input() {
        let data = r#"
            {
                "meta": {
                    "name": "supply1"
                },
                "max_flow": {
                    "type": "Constant",
                    "value": 15.0
                }
            }
            "#;

        let node: InputNode = serde_json::from_str(data).unwrap();

        assert_eq!(node.meta.name, "supply1");
    }

    #[test]
    fn test_storage_initial_volume_absolute() {
        let data = r#"
            {
                "meta": {
                    "name": "storage1"
                },
                "max_volume": {
                  "type": "Constant",
                  "value": 10.0
                },
                "initial_volume": {
                    "Absolute": 12.0
                }
            }
            "#;

        let storage: StorageNode = serde_json::from_str(data).unwrap();

        assert_eq!(storage.initial_volume, StorageInitialVolume::Absolute(12.0));
    }

    #[test]
    fn test_storage_initial_volume_proportional() {
        let data = r#"
            {
                "meta": {
                    "name": "storage1"
                },
                "max_volume": {
                  "type": "Constant",
                  "value": 15.0
                },
                "initial_volume": {
                    "Proportional": 0.5
                }
            }
            "#;

        let storage: StorageNode = serde_json::from_str(data).unwrap();

        assert_eq!(storage.initial_volume, StorageInitialVolume::Proportional(0.5));
    }

    #[cfg(feature = "core")]
    fn storage_max_volumes_str() -> &'static str {
        include_str!("../test_models/storage_max_volumes.json")
    }

    #[test]
    #[cfg(feature = "core")]
    fn test_storage_max_volumes_run() {
        let data = storage_max_volumes_str();
        let schema = PywrModel::from_str(data).unwrap();
        let model: pywr_core::models::Model = schema.build_model(None, None).unwrap();
        // Test all solvers
        run_all_solvers(&model, &[], &[]);
    }

    #[cfg(feature = "core")]
    fn link_with_soft_min_str() -> &'static str {
        include_str!("../test_models/link_with_soft_min.json")
    }

    #[test]
    #[cfg(feature = "core")]
    fn test_link_with_soft_min() {
        let data = link_with_soft_min_str();
        let schema = PywrModel::from_str(data).unwrap();
        let model: pywr_core::models::Model = schema.build_model(None, None).unwrap();

        // Test all solvers
        run_all_solvers(&model, &[], &[]);
    }

    #[cfg(feature = "core")]
    fn link_with_soft_max_str() -> &'static str {
        include_str!("../test_models/link_with_soft_max.json")
    }

    #[test]
    #[cfg(feature = "core")]
    fn test_link_with_soft_max() {
        let data = link_with_soft_max_str();
        let schema = PywrModel::from_str(data).unwrap();
        let model: pywr_core::models::Model = schema.build_model(None, None).unwrap();

        // Test all solvers
        run_all_solvers(&model, &[], &[]);
    }
}<|MERGE_RESOLUTION|>--- conflicted
+++ resolved
@@ -131,13 +131,11 @@
 
 /// Cost and flow metric for soft node's constraints
 #[derive(serde::Deserialize, serde::Serialize, Clone, Default, Debug, JsonSchema, PywrVisitAll)]
-<<<<<<< HEAD
 pub struct SoftConstraint {
     pub cost: Option<Metric>,
     pub flow: Option<Metric>,
 }
 
-#[derive(serde::Deserialize, serde::Serialize, Clone, Default, Debug, JsonSchema, PywrVisitAll)]
 #[doc = svgbobdoc::transform!(
 /// A node with cost, and min and max flow constraints. The node `L`, when connected to an upstream
 /// node `U` and downstream node `D`, will look like this on the model schematic:
@@ -242,9 +240,8 @@
 ///   (for example when the abstraction license or the source runs out), the minimum flow will not
 ///   be honoured and the solver will find a solution.
 )]
-=======
+#[derive(serde::Deserialize, serde::Serialize, Clone, Default, Debug, JsonSchema, PywrVisitAll)]
 #[serde(deny_unknown_fields)]
->>>>>>> 9c1dd72d
 pub struct LinkNode {
     pub meta: NodeMeta,
     /// The optional maximum flow through the node.
