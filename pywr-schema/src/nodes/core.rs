use crate::error::ConversionError;
#[cfg(feature = "core")]
use crate::error::SchemaError;
use crate::metric::Metric;
#[cfg(feature = "core")]
use crate::model::LoadArgs;
use crate::nodes::{NodeAttribute, NodeMeta};

use crate::parameters::TryIntoV2Parameter;
#[cfg(feature = "core")]
use pywr_core::{
    derived_metric::DerivedMetric, metric::MetricF64, node::StorageInitialVolume as CoreStorageInitialVolume,
};
use pywr_schema_macros::PywrVisitAll;
use pywr_v1_schema::nodes::{
    AggregatedNode as AggregatedNodeV1, AggregatedStorageNode as AggregatedStorageNodeV1,
    CatchmentNode as CatchmentNodeV1, InputNode as InputNodeV1, LinkNode as LinkNodeV1, OutputNode as OutputNodeV1,
    ReservoirNode as ReservoirNodeV1, StorageNode as StorageNodeV1,
};
use schemars::JsonSchema;

#[derive(serde::Deserialize, serde::Serialize, Clone, Default, Debug, JsonSchema, PywrVisitAll)]
#[serde(deny_unknown_fields)]
pub struct InputNode {
    pub meta: NodeMeta,
    pub max_flow: Option<Metric>,
    pub min_flow: Option<Metric>,
    pub cost: Option<Metric>,
}

impl InputNode {
    const DEFAULT_ATTRIBUTE: NodeAttribute = NodeAttribute::Outflow;

    pub fn input_connectors(&self) -> Vec<(&str, Option<String>)> {
        vec![(self.meta.name.as_str(), None)]
    }
    pub fn output_connectors(&self) -> Vec<(&str, Option<String>)> {
        vec![(self.meta.name.as_str(), None)]
    }

    pub fn default_metric(&self) -> NodeAttribute {
        Self::DEFAULT_ATTRIBUTE
    }
}

#[cfg(feature = "core")]
impl InputNode {
    pub fn node_indices_for_constraints(
        &self,
        network: &pywr_core::network::Network,
    ) -> Result<Vec<pywr_core::node::NodeIndex>, SchemaError> {
        let idx = network.get_node_index_by_name(self.meta.name.as_str(), None)?;
        Ok(vec![idx])
    }
    pub fn add_to_model(&self, network: &mut pywr_core::network::Network) -> Result<(), SchemaError> {
        network.add_input_node(self.meta.name.as_str(), None)?;
        Ok(())
    }

    pub fn set_constraints(
        &self,
        network: &mut pywr_core::network::Network,
        args: &LoadArgs,
    ) -> Result<(), SchemaError> {
        if let Some(cost) = &self.cost {
            let value = cost.load(network, args)?;
            network.set_node_cost(self.meta.name.as_str(), None, value.into())?;
        }

        if let Some(max_flow) = &self.max_flow {
            let value = max_flow.load(network, args)?;
            network.set_node_max_flow(self.meta.name.as_str(), None, value.into())?;
        }

        if let Some(min_flow) = &self.min_flow {
            let value = min_flow.load(network, args)?;
            network.set_node_min_flow(self.meta.name.as_str(), None, value.into())?;
        }

        Ok(())
    }

    pub fn create_metric(
        &self,
        network: &pywr_core::network::Network,
        attribute: Option<NodeAttribute>,
    ) -> Result<MetricF64, SchemaError> {
        // Use the default attribute if none is specified
        let attr = attribute.unwrap_or(Self::DEFAULT_ATTRIBUTE);

        let idx = network.get_node_index_by_name(self.meta.name.as_str(), None)?;

        let metric = match attr {
            NodeAttribute::Outflow => MetricF64::NodeOutFlow(idx),
            _ => {
                return Err(SchemaError::NodeAttributeNotSupported {
                    ty: "InputNode".to_string(),
                    name: self.meta.name.clone(),
                    attr,
                })
            }
        };

        Ok(metric)
    }
}

impl TryFrom<InputNodeV1> for InputNode {
    type Error = ConversionError;

    fn try_from(v1: InputNodeV1) -> Result<Self, Self::Error> {
        let meta: NodeMeta = v1.meta.into();
        let mut unnamed_count = 0;

        let max_flow = v1
            .max_flow
            .map(|v| v.try_into_v2_parameter(Some(&meta.name), &mut unnamed_count))
            .transpose()?;

        let min_flow = v1
            .min_flow
            .map(|v| v.try_into_v2_parameter(Some(&meta.name), &mut unnamed_count))
            .transpose()?;
        let cost = v1
            .cost
            .map(|v| v.try_into_v2_parameter(Some(&meta.name), &mut unnamed_count))
            .transpose()?;

        let n = Self {
            meta,
            max_flow,
            min_flow,
            cost,
        };
        Ok(n)
    }
}

#[derive(serde::Deserialize, serde::Serialize, Clone, Default, Debug, JsonSchema, PywrVisitAll)]
#[serde(deny_unknown_fields)]
pub struct LinkNode {
    pub meta: NodeMeta,
    pub max_flow: Option<Metric>,
    pub min_flow: Option<Metric>,
    pub cost: Option<Metric>,
}

impl LinkNode {
    const DEFAULT_ATTRIBUTE: NodeAttribute = NodeAttribute::Outflow;

    pub fn input_connectors(&self) -> Vec<(&str, Option<String>)> {
        vec![(self.meta.name.as_str(), None)]
    }
    pub fn output_connectors(&self) -> Vec<(&str, Option<String>)> {
        vec![(self.meta.name.as_str(), None)]
    }

    pub fn default_metric(&self) -> NodeAttribute {
        Self::DEFAULT_ATTRIBUTE
    }
}

#[cfg(feature = "core")]
impl LinkNode {
    pub fn node_indices_for_constraints(
        &self,
        network: &pywr_core::network::Network,
    ) -> Result<Vec<pywr_core::node::NodeIndex>, SchemaError> {
        let idx = network.get_node_index_by_name(self.meta.name.as_str(), None)?;
        Ok(vec![idx])
    }
    pub fn add_to_model(&self, network: &mut pywr_core::network::Network) -> Result<(), SchemaError> {
        network.add_link_node(self.meta.name.as_str(), None)?;
        Ok(())
    }

    pub fn set_constraints(
        &self,
        network: &mut pywr_core::network::Network,
        args: &LoadArgs,
    ) -> Result<(), SchemaError> {
        if let Some(cost) = &self.cost {
            let value = cost.load(network, args)?;
            network.set_node_cost(self.meta.name.as_str(), None, value.into())?;
        }

        if let Some(max_flow) = &self.max_flow {
            let value = max_flow.load(network, args)?;
            network.set_node_max_flow(self.meta.name.as_str(), None, value.into())?;
        }

        if let Some(min_flow) = &self.min_flow {
            let value = min_flow.load(network, args)?;
            network.set_node_min_flow(self.meta.name.as_str(), None, value.into())?;
        }

        Ok(())
    }

    pub fn create_metric(
        &self,
        network: &pywr_core::network::Network,
        attribute: Option<NodeAttribute>,
    ) -> Result<MetricF64, SchemaError> {
        // Use the default attribute if none is specified
        let attr = attribute.unwrap_or(Self::DEFAULT_ATTRIBUTE);

        let idx = network.get_node_index_by_name(self.meta.name.as_str(), None)?;

        let metric = match attr {
            NodeAttribute::Outflow => MetricF64::NodeOutFlow(idx),
            NodeAttribute::Inflow => MetricF64::NodeInFlow(idx),
            _ => {
                return Err(SchemaError::NodeAttributeNotSupported {
                    ty: "LinkNode".to_string(),
                    name: self.meta.name.clone(),
                    attr,
                })
            }
        };

        Ok(metric)
    }
}

impl TryFrom<LinkNodeV1> for LinkNode {
    type Error = ConversionError;

    fn try_from(v1: LinkNodeV1) -> Result<Self, Self::Error> {
        let meta: NodeMeta = v1.meta.into();
        let mut unnamed_count = 0;

        let max_flow = v1
            .max_flow
            .map(|v| v.try_into_v2_parameter(Some(&meta.name), &mut unnamed_count))
            .transpose()?;
        let min_flow = v1
            .min_flow
            .map(|v| v.try_into_v2_parameter(Some(&meta.name), &mut unnamed_count))
            .transpose()?;
        let cost = v1
            .cost
            .map(|v| v.try_into_v2_parameter(Some(&meta.name), &mut unnamed_count))
            .transpose()?;

        let n = Self {
            meta,
            max_flow,
            min_flow,
            cost,
        };
        Ok(n)
    }
}

#[derive(serde::Deserialize, serde::Serialize, Clone, Default, Debug, JsonSchema, PywrVisitAll)]
#[serde(deny_unknown_fields)]
pub struct OutputNode {
    pub meta: NodeMeta,
    pub max_flow: Option<Metric>,
    pub min_flow: Option<Metric>,
    pub cost: Option<Metric>,
}

impl OutputNode {
    const DEFAULT_ATTRIBUTE: NodeAttribute = NodeAttribute::Inflow;

    pub fn input_connectors(&self) -> Vec<(&str, Option<String>)> {
        vec![(self.meta.name.as_str(), None)]
    }

    pub fn output_connectors(&self) -> Vec<(&str, Option<String>)> {
        vec![(self.meta.name.as_str(), None)]
    }

    pub fn default_metric(&self) -> NodeAttribute {
        Self::DEFAULT_ATTRIBUTE
    }
}

#[cfg(feature = "core")]
impl OutputNode {
    pub fn node_indices_for_constraints(
        &self,
        network: &pywr_core::network::Network,
    ) -> Result<Vec<pywr_core::node::NodeIndex>, SchemaError> {
        let idx = network.get_node_index_by_name(self.meta.name.as_str(), None)?;
        Ok(vec![idx])
    }
    pub fn create_metric(
        &self,
        network: &mut pywr_core::network::Network,
        attribute: Option<NodeAttribute>,
    ) -> Result<MetricF64, SchemaError> {
        // Use the default attribute if none is specified
        let attr = attribute.unwrap_or(Self::DEFAULT_ATTRIBUTE);

        let idx = network.get_node_index_by_name(self.meta.name.as_str(), None)?;

        let metric = match attr {
            NodeAttribute::Inflow => MetricF64::NodeInFlow(idx),
            NodeAttribute::Deficit => {
                let dm = DerivedMetric::NodeInFlowDeficit(idx);
                let dm_idx = network.add_derived_metric(dm);
                MetricF64::DerivedMetric(dm_idx)
            }
            _ => {
                return Err(SchemaError::NodeAttributeNotSupported {
                    ty: "OutputNode".to_string(),
                    name: self.meta.name.clone(),
                    attr,
                })
            }
        };

        Ok(metric)
    }

    pub fn add_to_model(&self, network: &mut pywr_core::network::Network) -> Result<(), SchemaError> {
        network.add_output_node(self.meta.name.as_str(), None)?;
        Ok(())
    }

    pub fn set_constraints(
        &self,
        network: &mut pywr_core::network::Network,
        args: &LoadArgs,
    ) -> Result<(), SchemaError> {
        if let Some(cost) = &self.cost {
            let value = cost.load(network, args)?;
            network.set_node_cost(self.meta.name.as_str(), None, value.into())?;
        }

        if let Some(max_flow) = &self.max_flow {
            let value = max_flow.load(network, args)?;
            network.set_node_max_flow(self.meta.name.as_str(), None, value.into())?;
        }

        if let Some(min_flow) = &self.min_flow {
            let value = min_flow.load(network, args)?;
            network.set_node_min_flow(self.meta.name.as_str(), None, value.into())?;
        }

        Ok(())
    }
}

impl TryFrom<OutputNodeV1> for OutputNode {
    type Error = ConversionError;

    fn try_from(v1: OutputNodeV1) -> Result<Self, Self::Error> {
        let meta: NodeMeta = v1.meta.into();
        let mut unnamed_count = 0;

        let max_flow = v1
            .max_flow
            .map(|v| v.try_into_v2_parameter(Some(&meta.name), &mut unnamed_count))
            .transpose()?;
        let min_flow = v1
            .min_flow
            .map(|v| v.try_into_v2_parameter(Some(&meta.name), &mut unnamed_count))
            .transpose()?;
        let cost = v1
            .cost
            .map(|v| v.try_into_v2_parameter(Some(&meta.name), &mut unnamed_count))
            .transpose()?;

        let n = Self {
            meta,
            max_flow,
            min_flow,
            cost,
        };
        Ok(n)
    }
}

#[derive(serde::Deserialize, serde::Serialize, Clone, PartialEq, Copy, Debug, JsonSchema, PywrVisitAll)]
pub enum StorageInitialVolume {
    Absolute(f64),
    Proportional(f64),
}

impl Default for StorageInitialVolume {
    fn default() -> Self {
        StorageInitialVolume::Proportional(1.0)
    }
}

#[cfg(feature = "core")]
impl From<StorageInitialVolume> for CoreStorageInitialVolume {
    fn from(v: StorageInitialVolume) -> Self {
        match v {
            StorageInitialVolume::Absolute(v) => CoreStorageInitialVolume::Absolute(v),
            StorageInitialVolume::Proportional(v) => CoreStorageInitialVolume::Proportional(v),
        }
    }
}

#[derive(serde::Deserialize, serde::Serialize, Clone, Default, Debug, JsonSchema, PywrVisitAll)]
#[serde(deny_unknown_fields)]
pub struct StorageNode {
    pub meta: NodeMeta,
    pub max_volume: Option<Metric>,
    pub min_volume: Option<Metric>,
    pub cost: Option<Metric>,
    pub initial_volume: StorageInitialVolume,
}

impl StorageNode {
    const DEFAULT_ATTRIBUTE: NodeAttribute = NodeAttribute::Volume;

    pub fn input_connectors(&self) -> Vec<(&str, Option<String>)> {
        vec![(self.meta.name.as_str(), None)]
    }

    pub fn output_connectors(&self) -> Vec<(&str, Option<String>)> {
        vec![(self.meta.name.as_str(), None)]
    }

    pub fn default_metric(&self) -> NodeAttribute {
        Self::DEFAULT_ATTRIBUTE
    }
}

#[cfg(feature = "core")]
impl StorageNode {
    pub fn node_indices_for_constraints(
        &self,
        network: &pywr_core::network::Network,
    ) -> Result<Vec<pywr_core::node::NodeIndex>, SchemaError> {
        let idx = network.get_node_index_by_name(self.meta.name.as_str(), None)?;
        Ok(vec![idx])
    }
    pub fn add_to_model(&self, network: &mut pywr_core::network::Network) -> Result<(), SchemaError> {
        // Add the node with no constraints
        network.add_storage_node(self.meta.name.as_str(), None, self.initial_volume.into(), None, None)?;
        Ok(())
    }

    pub fn set_constraints(
        &self,
        network: &mut pywr_core::network::Network,
        args: &LoadArgs,
    ) -> Result<(), SchemaError> {
        if let Some(cost) = &self.cost {
            let value = cost.load(network, args)?;
            network.set_node_cost(self.meta.name.as_str(), None, value.into())?;
        }

        if let Some(min_volume) = &self.min_volume {
            let value = min_volume.load(network, args)?;
            network.set_node_min_volume(self.meta.name.as_str(), None, Some(value.try_into()?))?;
        }

        if let Some(max_volume) = &self.max_volume {
            let value = max_volume.load(network, args)?;
            network.set_node_max_volume(self.meta.name.as_str(), None, Some(value.try_into()?))?;
        }

        Ok(())
    }

    pub fn create_metric(
        &self,
        network: &mut pywr_core::network::Network,
        attribute: Option<NodeAttribute>,
    ) -> Result<MetricF64, SchemaError> {
        // Use the default attribute if none is specified
        let attr = attribute.unwrap_or(Self::DEFAULT_ATTRIBUTE);

        let idx = network.get_node_index_by_name(self.meta.name.as_str(), None)?;

        let metric = match attr {
            NodeAttribute::Volume => MetricF64::NodeVolume(idx),
            NodeAttribute::ProportionalVolume => {
                let dm = DerivedMetric::NodeProportionalVolume(idx);
                let derived_metric_idx = network.add_derived_metric(dm);
                MetricF64::DerivedMetric(derived_metric_idx)
            }
            _ => {
                return Err(SchemaError::NodeAttributeNotSupported {
                    ty: "StorageNode".to_string(),
                    name: self.meta.name.clone(),
                    attr,
                })
            }
        };

        Ok(metric)
    }
}

impl TryFrom<StorageNodeV1> for StorageNode {
    type Error = ConversionError;

    fn try_from(v1: StorageNodeV1) -> Result<Self, Self::Error> {
        let meta: NodeMeta = v1.meta.into();
        let mut unnamed_count = 0;

        let cost = v1
            .cost
            .map(|v| v.try_into_v2_parameter(Some(&meta.name), &mut unnamed_count))
            .transpose()
            .map_err(|source| ConversionError::NodeAttribute {
                attr: "cost".to_string(),
                name: meta.name.clone(),
                source: Box::new(source),
            })?;

        let max_volume = v1
            .max_volume
            .map(|v| v.try_into_v2_parameter(Some(&meta.name), &mut unnamed_count))
            .transpose()
            .map_err(|source| ConversionError::NodeAttribute {
                attr: "max_volume".to_string(),
                name: meta.name.clone(),
                source: Box::new(source),
            })?;

        let min_volume = v1
            .min_volume
            .map(|v| v.try_into_v2_parameter(Some(&meta.name), &mut unnamed_count))
            .transpose()
            .map_err(|source| ConversionError::NodeAttribute {
                attr: "min_volume".to_string(),
                name: meta.name.clone(),
                source: Box::new(source),
            })?;

        let initial_volume = if let Some(v) = v1.initial_volume {
            StorageInitialVolume::Absolute(v)
        } else if let Some(v) = v1.initial_volume_pc {
            StorageInitialVolume::Proportional(v)
        } else {
            return Err(ConversionError::MissingAttribute {
                name: meta.name,
                attrs: vec!["initial_volume".to_string(), "initial_volume_pc".to_string()],
            });
        };

        let n = Self {
            meta,
            max_volume,
            min_volume,
            cost,
            initial_volume,
        };
        Ok(n)
    }
}

impl TryFrom<ReservoirNodeV1> for StorageNode {
    type Error = ConversionError;

    fn try_from(v1: ReservoirNodeV1) -> Result<Self, Self::Error> {
        let meta: NodeMeta = v1.meta.into();
        let mut unnamed_count = 0;

        let cost = v1
            .cost
            .map(|v| v.try_into_v2_parameter(Some(&meta.name), &mut unnamed_count))
            .transpose()?;

        let max_volume = v1
            .max_volume
            .map(|v| v.try_into_v2_parameter(Some(&meta.name), &mut unnamed_count))
            .transpose()?;

        let min_volume = v1
            .min_volume
            .map(|v| v.try_into_v2_parameter(Some(&meta.name), &mut unnamed_count))
            .transpose()?;

        let initial_volume = if let Some(v) = v1.initial_volume {
            StorageInitialVolume::Absolute(v)
        } else if let Some(v) = v1.initial_volume_pc {
            StorageInitialVolume::Proportional(v)
        } else {
            StorageInitialVolume::default()
        };

        let n = Self {
            meta,
            max_volume,
            min_volume,
            cost,
            initial_volume,
        };
        Ok(n)
    }
}

#[doc = svgbobdoc::transform!(
/// This is used to represent a catchment inflow.
///
/// Catchment nodes create a single [`crate::node::InputNode`] node in the network, but
/// ensure that the maximum and minimum flow are equal to [`Self::flow`].
///
/// ```svgbob
///  <node>     D
///     *----->*- - -
/// ```
///
)]
#[derive(serde::Deserialize, serde::Serialize, Clone, Default, Debug, JsonSchema, PywrVisitAll)]
#[serde(deny_unknown_fields)]
pub struct CatchmentNode {
    pub meta: NodeMeta,
    pub flow: Option<Metric>,
    pub cost: Option<Metric>,
}

impl CatchmentNode {
    const DEFAULT_ATTRIBUTE: NodeAttribute = NodeAttribute::Outflow;

    pub fn input_connectors(&self) -> Vec<(&str, Option<String>)> {
        vec![(self.meta.name.as_str(), None)]
    }

    pub fn output_connectors(&self) -> Vec<(&str, Option<String>)> {
        vec![(self.meta.name.as_str(), None)]
    }

    pub fn default_metric(&self) -> NodeAttribute {
        Self::DEFAULT_ATTRIBUTE
    }
}

#[cfg(feature = "core")]
impl CatchmentNode {
    pub fn node_indices_for_constraints(
        &self,
        network: &pywr_core::network::Network,
    ) -> Result<Vec<pywr_core::node::NodeIndex>, SchemaError> {
        let idx = network.get_node_index_by_name(self.meta.name.as_str(), None)?;
        Ok(vec![idx])
    }
    pub fn add_to_model(&self, network: &mut pywr_core::network::Network) -> Result<(), SchemaError> {
        network.add_input_node(self.meta.name.as_str(), None)?;
        Ok(())
    }

    pub fn set_constraints(
        &self,
        network: &mut pywr_core::network::Network,
        args: &LoadArgs,
    ) -> Result<(), SchemaError> {
        if let Some(cost) = &self.cost {
            let value = cost.load(network, args)?;
            network.set_node_cost(self.meta.name.as_str(), None, value.into())?;
        }

        if let Some(flow) = &self.flow {
            let value = flow.load(network, args)?;
            network.set_node_min_flow(self.meta.name.as_str(), None, value.clone().into())?;
            network.set_node_max_flow(self.meta.name.as_str(), None, value.into())?;
        }

        Ok(())
    }

    pub fn create_metric(
        &self,
        network: &pywr_core::network::Network,
        attribute: Option<NodeAttribute>,
    ) -> Result<MetricF64, SchemaError> {
        // Use the default attribute if none is specified
        let attr = attribute.unwrap_or(Self::DEFAULT_ATTRIBUTE);

        let idx = network.get_node_index_by_name(self.meta.name.as_str(), None)?;

        let metric = match attr {
            NodeAttribute::Outflow => MetricF64::NodeOutFlow(idx),
            _ => {
                return Err(SchemaError::NodeAttributeNotSupported {
                    ty: "CatchmentNode".to_string(),
                    name: self.meta.name.clone(),
                    attr,
                })
            }
        };

        Ok(metric)
    }
}

impl TryFrom<CatchmentNodeV1> for CatchmentNode {
    type Error = ConversionError;

    fn try_from(v1: CatchmentNodeV1) -> Result<Self, Self::Error> {
        let meta: NodeMeta = v1.meta.into();
        let mut unnamed_count = 0;

        let flow = v1
            .flow
            .map(|v| v.try_into_v2_parameter(Some(&meta.name), &mut unnamed_count))
            .transpose()?;
        let cost = v1
            .cost
            .map(|v| v.try_into_v2_parameter(Some(&meta.name), &mut unnamed_count))
            .transpose()?;

        let n = Self { meta, flow, cost };
        Ok(n)
    }
}

#[derive(serde::Deserialize, serde::Serialize, Clone, Debug, JsonSchema, PywrVisitAll)]
<<<<<<< HEAD
#[serde(tag = "type")]
pub enum Relationship {
    Proportion {
        factors: Vec<Metric>,
    },
    Ratio {
        factors: Vec<Metric>,
    },
    Exclusive {
        min_active: Option<usize>,
        max_active: Option<usize>,
    },
=======
#[serde(tag = "type", deny_unknown_fields)]
pub enum Factors {
    Proportion { factors: Vec<Metric> },
    Ratio { factors: Vec<Metric> },
>>>>>>> 9c1dd72d
}

#[derive(serde::Deserialize, serde::Serialize, Clone, Default, Debug, JsonSchema, PywrVisitAll)]
#[serde(deny_unknown_fields)]
pub struct AggregatedNode {
    pub meta: NodeMeta,
    pub nodes: Vec<String>,
    pub max_flow: Option<Metric>,
    pub min_flow: Option<Metric>,
    pub factors: Option<Relationship>,
}

impl AggregatedNode {
    const DEFAULT_ATTRIBUTE: NodeAttribute = NodeAttribute::Outflow;

    pub fn input_connectors(&self) -> Vec<(&str, Option<String>)> {
        // Not connectable
        // TODO this should be a trait? And error if you try to connect to a non-connectable node.
        vec![]
    }

    pub fn output_connectors(&self) -> Vec<(&str, Option<String>)> {
        // Not connectable
        vec![]
    }

    pub fn default_metric(&self) -> NodeAttribute {
        Self::DEFAULT_ATTRIBUTE
    }
}

#[cfg(feature = "core")]
impl AggregatedNode {
    pub fn node_indices_for_constraints(
        &self,
        network: &pywr_core::network::Network,
        args: &LoadArgs,
    ) -> Result<Vec<pywr_core::node::NodeIndex>, SchemaError> {
        let indices = self
            .nodes
            .iter()
            .map(|name| {
                args.schema
                    .get_node_by_name(name)
                    .ok_or_else(|| SchemaError::NodeNotFound(name.to_string()))?
                    .node_indices_for_constraints(network, args)
            })
            .collect::<Result<Vec<_>, _>>()?
            .into_iter()
            .flatten()
            .collect();
        Ok(indices)
    }
    pub fn add_to_model(&self, network: &mut pywr_core::network::Network, args: &LoadArgs) -> Result<(), SchemaError> {
        let nodes: Vec<Vec<_>> = self
            .nodes
            .iter()
            .map(|name| {
                let node = args
                    .schema
                    .get_node_by_name(name)
                    .ok_or_else(|| SchemaError::NodeNotFound(name.to_string()))?;
                node.node_indices_for_constraints(network, args)
            })
            .collect::<Result<Vec<_>, _>>()?;

        // We initialise with no factors, but will update them in the `set_constraints` method
        // once all the parameters are loaded.
        network.add_aggregated_node(self.meta.name.as_str(), None, nodes.as_slice(), None)?;
        Ok(())
    }

    pub fn set_constraints(
        &self,
        network: &mut pywr_core::network::Network,
        args: &LoadArgs,
    ) -> Result<(), SchemaError> {
        if let Some(max_flow) = &self.max_flow {
            let value = max_flow.load(network, args)?;
            network.set_aggregated_node_max_flow(self.meta.name.as_str(), None, value.into())?;
        }

        if let Some(min_flow) = &self.min_flow {
            let value = min_flow.load(network, args)?;
            network.set_aggregated_node_min_flow(self.meta.name.as_str(), None, value.into())?;
        }

        if let Some(factors) = &self.factors {
            let r = match factors {
                Relationship::Proportion { factors } => {
                    pywr_core::aggregated_node::Relationship::new_proportion_factors(
                        &factors
                            .iter()
                            .map(|f| f.load(network, args))
                            .collect::<Result<Vec<_>, _>>()?,
                    )
                }
                Relationship::Ratio { factors } => pywr_core::aggregated_node::Relationship::new_ratio_factors(
                    &factors
                        .iter()
                        .map(|f| f.load(network, args))
                        .collect::<Result<Vec<_>, _>>()?,
                ),
                Relationship::Exclusive { min_active, max_active } => {
                    pywr_core::aggregated_node::Relationship::new_exclusive(
                        min_active.unwrap_or(0),
                        max_active.unwrap_or(1),
                    )
                }
            };

            network.set_aggregated_node_relationship(self.meta.name.as_str(), None, Some(r))?;
        }

        Ok(())
    }

    pub fn create_metric(
        &self,
        network: &pywr_core::network::Network,
        attribute: Option<NodeAttribute>,
    ) -> Result<MetricF64, SchemaError> {
        // Use the default attribute if none is specified
        let attr = attribute.unwrap_or(Self::DEFAULT_ATTRIBUTE);

        let idx = network.get_aggregated_node_index_by_name(self.meta.name.as_str(), None)?;

        let metric = match attr {
            NodeAttribute::Outflow => MetricF64::AggregatedNodeOutFlow(idx),
            NodeAttribute::Inflow => MetricF64::AggregatedNodeInFlow(idx),
            _ => {
                return Err(SchemaError::NodeAttributeNotSupported {
                    ty: "AggregatedNode".to_string(),
                    name: self.meta.name.clone(),
                    attr,
                })
            }
        };

        Ok(metric)
    }
}

impl TryFrom<AggregatedNodeV1> for AggregatedNode {
    type Error = ConversionError;

    fn try_from(v1: AggregatedNodeV1) -> Result<Self, Self::Error> {
        let meta: NodeMeta = v1.meta.into();
        let mut unnamed_count = 0;

        let factors = match v1.factors {
            Some(f) => Some(Relationship::Ratio {
                factors: f
                    .into_iter()
                    .map(|v| v.try_into_v2_parameter(Some(&meta.name), &mut unnamed_count))
                    .collect::<Result<_, _>>()?,
            }),
            None => None,
        };

        let max_flow = v1
            .max_flow
            .map(|v| v.try_into_v2_parameter(Some(&meta.name), &mut unnamed_count))
            .transpose()?;

        let min_flow = v1
            .min_flow
            .map(|v| v.try_into_v2_parameter(Some(&meta.name), &mut unnamed_count))
            .transpose()?;

        let n = Self {
            meta,
            nodes: v1.nodes,
            max_flow,
            min_flow,
            factors,
        };
        Ok(n)
    }
}

#[derive(serde::Deserialize, serde::Serialize, Clone, Default, Debug, JsonSchema, PywrVisitAll)]
#[serde(deny_unknown_fields)]
pub struct AggregatedStorageNode {
    pub meta: NodeMeta,
    pub storage_nodes: Vec<String>,
}

impl AggregatedStorageNode {
    const DEFAULT_ATTRIBUTE: NodeAttribute = NodeAttribute::Volume;

    pub fn input_connectors(&self) -> Vec<(&str, Option<String>)> {
        // Not connectable
        // TODO this should be a trait? And error if you try to connect to a non-connectable node.
        vec![]
    }

    pub fn output_connectors(&self) -> Vec<(&str, Option<String>)> {
        // Not connectable
        vec![]
    }

    pub fn default_metric(&self) -> NodeAttribute {
        Self::DEFAULT_ATTRIBUTE
    }
}

#[cfg(feature = "core")]
impl AggregatedStorageNode {
    pub fn node_indices_for_constraints(
        &self,
        network: &pywr_core::network::Network,
        args: &LoadArgs,
    ) -> Result<Vec<pywr_core::node::NodeIndex>, SchemaError> {
        let indices = self
            .storage_nodes
            .iter()
            .map(|name| {
                args.schema
                    .get_node_by_name(name)
                    .ok_or_else(|| SchemaError::NodeNotFound(name.to_string()))?
                    .node_indices_for_constraints(network, args)
            })
            .collect::<Result<Vec<_>, _>>()?
            .into_iter()
            .flatten()
            .collect();
        Ok(indices)
    }
    pub fn add_to_model(&self, network: &mut pywr_core::network::Network) -> Result<(), SchemaError> {
        let nodes = self
            .storage_nodes
            .iter()
            .map(|name| network.get_node_index_by_name(name, None))
            .collect::<Result<_, _>>()?;

        network.add_aggregated_storage_node(self.meta.name.as_str(), None, nodes)?;
        Ok(())
    }

    pub fn create_metric(
        &self,
        network: &mut pywr_core::network::Network,
        attribute: Option<NodeAttribute>,
    ) -> Result<MetricF64, SchemaError> {
        // Use the default attribute if none is specified
        let attr = attribute.unwrap_or(Self::DEFAULT_ATTRIBUTE);

        let idx = network.get_aggregated_storage_node_index_by_name(self.meta.name.as_str(), None)?;

        let metric = match attr {
            NodeAttribute::Volume => MetricF64::AggregatedNodeVolume(idx),
            NodeAttribute::ProportionalVolume => {
                let dm = DerivedMetric::AggregatedNodeProportionalVolume(idx);
                let derived_metric_idx = network.add_derived_metric(dm);
                MetricF64::DerivedMetric(derived_metric_idx)
            }
            _ => {
                return Err(SchemaError::NodeAttributeNotSupported {
                    ty: "AggregatedStorageNode".to_string(),
                    name: self.meta.name.clone(),
                    attr,
                })
            }
        };

        Ok(metric)
    }
}

impl TryFrom<AggregatedStorageNodeV1> for AggregatedStorageNode {
    type Error = ConversionError;

    fn try_from(v1: AggregatedStorageNodeV1) -> Result<Self, Self::Error> {
        let n = Self {
            meta: v1.meta.into(),
            storage_nodes: v1.storage_nodes,
        };
        Ok(n)
    }
}

#[cfg(test)]
mod tests {
    use crate::nodes::core::StorageInitialVolume;
    use crate::nodes::InputNode;
    use crate::nodes::StorageNode;
    use crate::PywrModel;
    #[cfg(feature = "core")]
    use pywr_core::test_utils::{run_all_solvers, ExpectedOutputs};
    #[cfg(feature = "core")]
    use std::str::FromStr;
    #[cfg(feature = "core")]
    use tempfile::TempDir;

    #[test]
    fn test_input() {
        let data = r#"
            {
                "meta": {
                    "name": "supply1"
                },
                "max_flow": {
                    "type": "Constant",
                    "value": 15.0
                }
            }
            "#;

        let node: InputNode = serde_json::from_str(data).unwrap();

        assert_eq!(node.meta.name, "supply1");
    }

    #[test]
    fn test_storage_initial_volume_absolute() {
        let data = r#"
            {
                "meta": {
                    "name": "storage1"
                },
                "max_volume": {
                  "type": "Constant",
                  "value": 10.0
                },
                "initial_volume": {
                    "Absolute": 12.0
                }
            }
            "#;

        let storage: StorageNode = serde_json::from_str(data).unwrap();

        assert_eq!(storage.initial_volume, StorageInitialVolume::Absolute(12.0));
    }

    #[test]
    fn test_storage_initial_volume_proportional() {
        let data = r#"
            {
                "meta": {
                    "name": "storage1"
                },
                "max_volume": {
                  "type": "Constant",
                  "value": 15.0
                },
                "initial_volume": {
                    "Proportional": 0.5
                }
            }
            "#;

        let storage: StorageNode = serde_json::from_str(data).unwrap();

        assert_eq!(storage.initial_volume, StorageInitialVolume::Proportional(0.5));
    }

    #[cfg(feature = "core")]
    fn storage_max_volumes_str() -> &'static str {
        include_str!("../test_models/storage_max_volumes.json")
    }

    #[test]
    #[cfg(feature = "core")]
    fn test_storage_max_volumes_run() {
        let data = storage_max_volumes_str();
        let schema = PywrModel::from_str(data).unwrap();
        let model: pywr_core::models::Model = schema.build_model(None, None).unwrap();
        // Test all solvers
        run_all_solvers(&model, &[], &[]);
    }

    fn me1_str() -> &'static str {
        include_str!("../test_models/mutual-exclusivity1.json")
    }
    fn me2_str() -> &'static str {
        include_str!("../test_models/mutual-exclusivity2.json")
    }

    #[cfg(feature = "core")]
    fn me3_str() -> &'static str {
        include_str!("../test_models/mutual-exclusivity3.json")
    }
    #[cfg(feature = "core")]
    fn me1_outputs_str() -> &'static str {
        include_str!("../test_models/mutual-exclusivity1.csv")
    }
    #[cfg(feature = "core")]
    fn me2_outputs_str() -> &'static str {
        include_str!("../test_models/mutual-exclusivity2.csv")
    }
    #[cfg(feature = "core")]
    fn me3_outputs_str() -> &'static str {
        include_str!("../test_models/mutual-exclusivity3.csv")
    }
    #[test]
    fn test_me1_model_schema() {
        let data = me1_str();
        let schema: PywrModel = serde_json::from_str(data).unwrap();

        assert_eq!(schema.network.nodes.len(), 6);
        assert_eq!(schema.network.edges.len(), 4);
    }
    #[test]
    fn test_me2_model_schema() {
        let data = me2_str();
        let schema: PywrModel = serde_json::from_str(data).unwrap();

        assert_eq!(schema.network.nodes.len(), 6);
        assert_eq!(schema.network.edges.len(), 4);
    }
    #[test]
    #[cfg(feature = "core")]
    fn test_me1_model_run() {
        let data = me1_str();
        let schema: PywrModel = serde_json::from_str(data).unwrap();
        let temp_dir = TempDir::new().unwrap();

        let mut model = schema.build_model(None, Some(temp_dir.path())).unwrap();

        let network = model.network_mut();
        assert_eq!(network.nodes().len(), 5);
        assert_eq!(network.edges().len(), 4);

        // After model run there should be an output file.
        let expected_outputs = [ExpectedOutputs::new(
            temp_dir.path().join("output.csv"),
            me1_outputs_str(),
        )];

        // Test all solvers
        run_all_solvers(&model, &["clp"], &expected_outputs);
    }
    #[test]
    #[cfg(feature = "core")]
    fn test_me2_model_run() {
        let data = me2_str();
        let schema: PywrModel = serde_json::from_str(data).unwrap();
        let temp_dir = TempDir::new().unwrap();

        let mut model = schema.build_model(None, Some(temp_dir.path())).unwrap();

        let network = model.network_mut();
        assert_eq!(network.nodes().len(), 10);
        assert_eq!(network.edges().len(), 11);

        // After model run there should be an output file.
        let expected_outputs = [ExpectedOutputs::new(
            temp_dir.path().join("output.csv"),
            me2_outputs_str(),
        )];

        // Test all solvers
        run_all_solvers(&model, &["clp"], &expected_outputs);
    }

    #[test]
    #[cfg(feature = "core")]
    fn test_me3_model_run() {
        let data = me3_str();
        let schema: PywrModel = serde_json::from_str(data).unwrap();
        let temp_dir = TempDir::new().unwrap();

        let mut model = schema.build_model(None, Some(temp_dir.path())).unwrap();

        let network = model.network_mut();
        assert_eq!(network.nodes().len(), 7);
        assert_eq!(network.edges().len(), 8);

        // After model run there should be an output file.
        let expected_outputs = [ExpectedOutputs::new(
            temp_dir.path().join("output.csv"),
            me3_outputs_str(),
        )];

        // Test all solvers
        run_all_solvers(&model, &["clp"], &expected_outputs);
    }
}<|MERGE_RESOLUTION|>--- conflicted
+++ resolved
@@ -707,8 +707,7 @@
 }
 
 #[derive(serde::Deserialize, serde::Serialize, Clone, Debug, JsonSchema, PywrVisitAll)]
-<<<<<<< HEAD
-#[serde(tag = "type")]
+#[serde(tag = "type", deny_unknown_fields)]
 pub enum Relationship {
     Proportion {
         factors: Vec<Metric>,
@@ -720,12 +719,6 @@
         min_active: Option<usize>,
         max_active: Option<usize>,
     },
-=======
-#[serde(tag = "type", deny_unknown_fields)]
-pub enum Factors {
-    Proportion { factors: Vec<Metric> },
-    Ratio { factors: Vec<Metric> },
->>>>>>> 9c1dd72d
 }
 
 #[derive(serde::Deserialize, serde::Serialize, Clone, Default, Debug, JsonSchema, PywrVisitAll)]
