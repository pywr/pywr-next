--- conflicted
+++ resolved
@@ -760,13 +760,10 @@
         let indices = self
             .nodes
             .iter()
-<<<<<<< HEAD
-            .map(|node_ref| network.get_node_index_by_name(&node_ref.name, None))
-=======
-            .map(|name| {
+            .map(|node_ref| {
                 args.schema
-                    .get_node_by_name(name)
-                    .ok_or_else(|| SchemaError::NodeNotFound(name.to_string()))?
+                    .get_node_by_name(&node_ref.name)
+                    .ok_or_else(|| SchemaError::NodeNotFound(node_ref.name.to_string()))?
                     .node_indices_for_constraints(network, args)
             })
             .collect::<Result<Vec<_>, _>>()?
@@ -779,14 +776,13 @@
         let nodes: Vec<Vec<_>> = self
             .nodes
             .iter()
-            .map(|name| {
+            .map(|node_ref| {
                 let node = args
                     .schema
-                    .get_node_by_name(name)
-                    .ok_or_else(|| SchemaError::NodeNotFound(name.to_string()))?;
+                    .get_node_by_name(&node_ref.name)
+                    .ok_or_else(|| SchemaError::NodeNotFound(node_ref.name.to_string()))?;
                 node.node_indices_for_constraints(network, args)
             })
->>>>>>> 2b9b93e4
             .collect::<Result<Vec<_>, _>>()?;
 
         // We initialise with no factors, but will update them in the `set_constraints` method
@@ -942,10 +938,10 @@
         let indices = self
             .storage_nodes
             .iter()
-            .map(|name| {
+            .map(|node_ref| {
                 args.schema
-                    .get_node_by_name(name)
-                    .ok_or_else(|| SchemaError::NodeNotFound(name.to_string()))?
+                    .get_node_by_name(&node_ref.name)
+                    .ok_or_else(|| SchemaError::NodeNotFound(node_ref.name.to_string()))?
                     .node_indices_for_constraints(network, args)
             })
             .collect::<Result<Vec<_>, _>>()?
