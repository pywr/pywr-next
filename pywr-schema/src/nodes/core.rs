use crate::error::ConversionError;
#[cfg(feature = "core")]
use crate::error::SchemaError;
use crate::metric::{Metric, SimpleNodeReference};
#[cfg(feature = "core")]
use crate::model::LoadArgs;
use crate::nodes::{NodeAttribute, NodeMeta};

use crate::parameters::TryIntoV2Parameter;
#[cfg(feature = "core")]
use pywr_core::{
    derived_metric::DerivedMetric, metric::MetricF64, node::StorageInitialVolume as CoreStorageInitialVolume,
};
use pywr_schema_macros::PywrVisitAll;
use pywr_v1_schema::nodes::{
    AggregatedNode as AggregatedNodeV1, AggregatedStorageNode as AggregatedStorageNodeV1,
    CatchmentNode as CatchmentNodeV1, InputNode as InputNodeV1, LinkNode as LinkNodeV1, OutputNode as OutputNodeV1,
    ReservoirNode as ReservoirNodeV1, StorageNode as StorageNodeV1,
};
use schemars::JsonSchema;

#[derive(serde::Deserialize, serde::Serialize, Clone, Default, Debug, JsonSchema, PywrVisitAll)]
#[serde(deny_unknown_fields)]
pub struct InputNode {
    pub meta: NodeMeta,
    pub max_flow: Option<Metric>,
    pub min_flow: Option<Metric>,
    pub cost: Option<Metric>,
}

impl InputNode {
    const DEFAULT_ATTRIBUTE: NodeAttribute = NodeAttribute::Outflow;

    pub fn input_connectors(&self) -> Vec<(&str, Option<String>)> {
        vec![(self.meta.name.as_str(), None)]
    }
    pub fn output_connectors(&self) -> Vec<(&str, Option<String>)> {
        vec![(self.meta.name.as_str(), None)]
    }

    pub fn default_metric(&self) -> NodeAttribute {
        Self::DEFAULT_ATTRIBUTE
    }
}

#[cfg(feature = "core")]
impl InputNode {
    pub fn node_indices_for_constraints(
        &self,
        network: &pywr_core::network::Network,
    ) -> Result<Vec<pywr_core::node::NodeIndex>, SchemaError> {
        let idx = network.get_node_index_by_name(self.meta.name.as_str(), None)?;
        Ok(vec![idx])
    }
    pub fn add_to_model(&self, network: &mut pywr_core::network::Network) -> Result<(), SchemaError> {
        network.add_input_node(self.meta.name.as_str(), None)?;
        Ok(())
    }

    pub fn set_constraints(
        &self,
        network: &mut pywr_core::network::Network,
        args: &LoadArgs,
    ) -> Result<(), SchemaError> {
        if let Some(cost) = &self.cost {
            let value = cost.load(network, args)?;
            network.set_node_cost(self.meta.name.as_str(), None, value.into())?;
        }

        if let Some(max_flow) = &self.max_flow {
            let value = max_flow.load(network, args)?;
            network.set_node_max_flow(self.meta.name.as_str(), None, value.into())?;
        }

        if let Some(min_flow) = &self.min_flow {
            let value = min_flow.load(network, args)?;
            network.set_node_min_flow(self.meta.name.as_str(), None, value.into())?;
        }

        Ok(())
    }

    pub fn create_metric(
        &self,
        network: &pywr_core::network::Network,
        attribute: Option<NodeAttribute>,
    ) -> Result<MetricF64, SchemaError> {
        // Use the default attribute if none is specified
        let attr = attribute.unwrap_or(Self::DEFAULT_ATTRIBUTE);

        let idx = network.get_node_index_by_name(self.meta.name.as_str(), None)?;

        let metric = match attr {
            NodeAttribute::Outflow => MetricF64::NodeOutFlow(idx),
            _ => {
                return Err(SchemaError::NodeAttributeNotSupported {
                    ty: "InputNode".to_string(),
                    name: self.meta.name.clone(),
                    attr,
                })
            }
        };

        Ok(metric)
    }
}

impl TryFrom<InputNodeV1> for InputNode {
    type Error = ConversionError;

    fn try_from(v1: InputNodeV1) -> Result<Self, Self::Error> {
        let meta: NodeMeta = v1.meta.into();
        let mut unnamed_count = 0;

        let max_flow = v1
            .max_flow
            .map(|v| v.try_into_v2_parameter(Some(&meta.name), &mut unnamed_count))
            .transpose()?;

        let min_flow = v1
            .min_flow
            .map(|v| v.try_into_v2_parameter(Some(&meta.name), &mut unnamed_count))
            .transpose()?;
        let cost = v1
            .cost
            .map(|v| v.try_into_v2_parameter(Some(&meta.name), &mut unnamed_count))
            .transpose()?;

        let n = Self {
            meta,
            max_flow,
            min_flow,
            cost,
        };
        Ok(n)
    }
}

/// Cost and flow metric for soft node's constraints
#[derive(serde::Deserialize, serde::Serialize, Clone, Default, Debug, JsonSchema, PywrVisitAll)]
pub struct SoftConstraint {
    pub cost: Option<Metric>,
    pub flow: Option<Metric>,
}

#[doc = svgbobdoc::transform!(
/// A node with cost, and min and max flow constraints. The node `L`, when connected to an upstream
/// node `U` and downstream node `D`, will look like this on the model schematic:
///
/// ```svgbob
///
///          U         L         D
///    - - ->*-------->*--------->*- - -
/// ```
///
/// # Soft constraints
/// This node allows setting optional maximum and minimum soft constraints which means the node's `min_flow`
/// and `max_flow` properties may be breached, as specified by the user in the `soft_max` and `soft_min`
/// properties. When the two attributes are provided, the internal representation of the link will
/// look like this:
///
/// ```svgbob
///                <Link>.soft_max
///              .------>L_max -----.
///             |                   |
///          U  |                   |     D
///     - - -*--|-------->L --------|--->*- - -
///             |                   |
///             |                   |
///             '------>L_min -----'
///                <Link>.soft_min
/// ```
/// ## Implementation
///
/// 
/// ### Only `soft_min` is defined
/// Normally the minimum flow is delivered through `L_min` depending on the cost `soft_min.cost`. Any
/// additional flow goes through `L`. Depending on the network demand and the value of `soft_min.cost`,
/// the delivered flow via `L_min` may go below `soft_min.flow`.
/// ```svgbob
///          U                            D
///     - - -*----------->L ------------>*- - -
///             |                   |                 
///             |                   |                () <Link>.aggregated_node  
///             '------>L_min -----'                         [ L_min, L ]  
///                <Link>.soft_min
/// ```
/// 
/// The network is set up as follows:
///  - `L_max` is not added to the network
///  - `L_min` is added with `soft_min` data
///  - `L` is added with `cost`, `min_flow` is set to 0 and `max_flow` is unconstrained.
///  - An aggregated node is added to ensure that combined flow in `L_min` and `L` never exceeds
///    the hard constraints `min_flow` and `max_flow`. 
///
/// ### Only `soft_max` is defined
/// Normally the maximum flow `soft_max.max` is delivered through the `L_max` node and no flow
/// goes through `L`. When needed, based on the value of `soft_max.cost`, the maximum `soft_max.max`
/// value can be breached up to a combined flow of `max_flow`. 
/// ```svgbob
///          U                            D
///     - - -*----------->L ------------>*- - -
///             |                   |                 
///             |                   |                () <Link>.aggregated_node  
///             '------>L_max -----'                         [ L_max, L ]  
///                <Link>.soft_max
/// ```
/// 
/// The network is set up as follows:
///  - `L_min` is not added to the network.
///  - `L` is added with the cost in `soft_max.cost` (i.e. cost of going above soft max).
///  - `L_max` is added with max flow of `soft_max.max` and cost of `cost`.
///  - An aggregated node is added to ensure that combined flow in `L_max` and `L` never exceeds
///    the hard constraints `min_flow` and `max_flow`. 
///
/// ### Both `soft_min` and `soft_max` are defined
///
/// ```svgbob
///                <Link>.soft_max
///              .------>L_max -----.
///             |                   |                    () <Link>.aggregated_node  
///          U  |                   |     D                   [ L_max, L_min, L ]
///     - - -*--|-------->L --------|--->*- - -
///             |                   |                    () <Link>.aggregate_node_l_l_min  
///             |                   |                            [ L_min, L ]
///             '------>L_min -----'
///                <Link>.soft_min
/// ```
/// 
/// The network is set up as follows:
/// - `L_max`'s flow is unconstrained with a cost equal to `soft_max.cost`.
/// - `L`'s flow is unconstrained with a cost equal to `cost`.
/// - `L_min`'s max flow is constrained to `soft_min.flow` with a cost equal to `soft_min.cost`.
/// - An aggregated node is added with `L` and `L_min` to ensure the max flow does not exceed
///   `soft_max.flow`.
/// - An aggregated node is added with `L`, `L_max` and `L_min` to ensure the flow is between
///   `min_flow` and `max_flow`.
/// 
/// ## Examples
/// Link soft constraints may be used in the following scenarios:
///  1) If the link represents a works and its `max_flow` is constrained by a reservoir rule curve,
///   there may be certain circumstances when over-abstracting may be required in a few occasions to
///   ensure that demand is always met. By setting a high tuned cost via [`SoftConstraint`], this will
///   ensure that the abstraction is breached only when needed.
///  2) If the link represents a works and a minimum flow must be guaranteed, `soft_min` may be set
///   with a negative cost to allow the minimum flow requirement. However, when this cannot be met 
///   (for example when the abstraction license or the source runs out), the minimum flow will not
///   be honoured and the solver will find a solution.
)]
#[derive(serde::Deserialize, serde::Serialize, Clone, Default, Debug, JsonSchema, PywrVisitAll)]
#[serde(deny_unknown_fields)]
pub struct LinkNode {
    pub meta: NodeMeta,
    /// The optional maximum flow through the node.
    pub max_flow: Option<Metric>,
    /// The optional minimum flow through the node.
    pub min_flow: Option<Metric>,
    /// The cost.
    pub cost: Option<Metric>,
    /// The minimum soft constraints.
    pub soft_min: Option<SoftConstraint>,
    /// The maximum soft constraints.
    pub soft_max: Option<SoftConstraint>,
}

impl LinkNode {
    const DEFAULT_ATTRIBUTE: NodeAttribute = NodeAttribute::Outflow;

    fn soft_min_node_sub_name() -> Option<&'static str> {
        Some("soft_min_node")
    }

    fn soft_max_node_sub_name() -> Option<&'static str> {
        Some("soft_max_node")
    }

    fn aggregated_node_sub_name() -> Option<&'static str> {
        Some("aggregate_node")
    }

    /// The aggregated node name of `L` and `L_min` when both soft constraints are provided.
    fn aggregated_node_l_l_min_sub_name() -> Option<&'static str> {
        Some("aggregate_node_l_l_min")
    }

    pub fn input_connectors(&self) -> Vec<(&str, Option<String>)> {
        let mut connectors = vec![(self.meta.name.as_str(), None)];
        if self.soft_min.is_some() {
            connectors.push((
                self.meta.name.as_str(),
                Self::soft_min_node_sub_name().map(|s| s.to_string()),
            ));
        }
        if self.soft_max.is_some() {
            connectors.push((
                self.meta.name.as_str(),
                Self::soft_max_node_sub_name().map(|s| s.to_string()),
            ));
        }
        connectors
    }

    pub fn output_connectors(&self) -> Vec<(&str, Option<String>)> {
        let mut connectors = vec![(self.meta.name.as_str(), None)];
        if self.soft_min.is_some() {
            connectors.push((
                self.meta.name.as_str(),
                Self::soft_min_node_sub_name().map(|s| s.to_string()),
            ));
        }
        if self.soft_max.is_some() {
            connectors.push((
                self.meta.name.as_str(),
                Self::soft_max_node_sub_name().map(|s| s.to_string()),
            ));
        }
        connectors
    }

    pub fn default_metric(&self) -> NodeAttribute {
        Self::DEFAULT_ATTRIBUTE
    }
}

#[cfg(feature = "core")]
impl LinkNode {
    pub fn node_indices_for_constraints(
        &self,
        network: &pywr_core::network::Network,
    ) -> Result<Vec<pywr_core::node::NodeIndex>, SchemaError> {
        let idx = network.get_node_index_by_name(self.meta.name.as_str(), None)?;
        Ok(vec![idx])
    }
    pub fn add_to_model(&self, network: &mut pywr_core::network::Network) -> Result<(), SchemaError> {
        let node_name = self.meta.name.as_str();
        let link = network.add_link_node(node_name, None)?;
        // add soft constrained nodes and aggregated node
        match (&self.soft_min, &self.soft_max) {
            (Some(_), None) => {
                // add L_min and aggregated node for L and L_min
                let soft_min_node = network.add_link_node(node_name, Self::soft_min_node_sub_name())?;
                network.add_aggregated_node(
                    node_name,
                    Self::aggregated_node_sub_name(),
                    &[link, soft_min_node],
                    None,
                )?;
            }
            (None, Some(_)) => {
                // add L_max and aggregated node for L and L_max
                let soft_max_node = network.add_link_node(node_name, Self::soft_max_node_sub_name())?;
                network.add_aggregated_node(
                    node_name,
                    Self::aggregated_node_sub_name(),
                    &[link, soft_max_node],
                    None,
                )?;
            }
            (Some(_), Some(_)) => {
                // add L_min and L_max, and aggregated node for L, L_min and L_max
                let soft_min_node = network.add_link_node(node_name, Self::soft_min_node_sub_name())?;
                let soft_max_node = network.add_link_node(node_name, Self::soft_max_node_sub_name())?;
                network.add_aggregated_node(
                    node_name,
                    Self::aggregated_node_sub_name(),
                    &[link, soft_min_node, soft_max_node],
                    None,
                )?;
                network.add_aggregated_node(
                    node_name,
                    Self::aggregated_node_l_l_min_sub_name(),
                    &[link, soft_min_node],
                    None,
                )?;
            }
            _ => {}
        };
        Ok(())
    }

    pub fn set_constraints(
        &self,
        network: &mut pywr_core::network::Network,
        args: &LoadArgs,
    ) -> Result<(), SchemaError> {
        let node_name = self.meta.name.as_str();
        match (&self.soft_min, &self.soft_max) {
            (None, None) => {
                // soft constraints not added. Set constraints for L only
                if let Some(cost) = &self.cost {
                    let value = cost.load(network, args)?;
                    network.set_node_cost(node_name, None, value.into())?;
                }

                if let Some(max_flow) = &self.max_flow {
                    let value = max_flow.load(network, args)?;
                    network.set_node_max_flow(node_name, None, value.into())?;
                }

                if let Some(min_flow) = &self.min_flow {
                    let value = min_flow.load(network, args)?;
                    network.set_node_min_flow(node_name, None, value.into())?;
                }
            }
            (Some(soft_min), None) => {
                // add L_min constraints
                if let Some(soft_min_flow) = &soft_min.flow {
                    let value = soft_min_flow.load(network, args)?;
                    network.set_node_max_flow(node_name, Self::soft_min_node_sub_name(), value.into())?;
                }
                if let Some(soft_min_cost) = &soft_min.cost {
                    let value = soft_min_cost.load(network, args)?;
                    network.set_node_cost(node_name, Self::soft_min_node_sub_name(), value.into())?;
                }

                // add cost on L
                if let Some(cost) = &self.cost {
                    let value = cost.load(network, args)?;
                    network.set_node_cost(node_name, None, value.into())?;
                }

                // add constraints on aggregated node
                if let Some(max_flow) = &self.max_flow {
                    let value = max_flow.load(network, args)?;
                    network.set_aggregated_node_max_flow(node_name, Self::aggregated_node_sub_name(), value.into())?;
                }
                if let Some(min_flow) = &self.min_flow {
                    let value = min_flow.load(network, args)?;
                    network.set_aggregated_node_min_flow(node_name, Self::aggregated_node_sub_name(), value.into())?;
                }
            }
            (None, Some(soft_max)) => {
                // add L_max constraints
                if let Some(cost) = &self.cost {
                    let value = cost.load(network, args)?;
                    network.set_node_cost(node_name, Self::soft_max_node_sub_name(), value.into())?;
                }
                if let Some(soft_max_flow) = &soft_max.flow {
                    let value = soft_max_flow.load(network, args)?;
                    network.set_node_max_flow(node_name, Self::soft_max_node_sub_name(), value.into())?;
                }

                // add constraints on L
                if let Some(soft_max_cost) = &soft_max.cost {
                    let value = soft_max_cost.load(network, args)?;
                    network.set_node_cost(node_name, None, value.into())?;
                }

                // add constraints on aggregated node
                if let Some(max_flow) = &self.max_flow {
                    let value = max_flow.load(network, args)?;
                    network.set_aggregated_node_max_flow(node_name, Self::aggregated_node_sub_name(), value.into())?;
                }
                if let Some(min_flow) = &self.min_flow {
                    let value = min_flow.load(network, args)?;
                    network.set_aggregated_node_min_flow(node_name, Self::aggregated_node_sub_name(), value.into())?;
                }
            }
            (Some(soft_min), Some(soft_max)) => {
                // set L_max constraint
                if let Some(soft_max_cost) = &soft_max.cost {
                    let value = soft_max_cost.load(network, args)?;
                    network.set_node_cost(node_name, Self::soft_max_node_sub_name(), value.into())?;
                }
                // set L constraint
                if let Some(cost) = &self.cost {
                    let value = cost.load(network, args)?;
                    network.set_node_cost(node_name, None, value.into())?;
                }
                // set L_min constraints
                if let Some(soft_min_flow) = &soft_min.flow {
                    let value = soft_min_flow.load(network, args)?;
                    network.set_node_max_flow(node_name, Self::soft_min_node_sub_name(), value.into())?;
                }
                if let Some(soft_min_cost) = &soft_min.cost {
                    let value = soft_min_cost.load(network, args)?;
                    network.set_node_cost(node_name, Self::soft_min_node_sub_name(), value.into())?;
                }

                // add constraints on node aggregating all three nodes
                if let Some(max_flow) = &self.max_flow {
                    let value = max_flow.load(network, args)?;
                    network.set_aggregated_node_max_flow(node_name, Self::aggregated_node_sub_name(), value.into())?;
                }
                if let Some(min_flow) = &self.min_flow {
                    let value = min_flow.load(network, args)?;
                    network.set_aggregated_node_min_flow(node_name, Self::aggregated_node_sub_name(), value.into())?;
                }

                // add constraints on node aggregating `L` and `L_min`
                if let Some(soft_max_flow) = &soft_max.flow {
                    let value = soft_max_flow.load(network, args)?;
                    network.set_aggregated_node_max_flow(
                        node_name,
                        Self::aggregated_node_l_l_min_sub_name(),
                        value.into(),
                    )?;
                }
            }
        };

        Ok(())
    }

    pub fn create_metric(
        &self,
        network: &pywr_core::network::Network,
        attribute: Option<NodeAttribute>,
    ) -> Result<MetricF64, SchemaError> {
        // Use the default attribute if none is specified
        let attr = attribute.unwrap_or(Self::DEFAULT_ATTRIBUTE);
        let node_name = self.meta.name.as_str();
        let link_node = network.get_node_index_by_name(node_name, None)?;

        // combine the flow through the nodes
        let indices = match (&self.soft_min, &self.soft_max) {
            (Some(_), None) => {
                let soft_min_node = network.get_node_index_by_name(node_name, Self::soft_min_node_sub_name())?;
                vec![link_node, soft_min_node]
            }
            (None, Some(_)) => {
                let soft_max_node = network.get_node_index_by_name(node_name, Self::soft_max_node_sub_name())?;
                vec![link_node, soft_max_node]
            }
            (Some(_), Some(_)) => {
                let soft_min_node = network.get_node_index_by_name(node_name, Self::soft_min_node_sub_name())?;
                let soft_max_node = network.get_node_index_by_name(node_name, Self::soft_max_node_sub_name())?;
                vec![link_node, soft_min_node, soft_max_node]
            }
            (None, None) => vec![link_node],
        };

        let metric = match attr {
            NodeAttribute::Outflow => MetricF64::MultiNodeInFlow {
                indices,
                name: self.meta.name.to_string(),
            },
            NodeAttribute::Inflow => MetricF64::MultiNodeOutFlow {
                indices,
                name: self.meta.name.to_string(),
            },
            _ => {
                return Err(SchemaError::NodeAttributeNotSupported {
                    ty: "LinkNode".to_string(),
                    name: self.meta.name.clone(),
                    attr,
                })
            }
        };

        Ok(metric)
    }
}

impl TryFrom<LinkNodeV1> for LinkNode {
    type Error = ConversionError;

    fn try_from(v1: LinkNodeV1) -> Result<Self, Self::Error> {
        let meta: NodeMeta = v1.meta.into();
        let mut unnamed_count = 0;

        let max_flow = v1
            .max_flow
            .map(|v| v.try_into_v2_parameter(Some(&meta.name), &mut unnamed_count))
            .transpose()?;
        let min_flow = v1
            .min_flow
            .map(|v| v.try_into_v2_parameter(Some(&meta.name), &mut unnamed_count))
            .transpose()?;
        let cost = v1
            .cost
            .map(|v| v.try_into_v2_parameter(Some(&meta.name), &mut unnamed_count))
            .transpose()?;
        // not supported in V1
        let soft_min = None;
        let soft_max = None;

        let n = Self {
            meta,
            max_flow,
            min_flow,
            soft_min,
            soft_max,
            cost,
        };
        Ok(n)
    }
}

#[derive(serde::Deserialize, serde::Serialize, Clone, Default, Debug, JsonSchema, PywrVisitAll)]
#[serde(deny_unknown_fields)]
pub struct OutputNode {
    pub meta: NodeMeta,
    pub max_flow: Option<Metric>,
    pub min_flow: Option<Metric>,
    pub cost: Option<Metric>,
}

impl OutputNode {
    const DEFAULT_ATTRIBUTE: NodeAttribute = NodeAttribute::Inflow;

    pub fn input_connectors(&self) -> Vec<(&str, Option<String>)> {
        vec![(self.meta.name.as_str(), None)]
    }

    pub fn output_connectors(&self) -> Vec<(&str, Option<String>)> {
        vec![(self.meta.name.as_str(), None)]
    }

    pub fn default_metric(&self) -> NodeAttribute {
        Self::DEFAULT_ATTRIBUTE
    }
}

#[cfg(feature = "core")]
impl OutputNode {
    pub fn node_indices_for_constraints(
        &self,
        network: &pywr_core::network::Network,
    ) -> Result<Vec<pywr_core::node::NodeIndex>, SchemaError> {
        let idx = network.get_node_index_by_name(self.meta.name.as_str(), None)?;
        Ok(vec![idx])
    }
    pub fn create_metric(
        &self,
        network: &mut pywr_core::network::Network,
        attribute: Option<NodeAttribute>,
    ) -> Result<MetricF64, SchemaError> {
        // Use the default attribute if none is specified
        let attr = attribute.unwrap_or(Self::DEFAULT_ATTRIBUTE);

        let idx = network.get_node_index_by_name(self.meta.name.as_str(), None)?;

        let metric = match attr {
            NodeAttribute::Inflow => MetricF64::NodeInFlow(idx),
            NodeAttribute::Deficit => {
                let dm = DerivedMetric::NodeInFlowDeficit(idx);
                let dm_idx = network.add_derived_metric(dm);
                MetricF64::DerivedMetric(dm_idx)
            }
            _ => {
                return Err(SchemaError::NodeAttributeNotSupported {
                    ty: "OutputNode".to_string(),
                    name: self.meta.name.clone(),
                    attr,
                })
            }
        };

        Ok(metric)
    }

    pub fn add_to_model(&self, network: &mut pywr_core::network::Network) -> Result<(), SchemaError> {
        network.add_output_node(self.meta.name.as_str(), None)?;
        Ok(())
    }

    pub fn set_constraints(
        &self,
        network: &mut pywr_core::network::Network,
        args: &LoadArgs,
    ) -> Result<(), SchemaError> {
        if let Some(cost) = &self.cost {
            let value = cost.load(network, args)?;
            network.set_node_cost(self.meta.name.as_str(), None, value.into())?;
        }

        if let Some(max_flow) = &self.max_flow {
            let value = max_flow.load(network, args)?;
            network.set_node_max_flow(self.meta.name.as_str(), None, value.into())?;
        }

        if let Some(min_flow) = &self.min_flow {
            let value = min_flow.load(network, args)?;
            network.set_node_min_flow(self.meta.name.as_str(), None, value.into())?;
        }

        Ok(())
    }
}

impl TryFrom<OutputNodeV1> for OutputNode {
    type Error = ConversionError;

    fn try_from(v1: OutputNodeV1) -> Result<Self, Self::Error> {
        let meta: NodeMeta = v1.meta.into();
        let mut unnamed_count = 0;

        let max_flow = v1
            .max_flow
            .map(|v| v.try_into_v2_parameter(Some(&meta.name), &mut unnamed_count))
            .transpose()?;
        let min_flow = v1
            .min_flow
            .map(|v| v.try_into_v2_parameter(Some(&meta.name), &mut unnamed_count))
            .transpose()?;
        let cost = v1
            .cost
            .map(|v| v.try_into_v2_parameter(Some(&meta.name), &mut unnamed_count))
            .transpose()?;

        let n = Self {
            meta,
            max_flow,
            min_flow,
            cost,
        };
        Ok(n)
    }
}

#[derive(serde::Deserialize, serde::Serialize, Clone, PartialEq, Copy, Debug, JsonSchema, PywrVisitAll)]
pub enum StorageInitialVolume {
    Absolute(f64),
    Proportional(f64),
}

impl Default for StorageInitialVolume {
    fn default() -> Self {
        StorageInitialVolume::Proportional(1.0)
    }
}

#[cfg(feature = "core")]
impl From<StorageInitialVolume> for CoreStorageInitialVolume {
    fn from(v: StorageInitialVolume) -> Self {
        match v {
            StorageInitialVolume::Absolute(v) => CoreStorageInitialVolume::Absolute(v),
            StorageInitialVolume::Proportional(v) => CoreStorageInitialVolume::Proportional(v),
        }
    }
}

#[derive(serde::Deserialize, serde::Serialize, Clone, Default, Debug, JsonSchema, PywrVisitAll)]
#[serde(deny_unknown_fields)]
pub struct StorageNode {
    pub meta: NodeMeta,
    pub max_volume: Option<Metric>,
    pub min_volume: Option<Metric>,
    pub cost: Option<Metric>,
    pub initial_volume: StorageInitialVolume,
}

impl StorageNode {
    const DEFAULT_ATTRIBUTE: NodeAttribute = NodeAttribute::Volume;

    pub fn input_connectors(&self) -> Vec<(&str, Option<String>)> {
        vec![(self.meta.name.as_str(), None)]
    }

    pub fn output_connectors(&self) -> Vec<(&str, Option<String>)> {
        vec![(self.meta.name.as_str(), None)]
    }

    pub fn default_metric(&self) -> NodeAttribute {
        Self::DEFAULT_ATTRIBUTE
    }
}

#[cfg(feature = "core")]
impl StorageNode {
    pub fn node_indices_for_constraints(
        &self,
        network: &pywr_core::network::Network,
    ) -> Result<Vec<pywr_core::node::NodeIndex>, SchemaError> {
        let idx = network.get_node_index_by_name(self.meta.name.as_str(), None)?;
        Ok(vec![idx])
    }
    pub fn add_to_model(&self, network: &mut pywr_core::network::Network) -> Result<(), SchemaError> {
        // Add the node with no constraints
        network.add_storage_node(self.meta.name.as_str(), None, self.initial_volume.into(), None, None)?;
        Ok(())
    }

    pub fn set_constraints(
        &self,
        network: &mut pywr_core::network::Network,
        args: &LoadArgs,
    ) -> Result<(), SchemaError> {
        if let Some(cost) = &self.cost {
            let value = cost.load(network, args)?;
            network.set_node_cost(self.meta.name.as_str(), None, value.into())?;
        }

        if let Some(min_volume) = &self.min_volume {
            let value = min_volume.load(network, args)?;
            network.set_node_min_volume(self.meta.name.as_str(), None, Some(value.try_into()?))?;
        }

        if let Some(max_volume) = &self.max_volume {
            let value = max_volume.load(network, args)?;
            network.set_node_max_volume(self.meta.name.as_str(), None, Some(value.try_into()?))?;
        }

        Ok(())
    }

    pub fn create_metric(
        &self,
        network: &mut pywr_core::network::Network,
        attribute: Option<NodeAttribute>,
    ) -> Result<MetricF64, SchemaError> {
        // Use the default attribute if none is specified
        let attr = attribute.unwrap_or(Self::DEFAULT_ATTRIBUTE);

        let idx = network.get_node_index_by_name(self.meta.name.as_str(), None)?;

        let metric = match attr {
            NodeAttribute::Volume => MetricF64::NodeVolume(idx),
            NodeAttribute::ProportionalVolume => {
                let dm = DerivedMetric::NodeProportionalVolume(idx);
                let derived_metric_idx = network.add_derived_metric(dm);
                MetricF64::DerivedMetric(derived_metric_idx)
            }
            _ => {
                return Err(SchemaError::NodeAttributeNotSupported {
                    ty: "StorageNode".to_string(),
                    name: self.meta.name.clone(),
                    attr,
                })
            }
        };

        Ok(metric)
    }
}

impl TryFrom<StorageNodeV1> for StorageNode {
    type Error = ConversionError;

    fn try_from(v1: StorageNodeV1) -> Result<Self, Self::Error> {
        let meta: NodeMeta = v1.meta.into();
        let mut unnamed_count = 0;

        let cost = v1
            .cost
            .map(|v| v.try_into_v2_parameter(Some(&meta.name), &mut unnamed_count))
            .transpose()
            .map_err(|source| ConversionError::NodeAttribute {
                attr: "cost".to_string(),
                name: meta.name.clone(),
                source: Box::new(source),
            })?;

        let max_volume = v1
            .max_volume
            .map(|v| v.try_into_v2_parameter(Some(&meta.name), &mut unnamed_count))
            .transpose()
            .map_err(|source| ConversionError::NodeAttribute {
                attr: "max_volume".to_string(),
                name: meta.name.clone(),
                source: Box::new(source),
            })?;

        let min_volume = v1
            .min_volume
            .map(|v| v.try_into_v2_parameter(Some(&meta.name), &mut unnamed_count))
            .transpose()
            .map_err(|source| ConversionError::NodeAttribute {
                attr: "min_volume".to_string(),
                name: meta.name.clone(),
                source: Box::new(source),
            })?;

        let initial_volume = if let Some(v) = v1.initial_volume {
            StorageInitialVolume::Absolute(v)
        } else if let Some(v) = v1.initial_volume_pc {
            StorageInitialVolume::Proportional(v)
        } else {
            return Err(ConversionError::MissingAttribute {
                name: meta.name,
                attrs: vec!["initial_volume".to_string(), "initial_volume_pc".to_string()],
            });
        };

        let n = Self {
            meta,
            max_volume,
            min_volume,
            cost,
            initial_volume,
        };
        Ok(n)
    }
}

impl TryFrom<ReservoirNodeV1> for StorageNode {
    type Error = ConversionError;

    fn try_from(v1: ReservoirNodeV1) -> Result<Self, Self::Error> {
        let meta: NodeMeta = v1.meta.into();
        let mut unnamed_count = 0;

        let cost = v1
            .cost
            .map(|v| v.try_into_v2_parameter(Some(&meta.name), &mut unnamed_count))
            .transpose()?;

        let max_volume = v1
            .max_volume
            .map(|v| v.try_into_v2_parameter(Some(&meta.name), &mut unnamed_count))
            .transpose()?;

        let min_volume = v1
            .min_volume
            .map(|v| v.try_into_v2_parameter(Some(&meta.name), &mut unnamed_count))
            .transpose()?;

        let initial_volume = if let Some(v) = v1.initial_volume {
            StorageInitialVolume::Absolute(v)
        } else if let Some(v) = v1.initial_volume_pc {
            StorageInitialVolume::Proportional(v)
        } else {
            StorageInitialVolume::default()
        };

        let n = Self {
            meta,
            max_volume,
            min_volume,
            cost,
            initial_volume,
        };
        Ok(n)
    }
}

#[doc = svgbobdoc::transform!(
/// This is used to represent a catchment inflow.
///
/// Catchment nodes create a single [`crate::node::InputNode`] node in the network, but
/// ensure that the maximum and minimum flow are equal to [`Self::flow`].
///
/// ```svgbob
///  <node>     D
///     *----->*- - -
/// ```
///
)]
#[derive(serde::Deserialize, serde::Serialize, Clone, Default, Debug, JsonSchema, PywrVisitAll)]
#[serde(deny_unknown_fields)]
pub struct CatchmentNode {
    pub meta: NodeMeta,
    pub flow: Option<Metric>,
    pub cost: Option<Metric>,
}

impl CatchmentNode {
    const DEFAULT_ATTRIBUTE: NodeAttribute = NodeAttribute::Outflow;

    pub fn input_connectors(&self) -> Vec<(&str, Option<String>)> {
        vec![(self.meta.name.as_str(), None)]
    }

    pub fn output_connectors(&self) -> Vec<(&str, Option<String>)> {
        vec![(self.meta.name.as_str(), None)]
    }

    pub fn default_metric(&self) -> NodeAttribute {
        Self::DEFAULT_ATTRIBUTE
    }
}

#[cfg(feature = "core")]
impl CatchmentNode {
    pub fn node_indices_for_constraints(
        &self,
        network: &pywr_core::network::Network,
    ) -> Result<Vec<pywr_core::node::NodeIndex>, SchemaError> {
        let idx = network.get_node_index_by_name(self.meta.name.as_str(), None)?;
        Ok(vec![idx])
    }
    pub fn add_to_model(&self, network: &mut pywr_core::network::Network) -> Result<(), SchemaError> {
        network.add_input_node(self.meta.name.as_str(), None)?;
        Ok(())
    }

    pub fn set_constraints(
        &self,
        network: &mut pywr_core::network::Network,
        args: &LoadArgs,
    ) -> Result<(), SchemaError> {
        if let Some(cost) = &self.cost {
            let value = cost.load(network, args)?;
            network.set_node_cost(self.meta.name.as_str(), None, value.into())?;
        }

        if let Some(flow) = &self.flow {
            let value = flow.load(network, args)?;
            network.set_node_min_flow(self.meta.name.as_str(), None, value.clone().into())?;
            network.set_node_max_flow(self.meta.name.as_str(), None, value.into())?;
        }

        Ok(())
    }

    pub fn create_metric(
        &self,
        network: &pywr_core::network::Network,
        attribute: Option<NodeAttribute>,
    ) -> Result<MetricF64, SchemaError> {
        // Use the default attribute if none is specified
        let attr = attribute.unwrap_or(Self::DEFAULT_ATTRIBUTE);

        let idx = network.get_node_index_by_name(self.meta.name.as_str(), None)?;

        let metric = match attr {
            NodeAttribute::Outflow => MetricF64::NodeOutFlow(idx),
            _ => {
                return Err(SchemaError::NodeAttributeNotSupported {
                    ty: "CatchmentNode".to_string(),
                    name: self.meta.name.clone(),
                    attr,
                })
            }
        };

        Ok(metric)
    }
}

impl TryFrom<CatchmentNodeV1> for CatchmentNode {
    type Error = ConversionError;

    fn try_from(v1: CatchmentNodeV1) -> Result<Self, Self::Error> {
        let meta: NodeMeta = v1.meta.into();
        let mut unnamed_count = 0;

        let flow = v1
            .flow
            .map(|v| v.try_into_v2_parameter(Some(&meta.name), &mut unnamed_count))
            .transpose()?;
        let cost = v1
            .cost
            .map(|v| v.try_into_v2_parameter(Some(&meta.name), &mut unnamed_count))
            .transpose()?;

        let n = Self { meta, flow, cost };
        Ok(n)
    }
}

#[derive(serde::Deserialize, serde::Serialize, Clone, Debug, JsonSchema, PywrVisitAll)]
#[serde(tag = "type", deny_unknown_fields)]
pub enum Relationship {
    Proportion {
        factors: Vec<Metric>,
    },
    Ratio {
        factors: Vec<Metric>,
    },
    Exclusive {
        min_active: Option<usize>,
        max_active: Option<usize>,
    },
}

#[derive(serde::Deserialize, serde::Serialize, Clone, Default, Debug, JsonSchema, PywrVisitAll)]
#[serde(deny_unknown_fields)]
pub struct AggregatedNode {
    pub meta: NodeMeta,
    pub nodes: Vec<SimpleNodeReference>,
    pub max_flow: Option<Metric>,
    pub min_flow: Option<Metric>,
    pub relationship: Option<Relationship>,
}

impl AggregatedNode {
    const DEFAULT_ATTRIBUTE: NodeAttribute = NodeAttribute::Outflow;

    pub fn input_connectors(&self) -> Vec<(&str, Option<String>)> {
        // Not connectable
        // TODO this should be a trait? And error if you try to connect to a non-connectable node.
        vec![]
    }

    pub fn output_connectors(&self) -> Vec<(&str, Option<String>)> {
        // Not connectable
        vec![]
    }

    pub fn default_metric(&self) -> NodeAttribute {
        Self::DEFAULT_ATTRIBUTE
    }
}

#[cfg(feature = "core")]
impl AggregatedNode {
    pub fn node_indices_for_constraints(
        &self,
        network: &pywr_core::network::Network,
        args: &LoadArgs,
    ) -> Result<Vec<pywr_core::node::NodeIndex>, SchemaError> {
        let indices = self
            .nodes
            .iter()
            .map(|node_ref| {
                args.schema
                    .get_node_by_name(&node_ref.name)
                    .ok_or_else(|| SchemaError::NodeNotFound(node_ref.name.to_string()))?
                    .node_indices_for_constraints(network, args)
            })
            .collect::<Result<Vec<_>, _>>()?
            .into_iter()
            .flatten()
            .collect();
        Ok(indices)
    }
    pub fn add_to_model(&self, network: &mut pywr_core::network::Network, args: &LoadArgs) -> Result<(), SchemaError> {
        let nodes: Vec<Vec<_>> = self
            .nodes
            .iter()
            .map(|node_ref| {
                let node = args
                    .schema
                    .get_node_by_name(&node_ref.name)
                    .ok_or_else(|| SchemaError::NodeNotFound(node_ref.name.to_string()))?;
                node.node_indices_for_constraints(network, args)
            })
            .collect::<Result<Vec<_>, _>>()?;

        // We initialise with no factors, but will update them in the `set_constraints` method
        // once all the parameters are loaded.
        network.add_aggregated_node(self.meta.name.as_str(), None, nodes.as_slice(), None)?;
        Ok(())
    }

    pub fn set_constraints(
        &self,
        network: &mut pywr_core::network::Network,
        args: &LoadArgs,
    ) -> Result<(), SchemaError> {
        if let Some(max_flow) = &self.max_flow {
            let value = max_flow.load(network, args)?;
            network.set_aggregated_node_max_flow(self.meta.name.as_str(), None, value.into())?;
        }

        if let Some(min_flow) = &self.min_flow {
            let value = min_flow.load(network, args)?;
            network.set_aggregated_node_min_flow(self.meta.name.as_str(), None, value.into())?;
        }

        if let Some(relationship) = &self.relationship {
            let r = match relationship {
                Relationship::Proportion { factors } => {
                    pywr_core::aggregated_node::Relationship::new_proportion_factors(
                        &factors
                            .iter()
                            .map(|f| f.load(network, args))
                            .collect::<Result<Vec<_>, _>>()?,
                    )
                }
                Relationship::Ratio { factors } => pywr_core::aggregated_node::Relationship::new_ratio_factors(
                    &factors
                        .iter()
                        .map(|f| f.load(network, args))
                        .collect::<Result<Vec<_>, _>>()?,
                ),
                Relationship::Exclusive { min_active, max_active } => {
                    pywr_core::aggregated_node::Relationship::new_exclusive(
                        min_active.unwrap_or(0),
                        max_active.unwrap_or(1),
                    )
                }
            };

            network.set_aggregated_node_relationship(self.meta.name.as_str(), None, Some(r))?;
        }

        Ok(())
    }

    pub fn create_metric(
        &self,
        network: &pywr_core::network::Network,
        attribute: Option<NodeAttribute>,
    ) -> Result<MetricF64, SchemaError> {
        // Use the default attribute if none is specified
        let attr = attribute.unwrap_or(Self::DEFAULT_ATTRIBUTE);

        let idx = network.get_aggregated_node_index_by_name(self.meta.name.as_str(), None)?;

        let metric = match attr {
            NodeAttribute::Outflow => MetricF64::AggregatedNodeOutFlow(idx),
            NodeAttribute::Inflow => MetricF64::AggregatedNodeInFlow(idx),
            _ => {
                return Err(SchemaError::NodeAttributeNotSupported {
                    ty: "AggregatedNode".to_string(),
                    name: self.meta.name.clone(),
                    attr,
                })
            }
        };

        Ok(metric)
    }
}

impl TryFrom<AggregatedNodeV1> for AggregatedNode {
    type Error = ConversionError;

    fn try_from(v1: AggregatedNodeV1) -> Result<Self, Self::Error> {
        let meta: NodeMeta = v1.meta.into();
        let mut unnamed_count = 0;

        let relationship = match v1.factors {
            Some(f) => Some(Relationship::Ratio {
                factors: f
                    .into_iter()
                    .map(|v| v.try_into_v2_parameter(Some(&meta.name), &mut unnamed_count))
                    .collect::<Result<_, _>>()?,
            }),
            None => None,
        };

        let max_flow = v1
            .max_flow
            .map(|v| v.try_into_v2_parameter(Some(&meta.name), &mut unnamed_count))
            .transpose()?;

        let min_flow = v1
            .min_flow
            .map(|v| v.try_into_v2_parameter(Some(&meta.name), &mut unnamed_count))
            .transpose()?;

        let nodes = v1.nodes.into_iter().map(|n| n.into()).collect();

        let n = Self {
            meta,
            nodes,
            max_flow,
            min_flow,
            relationship,
        };
        Ok(n)
    }
}

#[derive(serde::Deserialize, serde::Serialize, Clone, Default, Debug, JsonSchema, PywrVisitAll)]
#[serde(deny_unknown_fields)]
pub struct AggregatedStorageNode {
    pub meta: NodeMeta,
    pub storage_nodes: Vec<SimpleNodeReference>,
}

impl AggregatedStorageNode {
    const DEFAULT_ATTRIBUTE: NodeAttribute = NodeAttribute::Volume;

    pub fn input_connectors(&self) -> Vec<(&str, Option<String>)> {
        // Not connectable
        // TODO this should be a trait? And error if you try to connect to a non-connectable node.
        vec![]
    }

    pub fn output_connectors(&self) -> Vec<(&str, Option<String>)> {
        // Not connectable
        vec![]
    }

    pub fn default_metric(&self) -> NodeAttribute {
        Self::DEFAULT_ATTRIBUTE
    }
}

#[cfg(feature = "core")]
impl AggregatedStorageNode {
    pub fn node_indices_for_constraints(
        &self,
        network: &pywr_core::network::Network,
        args: &LoadArgs,
    ) -> Result<Vec<pywr_core::node::NodeIndex>, SchemaError> {
        let indices = self
            .storage_nodes
            .iter()
            .map(|node_ref| {
                args.schema
                    .get_node_by_name(&node_ref.name)
                    .ok_or_else(|| SchemaError::NodeNotFound(node_ref.name.to_string()))?
                    .node_indices_for_constraints(network, args)
            })
            .collect::<Result<Vec<_>, _>>()?
            .into_iter()
            .flatten()
            .collect();
        Ok(indices)
    }
    pub fn add_to_model(&self, network: &mut pywr_core::network::Network) -> Result<(), SchemaError> {
        let nodes = self
            .storage_nodes
            .iter()
            .map(|node_ref| network.get_node_index_by_name(&node_ref.name, None))
            .collect::<Result<_, _>>()?;

        network.add_aggregated_storage_node(self.meta.name.as_str(), None, nodes)?;
        Ok(())
    }

    pub fn create_metric(
        &self,
        network: &mut pywr_core::network::Network,
        attribute: Option<NodeAttribute>,
    ) -> Result<MetricF64, SchemaError> {
        // Use the default attribute if none is specified
        let attr = attribute.unwrap_or(Self::DEFAULT_ATTRIBUTE);

        let idx = network.get_aggregated_storage_node_index_by_name(self.meta.name.as_str(), None)?;

        let metric = match attr {
            NodeAttribute::Volume => MetricF64::AggregatedNodeVolume(idx),
            NodeAttribute::ProportionalVolume => {
                let dm = DerivedMetric::AggregatedNodeProportionalVolume(idx);
                let derived_metric_idx = network.add_derived_metric(dm);
                MetricF64::DerivedMetric(derived_metric_idx)
            }
            _ => {
                return Err(SchemaError::NodeAttributeNotSupported {
                    ty: "AggregatedStorageNode".to_string(),
                    name: self.meta.name.clone(),
                    attr,
                })
            }
        };

        Ok(metric)
    }
}

impl TryFrom<AggregatedStorageNodeV1> for AggregatedStorageNode {
    type Error = ConversionError;

    fn try_from(v1: AggregatedStorageNodeV1) -> Result<Self, Self::Error> {
        let storage_nodes = v1.storage_nodes.into_iter().map(|n| n.into()).collect();

        let n = Self {
            meta: v1.meta.into(),
            storage_nodes,
        };
        Ok(n)
    }
}

#[cfg(test)]
mod tests {
    use crate::nodes::core::StorageInitialVolume;
    use crate::nodes::InputNode;
    use crate::nodes::StorageNode;
    use crate::PywrModel;
    #[cfg(feature = "core")]
    use pywr_core::test_utils::{run_all_solvers, ExpectedOutputs};
    #[cfg(feature = "core")]
    use std::str::FromStr;
    #[cfg(feature = "core")]
    use tempfile::TempDir;

    #[test]
    fn test_input() {
        let data = r#"
            {
                "meta": {
                    "name": "supply1"
                },
                "max_flow": {
                    "type": "Constant",
                    "value": 15.0
                }
            }
            "#;

        let node: InputNode = serde_json::from_str(data).unwrap();

        assert_eq!(node.meta.name, "supply1");
    }

    #[test]
    fn test_storage_initial_volume_absolute() {
        let data = r#"
            {
                "meta": {
                    "name": "storage1"
                },
                "max_volume": {
                  "type": "Constant",
                  "value": 10.0
                },
                "initial_volume": {
                    "Absolute": 12.0
                }
            }
            "#;

        let storage: StorageNode = serde_json::from_str(data).unwrap();

        assert_eq!(storage.initial_volume, StorageInitialVolume::Absolute(12.0));
    }

    #[test]
    fn test_storage_initial_volume_proportional() {
        let data = r#"
            {
                "meta": {
                    "name": "storage1"
                },
                "max_volume": {
                  "type": "Constant",
                  "value": 15.0
                },
                "initial_volume": {
                    "Proportional": 0.5
                }
            }
            "#;

        let storage: StorageNode = serde_json::from_str(data).unwrap();

        assert_eq!(storage.initial_volume, StorageInitialVolume::Proportional(0.5));
    }

    #[cfg(feature = "core")]
    fn storage_max_volumes_str() -> &'static str {
        include_str!("../test_models/storage_max_volumes.json")
    }

    #[test]
    #[cfg(feature = "core")]
    fn test_storage_max_volumes_run() {
        let data = storage_max_volumes_str();
        let schema = PywrModel::from_str(data).unwrap();
        let model: pywr_core::models::Model = schema.build_model(None, None).unwrap();
        // Test all solvers
        run_all_solvers(&model, &[], &[]);
    }

<<<<<<< HEAD
    #[cfg(feature = "core")]
    fn link_with_soft_min_str() -> &'static str {
        include_str!("../test_models/link_with_soft_min.json")
    }

    #[test]
    #[cfg(feature = "core")]
    fn test_link_with_soft_min() {
        let data = link_with_soft_min_str();
        let schema = PywrModel::from_str(data).unwrap();
        let model: pywr_core::models::Model = schema.build_model(None, None).unwrap();

        // Test all solvers
        run_all_solvers(&model, &[], &[]);
    }

    #[cfg(feature = "core")]
    fn link_with_soft_max_str() -> &'static str {
        include_str!("../test_models/link_with_soft_max.json")
=======
    fn me1_str() -> &'static str {
        include_str!("../test_models/mutual-exclusivity1.json")
    }
    fn me2_str() -> &'static str {
        include_str!("../test_models/mutual-exclusivity2.json")
    }

    #[cfg(feature = "core")]
    fn me3_str() -> &'static str {
        include_str!("../test_models/mutual-exclusivity3.json")
    }
    #[cfg(feature = "core")]
    fn me1_outputs_str() -> &'static str {
        include_str!("../test_models/mutual-exclusivity1.csv")
    }
    #[cfg(feature = "core")]
    fn me2_outputs_str() -> &'static str {
        include_str!("../test_models/mutual-exclusivity2.csv")
    }
    #[cfg(feature = "core")]
    fn me3_outputs_str() -> &'static str {
        include_str!("../test_models/mutual-exclusivity3.csv")
    }
    #[test]
    fn test_me1_model_schema() {
        let data = me1_str();
        let schema: PywrModel = serde_json::from_str(data).unwrap();

        assert_eq!(schema.network.nodes.len(), 6);
        assert_eq!(schema.network.edges.len(), 4);
    }
    #[test]
    fn test_me2_model_schema() {
        let data = me2_str();
        let schema: PywrModel = serde_json::from_str(data).unwrap();

        assert_eq!(schema.network.nodes.len(), 6);
        assert_eq!(schema.network.edges.len(), 4);
    }
    #[test]
    #[cfg(feature = "core")]
    fn test_me1_model_run() {
        let data = me1_str();
        let schema: PywrModel = serde_json::from_str(data).unwrap();
        let temp_dir = TempDir::new().unwrap();

        let mut model = schema.build_model(None, Some(temp_dir.path())).unwrap();

        let network = model.network_mut();
        assert_eq!(network.nodes().len(), 5);
        assert_eq!(network.edges().len(), 4);

        // After model run there should be an output file.
        let expected_outputs = [ExpectedOutputs::new(
            temp_dir.path().join("output.csv"),
            me1_outputs_str(),
        )];

        // Test all solvers
        run_all_solvers(&model, &["clp"], &expected_outputs);
    }
    #[test]
    #[cfg(feature = "core")]
    fn test_me2_model_run() {
        let data = me2_str();
        let schema: PywrModel = serde_json::from_str(data).unwrap();
        let temp_dir = TempDir::new().unwrap();

        let mut model = schema.build_model(None, Some(temp_dir.path())).unwrap();

        let network = model.network_mut();
        assert_eq!(network.nodes().len(), 10);
        assert_eq!(network.edges().len(), 11);

        // After model run there should be an output file.
        let expected_outputs = [ExpectedOutputs::new(
            temp_dir.path().join("output.csv"),
            me2_outputs_str(),
        )];

        // Test all solvers
        run_all_solvers(&model, &["clp"], &expected_outputs);
>>>>>>> 7500c140
    }

    #[test]
    #[cfg(feature = "core")]
<<<<<<< HEAD
    fn test_link_with_soft_max() {
        let data = link_with_soft_max_str();
        let schema = PywrModel::from_str(data).unwrap();
        let model: pywr_core::models::Model = schema.build_model(None, None).unwrap();

        // Test all solvers
        run_all_solvers(&model, &[], &[]);
=======
    fn test_me3_model_run() {
        let data = me3_str();
        let schema: PywrModel = serde_json::from_str(data).unwrap();
        let temp_dir = TempDir::new().unwrap();

        let mut model = schema.build_model(None, Some(temp_dir.path())).unwrap();

        let network = model.network_mut();
        assert_eq!(network.nodes().len(), 7);
        assert_eq!(network.edges().len(), 8);

        // After model run there should be an output file.
        let expected_outputs = [ExpectedOutputs::new(
            temp_dir.path().join("output.csv"),
            me3_outputs_str(),
        )];

        // Test all solvers
        run_all_solvers(&model, &["clp"], &expected_outputs);
>>>>>>> 7500c140
    }
}<|MERGE_RESOLUTION|>--- conflicted
+++ resolved
@@ -1430,7 +1430,90 @@
         run_all_solvers(&model, &[], &[]);
     }
 
-<<<<<<< HEAD
+    fn me1_str() -> &'static str {
+        include_str!("../test_models/mutual-exclusivity1.json")
+    }
+    fn me2_str() -> &'static str {
+        include_str!("../test_models/mutual-exclusivity2.json")
+    }
+
+    #[cfg(feature = "core")]
+    fn me3_str() -> &'static str {
+        include_str!("../test_models/mutual-exclusivity3.json")
+    }
+    #[cfg(feature = "core")]
+    fn me1_outputs_str() -> &'static str {
+        include_str!("../test_models/mutual-exclusivity1.csv")
+    }
+    #[cfg(feature = "core")]
+    fn me2_outputs_str() -> &'static str {
+        include_str!("../test_models/mutual-exclusivity2.csv")
+    }
+    #[cfg(feature = "core")]
+    fn me3_outputs_str() -> &'static str {
+        include_str!("../test_models/mutual-exclusivity3.csv")
+    }
+    #[test]
+    fn test_me1_model_schema() {
+        let data = me1_str();
+        let schema: PywrModel = serde_json::from_str(data).unwrap();
+
+        assert_eq!(schema.network.nodes.len(), 6);
+        assert_eq!(schema.network.edges.len(), 4);
+    }
+    #[test]
+    fn test_me2_model_schema() {
+        let data = me2_str();
+        let schema: PywrModel = serde_json::from_str(data).unwrap();
+
+        assert_eq!(schema.network.nodes.len(), 6);
+        assert_eq!(schema.network.edges.len(), 4);
+    }
+    #[test]
+    #[cfg(feature = "core")]
+    fn test_me1_model_run() {
+        let data = me1_str();
+        let schema: PywrModel = serde_json::from_str(data).unwrap();
+        let temp_dir = TempDir::new().unwrap();
+
+        let mut model = schema.build_model(None, Some(temp_dir.path())).unwrap();
+
+        let network = model.network_mut();
+        assert_eq!(network.nodes().len(), 5);
+        assert_eq!(network.edges().len(), 4);
+
+        // After model run there should be an output file.
+        let expected_outputs = [ExpectedOutputs::new(
+            temp_dir.path().join("output.csv"),
+            me1_outputs_str(),
+        )];
+
+        // Test all solvers
+        run_all_solvers(&model, &["clp"], &expected_outputs);
+    }
+    #[test]
+    #[cfg(feature = "core")]
+    fn test_me2_model_run() {
+        let data = me2_str();
+        let schema: PywrModel = serde_json::from_str(data).unwrap();
+        let temp_dir = TempDir::new().unwrap();
+
+        let mut model = schema.build_model(None, Some(temp_dir.path())).unwrap();
+
+        let network = model.network_mut();
+        assert_eq!(network.nodes().len(), 10);
+        assert_eq!(network.edges().len(), 11);
+
+        // After model run there should be an output file.
+        let expected_outputs = [ExpectedOutputs::new(
+            temp_dir.path().join("output.csv"),
+            me2_outputs_str(),
+        )];
+
+        // Test all solvers
+        run_all_solvers(&model, &["clp"], &expected_outputs);
+    }
+
     #[cfg(feature = "core")]
     fn link_with_soft_min_str() -> &'static str {
         include_str!("../test_models/link_with_soft_min.json")
@@ -1450,95 +1533,10 @@
     #[cfg(feature = "core")]
     fn link_with_soft_max_str() -> &'static str {
         include_str!("../test_models/link_with_soft_max.json")
-=======
-    fn me1_str() -> &'static str {
-        include_str!("../test_models/mutual-exclusivity1.json")
-    }
-    fn me2_str() -> &'static str {
-        include_str!("../test_models/mutual-exclusivity2.json")
-    }
-
-    #[cfg(feature = "core")]
-    fn me3_str() -> &'static str {
-        include_str!("../test_models/mutual-exclusivity3.json")
-    }
-    #[cfg(feature = "core")]
-    fn me1_outputs_str() -> &'static str {
-        include_str!("../test_models/mutual-exclusivity1.csv")
-    }
-    #[cfg(feature = "core")]
-    fn me2_outputs_str() -> &'static str {
-        include_str!("../test_models/mutual-exclusivity2.csv")
-    }
-    #[cfg(feature = "core")]
-    fn me3_outputs_str() -> &'static str {
-        include_str!("../test_models/mutual-exclusivity3.csv")
-    }
-    #[test]
-    fn test_me1_model_schema() {
-        let data = me1_str();
-        let schema: PywrModel = serde_json::from_str(data).unwrap();
-
-        assert_eq!(schema.network.nodes.len(), 6);
-        assert_eq!(schema.network.edges.len(), 4);
-    }
-    #[test]
-    fn test_me2_model_schema() {
-        let data = me2_str();
-        let schema: PywrModel = serde_json::from_str(data).unwrap();
-
-        assert_eq!(schema.network.nodes.len(), 6);
-        assert_eq!(schema.network.edges.len(), 4);
-    }
+    }
+
     #[test]
     #[cfg(feature = "core")]
-    fn test_me1_model_run() {
-        let data = me1_str();
-        let schema: PywrModel = serde_json::from_str(data).unwrap();
-        let temp_dir = TempDir::new().unwrap();
-
-        let mut model = schema.build_model(None, Some(temp_dir.path())).unwrap();
-
-        let network = model.network_mut();
-        assert_eq!(network.nodes().len(), 5);
-        assert_eq!(network.edges().len(), 4);
-
-        // After model run there should be an output file.
-        let expected_outputs = [ExpectedOutputs::new(
-            temp_dir.path().join("output.csv"),
-            me1_outputs_str(),
-        )];
-
-        // Test all solvers
-        run_all_solvers(&model, &["clp"], &expected_outputs);
-    }
-    #[test]
-    #[cfg(feature = "core")]
-    fn test_me2_model_run() {
-        let data = me2_str();
-        let schema: PywrModel = serde_json::from_str(data).unwrap();
-        let temp_dir = TempDir::new().unwrap();
-
-        let mut model = schema.build_model(None, Some(temp_dir.path())).unwrap();
-
-        let network = model.network_mut();
-        assert_eq!(network.nodes().len(), 10);
-        assert_eq!(network.edges().len(), 11);
-
-        // After model run there should be an output file.
-        let expected_outputs = [ExpectedOutputs::new(
-            temp_dir.path().join("output.csv"),
-            me2_outputs_str(),
-        )];
-
-        // Test all solvers
-        run_all_solvers(&model, &["clp"], &expected_outputs);
->>>>>>> 7500c140
-    }
-
-    #[test]
-    #[cfg(feature = "core")]
-<<<<<<< HEAD
     fn test_link_with_soft_max() {
         let data = link_with_soft_max_str();
         let schema = PywrModel::from_str(data).unwrap();
@@ -1546,7 +1544,10 @@
 
         // Test all solvers
         run_all_solvers(&model, &[], &[]);
-=======
+    }
+
+    #[test]
+    #[cfg(feature = "core")]
     fn test_me3_model_run() {
         let data = me3_str();
         let schema: PywrModel = serde_json::from_str(data).unwrap();
@@ -1566,6 +1567,5 @@
 
         // Test all solvers
         run_all_solvers(&model, &["clp"], &expected_outputs);
->>>>>>> 7500c140
     }
 }