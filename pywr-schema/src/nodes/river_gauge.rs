--- conflicted
+++ resolved
@@ -2,7 +2,6 @@
 use crate::model::LoadArgs;
 use crate::nodes::{NodeAttribute, NodeMeta};
 use crate::parameters::{DynamicFloatValue, TryIntoV2Parameter};
-use crate::timeseries::LoadedTimeseriesCollection;
 use pywr_core::metric::MetricF64;
 use pywr_schema_macros::PywrNode;
 use pywr_v1_schema::nodes::RiverGaugeNode as RiverGaugeNodeV1;
@@ -52,49 +51,16 @@
     pub fn set_constraints(
         &self,
         network: &mut pywr_core::network::Network,
-<<<<<<< HEAD
         args: &LoadArgs,
     ) -> Result<(), SchemaError> {
         // MRF applies as a maximum on the MRF node.
         if let Some(cost) = &self.mrf_cost {
             let value = cost.load(network, args)?;
-=======
-        schema: &crate::model::PywrNetwork,
-        domain: &ModelDomain,
-        tables: &LoadedTableCollection,
-        data_path: Option<&Path>,
-        inter_network_transfers: &[PywrMultiNetworkTransfer],
-        timeseries: &LoadedTimeseriesCollection,
-    ) -> Result<(), SchemaError> {
-        // MRF applies as a maximum on the MRF node.
-        if let Some(cost) = &self.mrf_cost {
-            let value = cost.load(
-                network,
-                schema,
-                domain,
-                tables,
-                data_path,
-                inter_network_transfers,
-                timeseries,
-            )?;
->>>>>>> 7a0a969f
             network.set_node_cost(self.meta.name.as_str(), Self::mrf_sub_name(), value.into())?;
         }
 
         if let Some(mrf) = &self.mrf {
-<<<<<<< HEAD
             let value = mrf.load(network, args)?;
-=======
-            let value = mrf.load(
-                network,
-                schema,
-                domain,
-                tables,
-                data_path,
-                inter_network_transfers,
-                timeseries,
-            )?;
->>>>>>> 7a0a969f
             network.set_node_max_flow(self.meta.name.as_str(), Self::mrf_sub_name(), value.into())?;
         }
 
