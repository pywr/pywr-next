use crate::error::ConversionError;
#[cfg(feature = "core")]
use crate::error::SchemaError;
use crate::metric::{Metric, SimpleNodeReference};
#[cfg(feature = "core")]
use crate::model::LoadArgs;
use crate::nodes::core::StorageInitialVolume;
use crate::nodes::{NodeAttribute, NodeMeta};
use crate::parameters::TryIntoV2Parameter;
#[cfg(feature = "core")]
use pywr_core::{
    derived_metric::DerivedMetric,
    metric::MetricF64,
    virtual_storage::{VirtualStorageBuilder, VirtualStorageReset},
};
use pywr_schema_macros::PywrVisitAll;
use pywr_v1_schema::nodes::MonthlyVirtualStorageNode as MonthlyVirtualStorageNodeV1;
use schemars::JsonSchema;

#[derive(serde::Deserialize, serde::Serialize, Clone, Debug, JsonSchema, PywrVisitAll)]
#[serde(deny_unknown_fields)]
pub struct NumberOfMonthsReset {
    pub months: u8,
}

impl Default for NumberOfMonthsReset {
    fn default() -> Self {
        Self { months: 1 }
    }
}

#[derive(serde::Deserialize, serde::Serialize, Clone, Default, Debug, JsonSchema, PywrVisitAll)]
#[serde(deny_unknown_fields)]
pub struct MonthlyVirtualStorageNode {
    pub meta: NodeMeta,
    pub nodes: Vec<SimpleNodeReference>,
    pub factors: Option<Vec<f64>>,
    pub max_volume: Option<Metric>,
    pub min_volume: Option<Metric>,
    pub cost: Option<Metric>,
    pub initial_volume: StorageInitialVolume,
    pub reset: NumberOfMonthsReset,
}

impl MonthlyVirtualStorageNode {
    const DEFAULT_ATTRIBUTE: NodeAttribute = NodeAttribute::Volume;

    pub fn input_connectors(&self) -> Vec<(&str, Option<String>)> {
        vec![]
    }

    pub fn output_connectors(&self) -> Vec<(&str, Option<String>)> {
        vec![]
    }

    pub fn default_metric(&self) -> NodeAttribute {
        Self::DEFAULT_ATTRIBUTE
    }
}

#[cfg(feature = "core")]
impl MonthlyVirtualStorageNode {
    pub fn node_indices_for_constraints(
        &self,
        network: &pywr_core::network::Network,
        args: &LoadArgs,
    ) -> Result<Vec<pywr_core::node::NodeIndex>, SchemaError> {
        let indices = self
            .nodes
            .iter()
            .map(|name| {
                args.schema
                    .get_node_by_name(name)
                    .ok_or_else(|| SchemaError::NodeNotFound(name.to_string()))?
                    .node_indices_for_constraints(network, args)
            })
            .collect::<Result<Vec<_>, _>>()?
            .into_iter()
            .flatten()
            .collect();
        Ok(indices)
    }
    pub fn add_to_model(&self, network: &mut pywr_core::network::Network, args: &LoadArgs) -> Result<(), SchemaError> {
        let cost = match &self.cost {
            Some(v) => v.load(network, args)?.into(),
            None => None,
        };

        let min_volume = match &self.min_volume {
            Some(v) => Some(v.load(network, args)?.try_into()?),
            None => None,
        };

        let max_volume = match &self.max_volume {
            Some(v) => Some(v.load(network, args)?.try_into()?),
            None => None,
        };

<<<<<<< HEAD
        let node_idxs = self
            .nodes
            .iter()
            .map(|node_ref| network.get_node_index_by_name(&node_ref.name, None))
            .collect::<Result<Vec<_>, _>>()?;
=======
        let node_idxs = self.node_indices_for_constraints(network, args)?;
>>>>>>> 2b9b93e4

        let reset = VirtualStorageReset::NumberOfMonths {
            months: self.reset.months as i32,
        };

        let mut builder = VirtualStorageBuilder::new(self.meta.name.as_str(), &node_idxs)
            .initial_volume(self.initial_volume.into())
            .min_volume(min_volume)
            .max_volume(max_volume)
            .reset(reset)
            .cost(cost);

        if let Some(factors) = &self.factors {
            builder = builder.factors(factors);
        }

        network.add_virtual_storage_node(builder)?;
        Ok(())
    }

    pub fn create_metric(
        &self,
        network: &mut pywr_core::network::Network,
        attribute: Option<NodeAttribute>,
    ) -> Result<MetricF64, SchemaError> {
        // Use the default attribute if none is specified
        let attr = attribute.unwrap_or(Self::DEFAULT_ATTRIBUTE);

        let idx = network.get_virtual_storage_node_index_by_name(self.meta.name.as_str(), None)?;

        let metric = match attr {
            NodeAttribute::Volume => MetricF64::VirtualStorageVolume(idx),
            NodeAttribute::ProportionalVolume => {
                let dm = DerivedMetric::VirtualStorageProportionalVolume(idx);
                let derived_metric_idx = network.add_derived_metric(dm);
                MetricF64::DerivedMetric(derived_metric_idx)
            }
            _ => {
                return Err(SchemaError::NodeAttributeNotSupported {
                    ty: "MonthlyVirtualStorageNode".to_string(),
                    name: self.meta.name.clone(),
                    attr,
                })
            }
        };

        Ok(metric)
    }
}

impl TryFrom<MonthlyVirtualStorageNodeV1> for MonthlyVirtualStorageNode {
    type Error = ConversionError;

    fn try_from(v1: MonthlyVirtualStorageNodeV1) -> Result<Self, Self::Error> {
        let meta: NodeMeta = v1.meta.into();
        let mut unnamed_count = 0;

        let cost = v1
            .cost
            .map(|v| v.try_into_v2_parameter(Some(&meta.name), &mut unnamed_count))
            .transpose()?;
        let max_volume = v1
            .max_volume
            .map(|v| v.try_into_v2_parameter(Some(&meta.name), &mut unnamed_count))
            .transpose()?;

        let min_volume = v1
            .min_volume
            .map(|v| v.try_into_v2_parameter(Some(&meta.name), &mut unnamed_count))
            .transpose()?;

        let initial_volume = if let Some(v) = v1.initial_volume {
            StorageInitialVolume::Absolute(v)
        } else if let Some(v) = v1.initial_volume_pc {
            StorageInitialVolume::Proportional(v)
        } else {
            return Err(ConversionError::MissingAttribute {
                name: meta.name,
                attrs: vec!["initial_volume".to_string(), "initial_volume_pc".to_string()],
            });
        };

        let nodes = v1.nodes.into_iter().map(|n| n.into()).collect();

        let n = Self {
            meta,
            nodes,
            factors: v1.factors,
            max_volume,
            min_volume,
            cost,
            initial_volume,
            reset: NumberOfMonthsReset { months: v1.months },
        };
        Ok(n)
    }
}<|MERGE_RESOLUTION|>--- conflicted
+++ resolved
@@ -68,10 +68,10 @@
         let indices = self
             .nodes
             .iter()
-            .map(|name| {
+            .map(|node_ref| {
                 args.schema
-                    .get_node_by_name(name)
-                    .ok_or_else(|| SchemaError::NodeNotFound(name.to_string()))?
+                    .get_node_by_name(&node_ref.name)
+                    .ok_or_else(|| SchemaError::NodeNotFound(node_ref.name.to_string()))?
                     .node_indices_for_constraints(network, args)
             })
             .collect::<Result<Vec<_>, _>>()?
@@ -96,15 +96,7 @@
             None => None,
         };
 
-<<<<<<< HEAD
-        let node_idxs = self
-            .nodes
-            .iter()
-            .map(|node_ref| network.get_node_index_by_name(&node_ref.name, None))
-            .collect::<Result<Vec<_>, _>>()?;
-=======
         let node_idxs = self.node_indices_for_constraints(network, args)?;
->>>>>>> 2b9b93e4
 
         let reset = VirtualStorageReset::NumberOfMonths {
             months: self.reset.months as i32,
