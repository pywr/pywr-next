--- conflicted
+++ resolved
@@ -2,7 +2,6 @@
 use crate::model::LoadArgs;
 use crate::nodes::{NodeAttribute, NodeMeta};
 use crate::parameters::{DynamicFloatValue, TryIntoV2Parameter};
-use crate::timeseries::LoadedTimeseriesCollection;
 use pywr_core::metric::MetricF64;
 use pywr_schema_macros::PywrNode;
 use pywr_v1_schema::nodes::LossLinkNode as LossLinkNodeV1;
@@ -59,64 +58,20 @@
     pub fn set_constraints(
         &self,
         network: &mut pywr_core::network::Network,
-<<<<<<< HEAD
         args: &LoadArgs,
     ) -> Result<(), SchemaError> {
         if let Some(cost) = &self.net_cost {
             let value = cost.load(network, args)?;
-=======
-        schema: &crate::model::PywrNetwork,
-        domain: &ModelDomain,
-        tables: &LoadedTableCollection,
-        data_path: Option<&Path>,
-        inter_network_transfers: &[PywrMultiNetworkTransfer],
-        timeseries: &LoadedTimeseriesCollection,
-    ) -> Result<(), SchemaError> {
-        if let Some(cost) = &self.net_cost {
-            let value = cost.load(
-                network,
-                schema,
-                domain,
-                tables,
-                data_path,
-                inter_network_transfers,
-                timeseries,
-            )?;
->>>>>>> 7a0a969f
             network.set_node_cost(self.meta.name.as_str(), Self::net_sub_name(), value.into())?;
         }
 
         if let Some(max_flow) = &self.max_net_flow {
-<<<<<<< HEAD
             let value = max_flow.load(network, args)?;
-=======
-            let value = max_flow.load(
-                network,
-                schema,
-                domain,
-                tables,
-                data_path,
-                inter_network_transfers,
-                timeseries,
-            )?;
->>>>>>> 7a0a969f
             network.set_node_max_flow(self.meta.name.as_str(), Self::net_sub_name(), value.into())?;
         }
 
         if let Some(min_flow) = &self.min_net_flow {
-<<<<<<< HEAD
             let value = min_flow.load(network, args)?;
-=======
-            let value = min_flow.load(
-                network,
-                schema,
-                domain,
-                tables,
-                data_path,
-                inter_network_transfers,
-                timeseries,
-            )?;
->>>>>>> 7a0a969f
             network.set_node_min_flow(self.meta.name.as_str(), Self::net_sub_name(), value.into())?;
         }
 
