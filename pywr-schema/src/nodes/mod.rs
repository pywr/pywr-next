mod annual_virtual_storage;
mod core;
mod delay;
mod loss_link;
mod monthly_virtual_storage;
mod piecewise_link;
mod piecewise_storage;
mod river;
mod river_gauge;
mod river_split_with_gauge;
mod rolling_virtual_storage;
mod virtual_storage;
mod water_treatment_works;

use crate::data_tables::LoadedTableCollection;
use crate::error::{ConversionError, SchemaError};
use crate::model::{PywrMultiNetworkTransfer, PywrNetwork};
pub use crate::nodes::core::{
    AggregatedNode, AggregatedStorageNode, CatchmentNode, InputNode, LinkNode, OutputNode, StorageNode,
};
pub use crate::nodes::delay::DelayNode;
pub use crate::nodes::river::RiverNode;
use crate::nodes::rolling_virtual_storage::RollingVirtualStorageNode;
use crate::parameters::DynamicFloatValue;
pub use annual_virtual_storage::AnnualVirtualStorageNode;
pub use loss_link::LossLinkNode;
pub use monthly_virtual_storage::MonthlyVirtualStorageNode;
pub use piecewise_link::{PiecewiseLinkNode, PiecewiseLinkStep};
pub use piecewise_storage::PiecewiseStorageNode;
use pywr_core::metric::Metric;
use pywr_core::models::ModelDomain;
use pywr_v1_schema::nodes::{
    CoreNode as CoreNodeV1, Node as NodeV1, NodeMeta as NodeMetaV1, NodePosition as NodePositionV1,
};
pub use river_gauge::RiverGaugeNode;
pub use river_split_with_gauge::RiverSplitWithGaugeNode;
use std::collections::HashMap;
use std::path::Path;
use strum_macros::{Display, EnumDiscriminants, EnumString, EnumVariantNames, IntoStaticStr};
pub use virtual_storage::VirtualStorageNode;
pub use water_treatment_works::WaterTreatmentWorks;

#[derive(serde::Deserialize, serde::Serialize, Debug, Clone, Copy)]
pub struct NodePosition {
    #[serde(skip_serializing_if = "Option::is_none")]
    pub schematic: Option<(f32, f32)>,
    #[serde(skip_serializing_if = "Option::is_none")]
    pub geographic: Option<(f32, f32)>,
}

impl From<NodePositionV1> for NodePosition {
    fn from(v1: NodePositionV1) -> Self {
        Self {
            schematic: v1.schematic,
            geographic: v1.geographic,
        }
    }
}

#[derive(serde::Deserialize, serde::Serialize, Debug, Clone, Default)]
pub struct NodeMeta {
    pub name: String,
    #[serde(skip_serializing_if = "Option::is_none")]
    pub comment: Option<String>,
    #[serde(skip_serializing_if = "Option::is_none")]
    pub position: Option<NodePosition>,
}

impl From<NodeMetaV1> for NodeMeta {
    fn from(v1: NodeMetaV1) -> Self {
        Self {
            name: v1.name,
            comment: v1.comment,
            position: v1.position.map(|p| p.into()),
        }
    }
}

<<<<<<< HEAD
#[derive(Display, IntoStaticStr, EnumString, EnumVariantNames, Copy, Clone)]
pub enum NodeType {
    Input,
    Link,
    Output,
    Storage,
    Catchment,
    RiverGauge,
    LossLink,
    Delay,
    PiecewiseLink,
    PiecewiseStorage,
    River,
    RiverSplitWithGauge,
    WaterTreatmentWorks,
    Aggregated,
    AggregatedStorage,
    VirtualStorage,
    AnnualVirtualStorage,
    MonthlyVirtualStorage,
    RollingVirtualStorage,
=======
/// All possible attributes that could be produced by a node.
///
///
#[derive(serde::Deserialize, serde::Serialize, Debug, Clone, Copy, Display)]
pub enum NodeAttribute {
    Inflow,
    Outflow,
    Volume,
    ProportionalVolume,
    Loss,
>>>>>>> 326c8e4e
}

pub struct NodeBuilder {
    ty: NodeType,
    position: Option<NodePosition>,
    name: Option<String>,
}

/// A builder for creating a new node.
impl NodeBuilder {
    pub fn new(ty: NodeType) -> Self {
        Self {
            ty,
            position: None,
            name: None,
        }
    }

    /// Define the position of the node.
    pub fn position(mut self, position: NodePosition) -> Self {
        self.position = Some(position);
        self
    }

    /// Define the name of the node.
    pub fn name(mut self, name: String) -> Self {
        self.name = Some(name);
        self
    }

    /// Create the next default name without duplicating an existing name in the model.
    pub fn next_default_name_for_model(mut self, network: &PywrNetwork) -> Self {
        let mut num = 1;
        loop {
            let name = format!("{}-{}", self.ty.to_string(), num);
            if network.get_node_by_name(&name).is_none() {
                // No node with this name found!
                self.name = Some(name);
                break;
            } else {
                num += 1;
            }
        }
        self
    }

    /// Build the [`Node`].
    pub fn build(self) -> Node {
        let name = self.name.unwrap_or_else(|| self.ty.to_string());
        let meta = NodeMeta {
            name,
            position: self.position,
            ..Default::default()
        };

        match self.ty {
            NodeType::Input => Node::Input(InputNode {
                meta,
                ..Default::default()
            }),
            NodeType::Link => Node::Link(LinkNode {
                meta,
                ..Default::default()
            }),
            NodeType::Output => Node::Output(OutputNode {
                meta,
                ..Default::default()
            }),
            NodeType::Storage => Node::Storage(StorageNode {
                meta,
                ..Default::default()
            }),
            NodeType::Catchment => Node::Catchment(CatchmentNode {
                meta,
                ..Default::default()
            }),
            NodeType::RiverGauge => Node::RiverGauge(RiverGaugeNode {
                meta,
                ..Default::default()
            }),
            NodeType::LossLink => Node::LossLink(LossLinkNode {
                meta,
                ..Default::default()
            }),
            NodeType::Delay => Node::Delay(DelayNode {
                meta,
                ..Default::default()
            }),
            NodeType::PiecewiseLink => Node::PiecewiseLink(PiecewiseLinkNode {
                meta,
                ..Default::default()
            }),
            NodeType::PiecewiseStorage => Node::PiecewiseStorage(PiecewiseStorageNode {
                meta,
                ..Default::default()
            }),
            NodeType::River => Node::River(RiverNode { meta }),
            NodeType::RiverSplitWithGauge => Node::RiverSplitWithGauge(RiverSplitWithGaugeNode {
                meta,
                ..Default::default()
            }),
            NodeType::WaterTreatmentWorks => Node::WaterTreatmentWorks(WaterTreatmentWorks {
                meta,
                ..Default::default()
            }),
            NodeType::Aggregated => Node::Aggregated(AggregatedNode {
                meta,
                ..Default::default()
            }),
            NodeType::AggregatedStorage => Node::AggregatedStorage(AggregatedStorageNode {
                meta,
                ..Default::default()
            }),
            NodeType::VirtualStorage => Node::VirtualStorage(VirtualStorageNode {
                meta,
                ..Default::default()
            }),
            NodeType::AnnualVirtualStorage => Node::AnnualVirtualStorage(AnnualVirtualStorageNode {
                meta,
                ..Default::default()
            }),
            NodeType::MonthlyVirtualStorage => Node::MonthlyVirtualStorage(MonthlyVirtualStorageNode {
                meta,
                ..Default::default()
            }),
            NodeType::RollingVirtualStorage => Node::RollingVirtualStorage(RollingVirtualStorageNode {
                meta,
                ..Default::default()
            }),
        }
    }
}

#[derive(serde::Deserialize, serde::Serialize, Clone, EnumDiscriminants)]
#[serde(tag = "type")]
#[strum_discriminants(derive(Display, IntoStaticStr, EnumString, EnumVariantNames))]
// This creates a separate enum called `NodeType` that is available in this module.
#[strum_discriminants(name(NodeType))]
pub enum Node {
    Input(InputNode),
    Link(LinkNode),
    Output(OutputNode),
    Storage(StorageNode),
    Catchment(CatchmentNode),
    RiverGauge(RiverGaugeNode),
    LossLink(LossLinkNode),
    Delay(DelayNode),
    PiecewiseLink(PiecewiseLinkNode),
    PiecewiseStorage(PiecewiseStorageNode),
    River(RiverNode),
    RiverSplitWithGauge(RiverSplitWithGaugeNode),
    WaterTreatmentWorks(WaterTreatmentWorks),
    Aggregated(AggregatedNode),
    AggregatedStorage(AggregatedStorageNode),
    VirtualStorage(VirtualStorageNode),
    AnnualVirtualStorage(AnnualVirtualStorageNode),
    MonthlyVirtualStorage(MonthlyVirtualStorageNode),
    RollingVirtualStorage(RollingVirtualStorageNode),
}

impl Node {
    pub fn name(&self) -> &str {
        self.meta().name.as_str()
    }

    pub fn position(&self) -> Option<&NodePosition> {
        self.meta().position.as_ref()
    }

    pub fn node_type(&self) -> NodeType {
<<<<<<< HEAD
        match self {
            Node::Input(_) => NodeType::Input,
            Node::Link(_) => NodeType::Link,
            Node::Output(_) => NodeType::Output,
            Node::Storage(_) => NodeType::Storage,
            Node::Catchment(_) => NodeType::Catchment,
            Node::RiverGauge(_) => NodeType::RiverGauge,
            Node::LossLink(_) => NodeType::LossLink,
            Node::River(_) => NodeType::River,
            Node::RiverSplitWithGauge(_) => NodeType::RiverSplitWithGauge,
            Node::WaterTreatmentWorks(_) => NodeType::WaterTreatmentWorks,
            Node::Aggregated(_) => NodeType::Aggregated,
            Node::AggregatedStorage(_) => NodeType::AggregatedStorage,
            Node::VirtualStorage(_) => NodeType::VirtualStorage,
            Node::AnnualVirtualStorage(_) => NodeType::AnnualVirtualStorage,
            Node::PiecewiseLink(_) => NodeType::PiecewiseLink,
            Node::PiecewiseStorage(_) => NodeType::PiecewiseStorage,
            Node::Delay(_) => NodeType::Delay,
            Node::MonthlyVirtualStorage(_) => NodeType::MonthlyVirtualStorage,
            Node::RollingVirtualStorage(_) => NodeType::RollingVirtualStorage,
        }
=======
        // Implementation provided by the `EnumDiscriminants` derive macro.
        self.into()
>>>>>>> 326c8e4e
    }

    pub fn meta(&self) -> &NodeMeta {
        match self {
            Node::Input(n) => &n.meta,
            Node::Link(n) => &n.meta,
            Node::Output(n) => &n.meta,
            Node::Storage(n) => &n.meta,
            Node::Catchment(n) => &n.meta,
            Node::RiverGauge(n) => &n.meta,
            Node::LossLink(n) => &n.meta,
            Node::River(n) => &n.meta,
            Node::RiverSplitWithGauge(n) => &n.meta,
            Node::WaterTreatmentWorks(n) => &n.meta,
            Node::Aggregated(n) => &n.meta,
            Node::AggregatedStorage(n) => &n.meta,
            Node::VirtualStorage(n) => &n.meta,
            Node::AnnualVirtualStorage(n) => &n.meta,
            Node::PiecewiseLink(n) => &n.meta,
            Node::PiecewiseStorage(n) => &n.meta,
            Node::Delay(n) => &n.meta,
            Node::MonthlyVirtualStorage(n) => &n.meta,
            Node::RollingVirtualStorage(n) => &n.meta,
        }
    }

    pub fn parameters(&self) -> HashMap<&str, &DynamicFloatValue> {
        match self {
            Node::Input(n) => n.parameters(),
            Node::Link(n) => n.parameters(),
            Node::Output(n) => n.parameters(),
            Node::Storage(n) => n.parameters(),
            _ => HashMap::new(), // TODO complete
        }
    }

    pub fn add_to_model(
        &self,
        network: &mut pywr_core::network::Network,
        schema: &PywrNetwork,
        domain: &ModelDomain,
        tables: &LoadedTableCollection,
        data_path: Option<&Path>,
        inter_network_transfers: &[PywrMultiNetworkTransfer],
    ) -> Result<(), SchemaError> {
        match self {
            Node::Input(n) => n.add_to_model(network),
            Node::Link(n) => n.add_to_model(network),
            Node::Output(n) => n.add_to_model(network),
            Node::Storage(n) => n.add_to_model(network, schema, domain, tables, data_path, inter_network_transfers),
            Node::Catchment(n) => n.add_to_model(network),
            Node::RiverGauge(n) => n.add_to_model(network),
            Node::LossLink(n) => n.add_to_model(network),
            Node::River(n) => n.add_to_model(network),
            Node::RiverSplitWithGauge(n) => n.add_to_model(network),
            Node::WaterTreatmentWorks(n) => n.add_to_model(network),
            Node::Aggregated(n) => n.add_to_model(network),
            Node::AggregatedStorage(n) => n.add_to_model(network),
            Node::VirtualStorage(n) => {
                n.add_to_model(network, schema, domain, tables, data_path, inter_network_transfers)
            }
            Node::AnnualVirtualStorage(n) => {
                n.add_to_model(network, schema, domain, tables, data_path, inter_network_transfers)
            }
            Node::PiecewiseLink(n) => n.add_to_model(network),
            Node::PiecewiseStorage(n) => {
                n.add_to_model(network, schema, domain, tables, data_path, inter_network_transfers)
            }
            Node::Delay(n) => n.add_to_model(network),
            Node::MonthlyVirtualStorage(n) => {
                n.add_to_model(network, schema, domain, tables, data_path, inter_network_transfers)
            }
            Node::RollingVirtualStorage(n) => {
                n.add_to_model(network, domain, tables, data_path, inter_network_transfers)
            }
        }
    }

    pub fn set_constraints(
        &self,
        network: &mut pywr_core::network::Network,
        schema: &PywrNetwork,
        domain: &ModelDomain,
        tables: &LoadedTableCollection,
        data_path: Option<&Path>,
        inter_network_transfers: &[PywrMultiNetworkTransfer],
    ) -> Result<(), SchemaError> {
        match self {
            Node::Input(n) => n.set_constraints(network, schema, domain, tables, data_path, inter_network_transfers),
            Node::Link(n) => n.set_constraints(network, schema, domain, tables, data_path, inter_network_transfers),
            Node::Output(n) => n.set_constraints(network, schema, domain, tables, data_path, inter_network_transfers),
            Node::Storage(n) => n.set_constraints(network, schema, domain, tables, data_path, inter_network_transfers),
            Node::Catchment(n) => {
                n.set_constraints(network, schema, domain, tables, data_path, inter_network_transfers)
            }
            Node::RiverGauge(n) => {
                n.set_constraints(network, schema, domain, tables, data_path, inter_network_transfers)
            }
            Node::LossLink(n) => n.set_constraints(network, schema, domain, tables, data_path, inter_network_transfers),
            Node::River(_) => Ok(()), // No constraints on river node
            Node::RiverSplitWithGauge(n) => {
                n.set_constraints(network, schema, domain, tables, data_path, inter_network_transfers)
            }
            Node::WaterTreatmentWorks(n) => {
                n.set_constraints(network, schema, domain, tables, data_path, inter_network_transfers)
            }
            Node::Aggregated(n) => {
                n.set_constraints(network, schema, domain, tables, data_path, inter_network_transfers)
            }
            Node::AggregatedStorage(_) => Ok(()), // No constraints on aggregated storage nodes.
            Node::VirtualStorage(_) => Ok(()),    // TODO
            Node::AnnualVirtualStorage(_) => Ok(()), // TODO
            Node::PiecewiseLink(n) => {
                n.set_constraints(network, schema, domain, tables, data_path, inter_network_transfers)
            }
            Node::PiecewiseStorage(n) => {
                n.set_constraints(network, schema, domain, tables, data_path, inter_network_transfers)
            }
            Node::Delay(n) => n.set_constraints(network, tables),
            Node::MonthlyVirtualStorage(_) => Ok(()), // TODO
            Node::RollingVirtualStorage(_) => Ok(()), // TODO
        }
    }

    pub fn input_connectors(&self) -> Vec<(&str, Option<String>)> {
        match self {
            Node::Input(n) => n.input_connectors(),
            Node::Link(n) => n.input_connectors(),
            Node::Output(n) => n.input_connectors(),
            Node::Storage(n) => n.input_connectors(),
            Node::Catchment(n) => n.input_connectors(),
            Node::RiverGauge(n) => n.input_connectors(),
            Node::LossLink(n) => n.input_connectors(),
            Node::River(n) => n.input_connectors(),
            Node::RiverSplitWithGauge(n) => n.input_connectors(),
            Node::WaterTreatmentWorks(n) => n.input_connectors(),
            // TODO input_connectors should not exist for these aggregated & virtual nodes
            Node::Aggregated(n) => n.input_connectors(),
            Node::AggregatedStorage(n) => n.input_connectors(),
            Node::VirtualStorage(n) => n.input_connectors(),
            Node::AnnualVirtualStorage(n) => n.input_connectors(),
            Node::MonthlyVirtualStorage(n) => n.input_connectors(),
            Node::PiecewiseLink(n) => n.input_connectors(),
            Node::PiecewiseStorage(n) => n.input_connectors(),
            Node::Delay(n) => n.input_connectors(),
            Node::RollingVirtualStorage(n) => n.input_connectors(),
        }
    }

    pub fn output_connectors(&self, slot: Option<&str>) -> Vec<(&str, Option<String>)> {
        match self {
            Node::Input(n) => n.output_connectors(),
            Node::Link(n) => n.output_connectors(),
            Node::Output(n) => n.output_connectors(),
            Node::Storage(n) => n.output_connectors(),
            Node::Catchment(n) => n.output_connectors(),
            Node::RiverGauge(n) => n.output_connectors(),
            Node::LossLink(n) => n.output_connectors(),
            Node::River(n) => n.output_connectors(),
            Node::RiverSplitWithGauge(n) => n.output_connectors(slot),
            Node::WaterTreatmentWorks(n) => n.output_connectors(),
            // TODO output_connectors should not exist for these aggregated & virtual nodes
            Node::Aggregated(n) => n.output_connectors(),
            Node::AggregatedStorage(n) => n.output_connectors(),
            Node::VirtualStorage(n) => n.output_connectors(),
            Node::AnnualVirtualStorage(n) => n.output_connectors(),
            Node::MonthlyVirtualStorage(n) => n.output_connectors(),
            Node::PiecewiseLink(n) => n.output_connectors(),
            Node::PiecewiseStorage(n) => n.output_connectors(),
            Node::Delay(n) => n.output_connectors(),
            Node::RollingVirtualStorage(n) => n.output_connectors(),
        }
    }

    /// Create a metric for the given attribute on this node.
    pub fn create_metric(
        &self,
        network: &mut pywr_core::network::Network,
        attribute: Option<NodeAttribute>,
    ) -> Result<Metric, SchemaError> {
        match self {
<<<<<<< HEAD
            Node::Input(n) => n.default_metric(network),
            Node::Link(n) => n.default_metric(network),
            Node::Output(n) => n.default_metric(network),
            Node::Storage(n) => n.default_metric(network),
            Node::Catchment(n) => n.default_metric(network),
            Node::RiverGauge(n) => n.default_metric(network),
            Node::LossLink(n) => n.default_metric(network),
            Node::River(n) => n.default_metric(network),
            Node::RiverSplitWithGauge(n) => n.default_metric(network),
            Node::WaterTreatmentWorks(n) => n.default_metric(network),
            Node::Aggregated(n) => n.default_metric(network),
            Node::AggregatedStorage(n) => n.default_metric(network),
            Node::VirtualStorage(n) => n.default_metric(network),
            Node::AnnualVirtualStorage(n) => n.default_metric(network),
            Node::MonthlyVirtualStorage(n) => n.default_metric(network),
            Node::PiecewiseLink(n) => n.default_metric(network),
            Node::Delay(n) => n.default_metric(network),
            Node::PiecewiseStorage(n) => n.default_metric(network),
            Node::RollingVirtualStorage(n) => n.default_metric(network),
=======
            Node::Input(n) => n.create_metric(network, attribute),
            Node::Link(n) => n.create_metric(network, attribute),
            Node::Output(n) => n.create_metric(network, attribute),
            Node::Storage(n) => n.create_metric(network, attribute),
            Node::Catchment(n) => n.create_metric(network, attribute),
            Node::RiverGauge(n) => n.create_metric(network, attribute),
            Node::LossLink(n) => n.create_metric(network, attribute),
            Node::River(n) => n.create_metric(network, attribute),
            Node::RiverSplitWithGauge(n) => n.create_metric(network, attribute),
            Node::WaterTreatmentWorks(n) => n.create_metric(network, attribute),
            Node::Aggregated(n) => n.create_metric(network, attribute),
            Node::AggregatedStorage(n) => n.create_metric(network, attribute),
            Node::VirtualStorage(n) => n.create_metric(network, attribute),
            Node::AnnualVirtualStorage(n) => n.create_metric(network, attribute),
            Node::MonthlyVirtualStorage(n) => n.create_metric(network, attribute),
            Node::PiecewiseLink(n) => n.create_metric(network, attribute),
            Node::PiecewiseStorage(n) => n.create_metric(network, attribute),
            Node::Delay(n) => n.create_metric(network, attribute),
>>>>>>> 326c8e4e
        }
    }
}

impl TryFrom<NodeV1> for Node {
    type Error = ConversionError;

    fn try_from(v1: NodeV1) -> Result<Self, Self::Error> {
        match v1 {
            NodeV1::Core(n) => {
                let nv2: Node = n.try_into()?;
                Ok(nv2)
            }
            NodeV1::Custom(n) => Err(ConversionError::CustomNodeNotSupported {
                name: n.meta.name,
                ty: n.ty,
            }),
        }
    }
}

impl TryFrom<Box<CoreNodeV1>> for Node {
    type Error = ConversionError;

    fn try_from(v1: Box<CoreNodeV1>) -> Result<Self, Self::Error> {
        let n = match *v1 {
            CoreNodeV1::Input(n) => Self::Input(n.try_into()?),
            CoreNodeV1::Link(n) => Self::Link(n.try_into()?),
            CoreNodeV1::Output(n) => Self::Output(n.try_into()?),
            CoreNodeV1::Storage(n) => Self::Storage(n.try_into()?),
            CoreNodeV1::Reservoir(n) => Self::Storage(n.try_into()?),
            CoreNodeV1::Catchment(n) => Self::Catchment(n.try_into()?),
            CoreNodeV1::RiverGauge(n) => Self::RiverGauge(n.try_into()?),
            CoreNodeV1::LossLink(n) => Self::LossLink(n.try_into()?),
            CoreNodeV1::River(n) => Self::River(n.try_into()?),
            CoreNodeV1::RiverSplitWithGauge(n) => Self::RiverSplitWithGauge(n.try_into()?),
            CoreNodeV1::Aggregated(n) => Self::Aggregated(n.try_into()?),
            CoreNodeV1::AggregatedStorage(n) => Self::AggregatedStorage(n.try_into()?),
            CoreNodeV1::VirtualStorage(n) => Self::VirtualStorage(n.try_into()?),
            CoreNodeV1::AnnualVirtualStorage(n) => Self::AnnualVirtualStorage(n.try_into()?),
            CoreNodeV1::PiecewiseLink(n) => Self::PiecewiseLink(n.try_into()?),
            CoreNodeV1::MultiSplitLink(_) => todo!(),
            CoreNodeV1::BreakLink(_) => todo!(),
            CoreNodeV1::Delay(n) => Self::Delay(n.try_into()?),
            CoreNodeV1::RiverSplit(_) => todo!("Conversion of RiverSplit nodes"),
            CoreNodeV1::MonthlyVirtualStorage(n) => Self::MonthlyVirtualStorage(n.try_into()?),
            CoreNodeV1::SeasonalVirtualStorage(_) => todo!("Conversion of SeasonalVirtualStorage nodes"),
            CoreNodeV1::RollingVirtualStorage(n) => Self::RollingVirtualStorage(n.try_into()?),
        };

        Ok(n)
    }
}<|MERGE_RESOLUTION|>--- conflicted
+++ resolved
@@ -76,29 +76,6 @@
     }
 }
 
-<<<<<<< HEAD
-#[derive(Display, IntoStaticStr, EnumString, EnumVariantNames, Copy, Clone)]
-pub enum NodeType {
-    Input,
-    Link,
-    Output,
-    Storage,
-    Catchment,
-    RiverGauge,
-    LossLink,
-    Delay,
-    PiecewiseLink,
-    PiecewiseStorage,
-    River,
-    RiverSplitWithGauge,
-    WaterTreatmentWorks,
-    Aggregated,
-    AggregatedStorage,
-    VirtualStorage,
-    AnnualVirtualStorage,
-    MonthlyVirtualStorage,
-    RollingVirtualStorage,
-=======
 /// All possible attributes that could be produced by a node.
 ///
 ///
@@ -109,7 +86,6 @@
     Volume,
     ProportionalVolume,
     Loss,
->>>>>>> 326c8e4e
 }
 
 pub struct NodeBuilder {
@@ -280,32 +256,8 @@
     }
 
     pub fn node_type(&self) -> NodeType {
-<<<<<<< HEAD
-        match self {
-            Node::Input(_) => NodeType::Input,
-            Node::Link(_) => NodeType::Link,
-            Node::Output(_) => NodeType::Output,
-            Node::Storage(_) => NodeType::Storage,
-            Node::Catchment(_) => NodeType::Catchment,
-            Node::RiverGauge(_) => NodeType::RiverGauge,
-            Node::LossLink(_) => NodeType::LossLink,
-            Node::River(_) => NodeType::River,
-            Node::RiverSplitWithGauge(_) => NodeType::RiverSplitWithGauge,
-            Node::WaterTreatmentWorks(_) => NodeType::WaterTreatmentWorks,
-            Node::Aggregated(_) => NodeType::Aggregated,
-            Node::AggregatedStorage(_) => NodeType::AggregatedStorage,
-            Node::VirtualStorage(_) => NodeType::VirtualStorage,
-            Node::AnnualVirtualStorage(_) => NodeType::AnnualVirtualStorage,
-            Node::PiecewiseLink(_) => NodeType::PiecewiseLink,
-            Node::PiecewiseStorage(_) => NodeType::PiecewiseStorage,
-            Node::Delay(_) => NodeType::Delay,
-            Node::MonthlyVirtualStorage(_) => NodeType::MonthlyVirtualStorage,
-            Node::RollingVirtualStorage(_) => NodeType::RollingVirtualStorage,
-        }
-=======
         // Implementation provided by the `EnumDiscriminants` derive macro.
         self.into()
->>>>>>> 326c8e4e
     }
 
     pub fn meta(&self) -> &NodeMeta {
@@ -379,7 +331,7 @@
                 n.add_to_model(network, schema, domain, tables, data_path, inter_network_transfers)
             }
             Node::RollingVirtualStorage(n) => {
-                n.add_to_model(network, domain, tables, data_path, inter_network_transfers)
+                n.add_to_model(network, schema, domain, tables, data_path, inter_network_transfers)
             }
         }
     }
@@ -487,27 +439,6 @@
         attribute: Option<NodeAttribute>,
     ) -> Result<Metric, SchemaError> {
         match self {
-<<<<<<< HEAD
-            Node::Input(n) => n.default_metric(network),
-            Node::Link(n) => n.default_metric(network),
-            Node::Output(n) => n.default_metric(network),
-            Node::Storage(n) => n.default_metric(network),
-            Node::Catchment(n) => n.default_metric(network),
-            Node::RiverGauge(n) => n.default_metric(network),
-            Node::LossLink(n) => n.default_metric(network),
-            Node::River(n) => n.default_metric(network),
-            Node::RiverSplitWithGauge(n) => n.default_metric(network),
-            Node::WaterTreatmentWorks(n) => n.default_metric(network),
-            Node::Aggregated(n) => n.default_metric(network),
-            Node::AggregatedStorage(n) => n.default_metric(network),
-            Node::VirtualStorage(n) => n.default_metric(network),
-            Node::AnnualVirtualStorage(n) => n.default_metric(network),
-            Node::MonthlyVirtualStorage(n) => n.default_metric(network),
-            Node::PiecewiseLink(n) => n.default_metric(network),
-            Node::Delay(n) => n.default_metric(network),
-            Node::PiecewiseStorage(n) => n.default_metric(network),
-            Node::RollingVirtualStorage(n) => n.default_metric(network),
-=======
             Node::Input(n) => n.create_metric(network, attribute),
             Node::Link(n) => n.create_metric(network, attribute),
             Node::Output(n) => n.create_metric(network, attribute),
@@ -526,7 +457,7 @@
             Node::PiecewiseLink(n) => n.create_metric(network, attribute),
             Node::PiecewiseStorage(n) => n.create_metric(network, attribute),
             Node::Delay(n) => n.create_metric(network, attribute),
->>>>>>> 326c8e4e
+            Node::RollingVirtualStorage(n) => n.create_metric(network, attribute),
         }
     }
 }
