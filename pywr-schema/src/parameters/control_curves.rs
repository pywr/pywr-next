--- conflicted
+++ resolved
@@ -34,12 +34,8 @@
         tables: &LoadedTableCollection,
         data_path: Option<&Path>,
         inter_network_transfers: &[PywrMultiNetworkTransfer],
-<<<<<<< HEAD
         timeseries: &LoadedTimeseriesCollection,
-    ) -> Result<ParameterIndex, SchemaError> {
-=======
     ) -> Result<ParameterIndex<f64>, SchemaError> {
->>>>>>> a0324a44
         let metric = self.storage_node.load(network, schema)?;
 
         let control_curves = self
@@ -162,12 +158,8 @@
         tables: &LoadedTableCollection,
         data_path: Option<&Path>,
         inter_network_transfers: &[PywrMultiNetworkTransfer],
-<<<<<<< HEAD
         timeseries: &LoadedTimeseriesCollection,
-    ) -> Result<IndexParameterIndex, SchemaError> {
-=======
     ) -> Result<ParameterIndex<usize>, SchemaError> {
->>>>>>> a0324a44
         let metric = self.storage_node.load(network, schema)?;
 
         let control_curves = self
@@ -288,12 +280,8 @@
         tables: &LoadedTableCollection,
         data_path: Option<&Path>,
         inter_network_transfers: &[PywrMultiNetworkTransfer],
-<<<<<<< HEAD
         timeseries: &LoadedTimeseriesCollection,
-    ) -> Result<ParameterIndex, SchemaError> {
-=======
     ) -> Result<ParameterIndex<f64>, SchemaError> {
->>>>>>> a0324a44
         let metric = self.storage_node.load(network, schema)?;
 
         let control_curves = self
@@ -407,12 +395,8 @@
         tables: &LoadedTableCollection,
         data_path: Option<&Path>,
         inter_network_transfers: &[PywrMultiNetworkTransfer],
-<<<<<<< HEAD
         timeseries: &LoadedTimeseriesCollection,
-    ) -> Result<ParameterIndex, SchemaError> {
-=======
     ) -> Result<ParameterIndex<f64>, SchemaError> {
->>>>>>> a0324a44
         let metric = self.storage_node.load(network, schema)?;
 
         let control_curves = self
