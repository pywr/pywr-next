--- conflicted
+++ resolved
@@ -762,7 +762,6 @@
     /// Return the value loading from a table if required.
     pub fn load(&self, tables: &LoadedTableCollection) -> Result<Vec<f64>, SchemaError> {
         match self {
-<<<<<<< HEAD
             Self::Literal { values } => Ok(values.clone()),
             Self::Table(tbl_ref) => {
                 tables
@@ -773,16 +772,6 @@
                         source: Box::new(source),
                     })
             }
-=======
-            Self::Literal(v) => Ok(v.clone()),
-            Self::Table(tbl_ref) => tables
-                .get_vec_f64(tbl_ref)
-                .cloned()
-                .map_err(|source| SchemaError::TableRefLoad {
-                    table_ref: tbl_ref.clone(),
-                    source: Box::new(source),
-                }),
->>>>>>> 54128909
         }
     }
 }
