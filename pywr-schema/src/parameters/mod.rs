--- conflicted
+++ resolved
@@ -710,11 +710,7 @@
                     }
                     Err(_) => {
                         // An error retrieving a parameter with this name; assume it needs creating.
-<<<<<<< HEAD
-                        match definition.add_to_model(network, schema, &domain, tables, data_path, inter_network_transfers, timeseries)? {
-=======
-                        match definition.add_to_model(network, schema, domain, tables, data_path, inter_network_transfers)? {
->>>>>>> 5663852e
+                        match definition.add_to_model(network, schema, domain, tables, data_path, inter_network_transfers, timeseries)? {
                             ParameterType::Parameter(idx) => Ok(Metric::ParameterValue(idx)),
                             ParameterType::Index(_) => Err(SchemaError::UnexpectedParameterType(format!(
                         "Found index parameter of type '{}' with name '{}' where an float parameter was expected.",
