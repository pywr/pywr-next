--- conflicted
+++ resolved
@@ -28,12 +28,8 @@
 pub use super::data_tables::TableDataRef;
 #[cfg(feature = "core")]
 use crate::error::SchemaError;
-<<<<<<< HEAD
+use crate::error::{ComponentConversionError, ConversionError};
 use crate::metric::Metric;
-=======
-use crate::error::{ComponentConversionError, ConversionError};
-use crate::metric::{Metric, ParameterReference};
->>>>>>> 0e060318
 #[cfg(feature = "core")]
 use crate::model::LoadArgs;
 use crate::timeseries::ConvertedTimeseriesReference;
@@ -615,102 +611,6 @@
     }
 }
 
-<<<<<<< HEAD
-=======
-/// An integer (i64) value from another parameter
-#[derive(serde::Deserialize, serde::Serialize, Debug, Clone, JsonSchema, PywrVisitAll, Display)]
-#[serde(untagged)]
-pub enum ParameterIndexValue {
-    Reference(String),
-}
-
-#[cfg(feature = "core")]
-impl ParameterIndexValue {
-    pub fn load(&self, network: &mut pywr_core::network::Network) -> Result<ParameterIndex<usize>, SchemaError> {
-        match self {
-            Self::Reference(name) => {
-                // This should be an existing parameter
-                Ok(network.get_index_parameter_index_by_name(&name.as_str().into())?)
-            }
-        }
-    }
-}
-
-/// A potentially dynamic integer (usize) value
-///
-/// This value can be a constant (literal or otherwise) or a dynamic value provided
-/// by another parameter.
-#[derive(serde::Deserialize, serde::Serialize, Debug, Clone, JsonSchema, PywrVisitAll, Display)]
-#[serde(untagged)]
-pub enum DynamicIndexValue {
-    Constant(ConstantValue<usize>),
-    Dynamic(ParameterIndexValue),
-}
-
-impl DynamicIndexValue {
-    pub fn from_usize(v: usize) -> Self {
-        Self::Constant(ConstantValue::Literal(v))
-    }
-}
-
-#[cfg(feature = "core")]
-impl DynamicIndexValue {
-    pub fn load(&self, network: &mut pywr_core::network::Network, args: &LoadArgs) -> Result<MetricUsize, SchemaError> {
-        let parameter_ref = match self {
-            DynamicIndexValue::Constant(v) => v.load(args.tables)?.into(),
-            DynamicIndexValue::Dynamic(v) => v.load(network)?.into(),
-        };
-        Ok(parameter_ref)
-    }
-}
-
-impl TryFromV1<ParameterValueV1> for DynamicIndexValue {
-    type Error = ConversionError;
-
-    fn try_from_v1(
-        v1: ParameterValueV1,
-        parent_node: Option<&str>,
-        conversion_data: &mut ConversionData,
-    ) -> Result<Self, Self::Error> {
-        let p = match v1 {
-            // There was no such thing as s constant index in Pywr v1
-            // TODO this could print a warning and do a cast to usize instead.
-            ParameterValueV1::Constant(_) => return Err(ConversionError::FloatToIndex {}),
-            ParameterValueV1::Reference(p_name) => Self::Dynamic(ParameterIndexValue::Reference(p_name)),
-            ParameterValueV1::Table(tbl) => Self::Constant(ConstantValue::Table(tbl.try_into()?)),
-            ParameterValueV1::Inline(param) => {
-                // Inline parameters are converted to either a parameter or a timeseries
-                // The actual component is extracted into the conversion data leaving a reference
-                // to the component in the metric.
-                let definition: ParameterOrTimeseriesRef =
-                    (*param)
-                        .try_into_v2(parent_node, conversion_data)
-                        .map_err(|e| match e {
-                            ComponentConversionError::Node { error, .. } => error,
-                            ComponentConversionError::Parameter { error, .. } => error,
-                        })?;
-                match definition {
-                    ParameterOrTimeseriesRef::Parameter(p) => {
-                        let reference = ParameterReference {
-                            name: p.name().to_string(),
-                            key: None,
-                        };
-                        conversion_data.parameters.push(*p);
-
-                        Self::Dynamic(ParameterIndexValue::Reference(reference.name))
-                    }
-                    ParameterOrTimeseriesRef::Timeseries(_) => {
-                        // TODO create an error for this
-                        panic!("Timeseries do not support indexes yet")
-                    }
-                }
-            }
-        };
-        Ok(p)
-    }
-}
-
->>>>>>> 0e060318
 /// An non-variable vector of constant floating-point (f64) values
 ///
 /// This value can be a literal vector of floats or an external reference to an input table.
