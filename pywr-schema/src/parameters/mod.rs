//! Parameter schema definitions.
//!
//! The enum [`Parameter`] contains all of the valid Pywr parameter schemas. The parameter
//! variants define separate schemas for different parameter types. When a network is generated
//! from a schema the parameter schemas are added to the network using [`Parameter::add_to_model`].
//! This typically adds a struct from [`crate::parameters`] to the network using the data
//! defined in the schema.
//!
//! Serializing and deserializing is accomplished using [`serde`].
mod aggregated;
mod asymmetric_switch;
mod control_curves;
mod core;
mod data_frame;
mod delay;
mod discount_factor;
mod indexed_array;
mod inter_model_transfer;
mod interpolated;
mod offset;
mod polynomial;
mod profiles;
mod python;
mod tables;
mod thresholds;

pub use super::data_tables::{LoadedTableCollection, TableDataRef};
pub use super::parameters::aggregated::{AggFunc, AggregatedIndexParameter, AggregatedParameter, IndexAggFunc};
pub use super::parameters::asymmetric_switch::AsymmetricSwitchIndexParameter;
pub use super::parameters::control_curves::{
    ControlCurveIndexParameter, ControlCurveInterpolatedParameter, ControlCurveParameter,
    ControlCurvePiecewiseInterpolatedParameter,
};
pub use super::parameters::core::{
    ActivationFunction, ConstantParameter, MaxParameter, MinParameter, NegativeParameter, VariableSettings,
};
pub use super::parameters::delay::DelayParameter;
pub use super::parameters::discount_factor::DiscountFactorParameter;
pub use super::parameters::indexed_array::IndexedArrayParameter;
pub use super::parameters::polynomial::Polynomial1DParameter;
pub use super::parameters::profiles::{
    DailyProfileParameter, MonthlyProfileParameter, RadialBasisFunction, RbfProfileParameter,
    RbfProfileVariableSettings, UniformDrawdownProfileParameter,
};
pub use super::parameters::python::PythonParameter;
pub use super::parameters::tables::TablesArrayParameter;
pub use super::parameters::thresholds::ParameterThresholdParameter;
use crate::error::{ConversionError, SchemaError};
use crate::parameters::core::DivisionParameter;
pub use crate::parameters::data_frame::DataFrameParameter;
use crate::parameters::interpolated::InterpolatedParameter;
pub use inter_model_transfer::InterModelTransferParameter;
pub use offset::OffsetParameter;
use pywr_core::derived_metric::DerivedMetric;
use pywr_core::metric::Metric;
use pywr_core::models::ModelDomain;
use pywr_core::node::NodeIndex;
use pywr_core::parameters::{IndexParameterIndex, IndexValue, ParameterType};
use pywr_v1_schema::parameters::{
    CoreParameter, ExternalDataRef as ExternalDataRefV1, Parameter as ParameterV1, ParameterMeta as ParameterMetaV1,
    ParameterValue as ParameterValueV1, TableIndex as TableIndexV1, TableIndexEntry as TableIndexEntryV1,
};
use std::collections::HashMap;
use std::path::{Path, PathBuf};

#[derive(serde::Deserialize, serde::Serialize, Debug, Clone)]
pub struct ParameterMeta {
    pub name: String,
    #[serde(skip_serializing_if = "Option::is_none")]
    pub comment: Option<String>,
}

pub trait FromV1Parameter<T>: Sized {
    fn from_v1_parameter(v1: T, parent_node: Option<&str>, unnamed_count: &mut usize) -> Self;
}

pub trait IntoV2Parameter<T> {
    fn into_v2_parameter(self, parent_node: Option<&str>, unnamed_count: &mut usize) -> T;
}

// FromV1Parameter implies IntoV2Parameter
impl<T, U> IntoV2Parameter<U> for T
where
    U: FromV1Parameter<T>,
{
    fn into_v2_parameter(self, parent_node: Option<&str>, unnamed_count: &mut usize) -> U {
        U::from_v1_parameter(self, parent_node, unnamed_count)
    }
}

pub trait TryFromV1Parameter<T>: Sized {
    type Error;
    fn try_from_v1_parameter(v1: T, parent_node: Option<&str>, unnamed_count: &mut usize) -> Result<Self, Self::Error>;
}

pub trait TryIntoV2Parameter<T> {
    type Error;
    fn try_into_v2_parameter(self, parent_node: Option<&str>, unnamed_count: &mut usize) -> Result<T, Self::Error>;
}

// TryFromV1Parameter implies TryIntoV2Parameter
impl<T, U> TryIntoV2Parameter<U> for T
where
    U: TryFromV1Parameter<T>,
{
    type Error = U::Error;

    fn try_into_v2_parameter(self, parent_node: Option<&str>, unnamed_count: &mut usize) -> Result<U, Self::Error> {
        U::try_from_v1_parameter(self, parent_node, unnamed_count)
    }
}

impl FromV1Parameter<ParameterMetaV1> for ParameterMeta {
    fn from_v1_parameter(v1: ParameterMetaV1, parent_node: Option<&str>, unnamed_count: &mut usize) -> Self {
        Self {
            name: v1.name.unwrap_or_else(|| {
                let pname = match parent_node {
                    Some(pn) => format!("{pn}-p{unnamed_count}"),
                    None => format!("unnamed-{unnamed_count}"),
                };
                *unnamed_count += 1;
                pname
            }),
            comment: v1.comment,
        }
    }
}

impl FromV1Parameter<Option<ParameterMetaV1>> for ParameterMeta {
    fn from_v1_parameter(v1: Option<ParameterMetaV1>, parent_node: Option<&str>, unnamed_count: &mut usize) -> Self {
        match v1 {
            Some(meta) => meta.into_v2_parameter(parent_node, unnamed_count),
            None => {
                let meta = Self {
                    name: format!("unnamed-{unnamed_count}"),
                    comment: None,
                };
                *unnamed_count += 1;
                meta
            }
        }
    }
}

#[derive(serde::Deserialize, serde::Serialize, Debug, Clone)]
#[serde(tag = "type")]
pub enum Parameter {
    Aggregated(AggregatedParameter),
    AggregatedIndex(AggregatedIndexParameter),
    AsymmetricSwitchIndex(AsymmetricSwitchIndexParameter),
    Constant(ConstantParameter),
    ControlCurvePiecewiseInterpolated(ControlCurvePiecewiseInterpolatedParameter),
    ControlCurveInterpolated(ControlCurveInterpolatedParameter),
    ControlCurveIndex(ControlCurveIndexParameter),
    ControlCurve(ControlCurveParameter),
    DailyProfile(DailyProfileParameter),
    IndexedArray(IndexedArrayParameter),
    MonthlyProfile(MonthlyProfileParameter),
    UniformDrawdownProfile(UniformDrawdownProfileParameter),
    Max(MaxParameter),
    Min(MinParameter),
    Negative(NegativeParameter),
    Polynomial1D(Polynomial1DParameter),
    ParameterThreshold(ParameterThresholdParameter),
    TablesArray(TablesArrayParameter),
    Python(PythonParameter),
    DataFrame(DataFrameParameter),
    Delay(DelayParameter),
    Division(DivisionParameter),
    Offset(OffsetParameter),
    DiscountFactor(DiscountFactorParameter),
    Interpolated(InterpolatedParameter),
<<<<<<< HEAD
    InterModelTransfer(InterModelTransferParameter),
=======
    RbfProfile(RbfProfileParameter),
>>>>>>> 1f4c756d
}

impl Parameter {
    pub fn name(&self) -> &str {
        match self {
            Self::Constant(p) => p.meta.name.as_str(),
            Self::ControlCurveInterpolated(p) => p.meta.name.as_str(),
            Self::Aggregated(p) => p.meta.name.as_str(),
            Self::AggregatedIndex(p) => p.meta.name.as_str(),
            Self::AsymmetricSwitchIndex(p) => p.meta.name.as_str(),
            Self::ControlCurvePiecewiseInterpolated(p) => p.meta.name.as_str(),
            Self::ControlCurveIndex(p) => p.meta.name.as_str(),
            Self::ControlCurve(p) => p.meta.name.as_str(),
            Self::DailyProfile(p) => p.meta.name.as_str(),
            Self::IndexedArray(p) => p.meta.name.as_str(),
            Self::MonthlyProfile(p) => p.meta.name.as_str(),
            Self::UniformDrawdownProfile(p) => p.meta.name.as_str(),
            Self::Max(p) => p.meta.name.as_str(),
            Self::Min(p) => p.meta.name.as_str(),
            Self::Negative(p) => p.meta.name.as_str(),
            Self::Polynomial1D(p) => p.meta.name.as_str(),
            Self::ParameterThreshold(p) => p.meta.name.as_str(),
            Self::TablesArray(p) => p.meta.name.as_str(),
            Self::Python(p) => p.meta.name.as_str(),
            Self::DataFrame(p) => p.meta.name.as_str(),
            Self::Division(p) => p.meta.name.as_str(),
            Self::Delay(p) => p.meta.name.as_str(),
            Self::Offset(p) => p.meta.name.as_str(),
            Self::DiscountFactor(p) => p.meta.name.as_str(),
            Self::Interpolated(p) => p.meta.name.as_str(),
<<<<<<< HEAD
            Self::InterModelTransfer(p) => p.meta.name.as_str(),
=======
            Self::RbfProfile(p) => p.meta.name.as_str(),
>>>>>>> 1f4c756d
        }
    }

    // TODO this exists in the v1 schema as a useful way to inspect node references
    #[allow(dead_code)]
    fn node_references(&self) -> HashMap<&str, &str> {
        match self {
            Self::Constant(p) => p.node_references(),
            Self::ControlCurveInterpolated(p) => p.node_references(),
            Self::Aggregated(p) => p.node_references(),
            Self::AggregatedIndex(p) => p.node_references(),
            Self::AsymmetricSwitchIndex(p) => p.node_references(),
            Self::ControlCurvePiecewiseInterpolated(p) => p.node_references(),
            Self::ControlCurveIndex(p) => p.node_references(),
            Self::ControlCurve(p) => p.node_references(),
            Self::DailyProfile(p) => p.node_references(),
            Self::IndexedArray(p) => p.node_references(),
            Self::MonthlyProfile(p) => p.node_references(),
            Self::UniformDrawdownProfile(p) => p.node_references(),
            Self::Max(p) => p.node_references(),
            Self::Min(p) => p.node_references(),
            Self::Negative(p) => p.node_references(),
            Self::Polynomial1D(p) => p.node_references(),
            Self::ParameterThreshold(p) => p.node_references(),
            Self::TablesArray(p) => p.node_references(),
            Self::Python(p) => p.node_references(),
            Self::DataFrame(p) => p.node_references(),
            Self::Delay(p) => p.node_references(),
            Self::Division(p) => p.node_references(),
            Self::Offset(p) => p.node_references(),
            Self::DiscountFactor(p) => p.node_references(),
            Self::Interpolated(p) => p.node_references(),
<<<<<<< HEAD
            Self::InterModelTransfer(p) => p.node_references(),
=======
            Self::RbfProfile(p) => p.node_references(),
>>>>>>> 1f4c756d
        }
    }

    // pub fn parameters(&self) -> HashMap<&str, DynamicFloatValueType> {
    //     match self {
    //         Self::Constant(p) => p.parameters(),
    //         Self::ControlCurveInterpolated(p) => p.parameters(),
    //         Self::Aggregated(p) => p.parameters(),
    //         Self::AggregatedIndex(p) => p.parameters(),
    //         Self::ControlCurvePiecewiseInterpolated(p) => p.parameters(),
    //         Self::ControlCurveIndex(p) => p.parameters(),
    //         Self::ControlCurve(p) => p.parameters(),
    //         Self::DailyProfile(p) => p.parameters(),
    //         Self::IndexedArray(p) => p.parameters(),
    //         Self::MonthlyProfile(p) => p.parameters(),
    //         Self::Max(p) => p.parameters(),
    //         Self::Negative(p) => p.parameters(),
    //         Self::Polynomial1D(p) => p.parameters(),
    //         Self::TablesArray(p) => p.parameters(),
    //     }
    // }

    pub fn ty(&self) -> &str {
        match self {
            Self::Constant(_) => "Constant",
            Self::ControlCurveInterpolated(_) => "ControlCurveInterpolated",
            Self::Aggregated(_) => "Aggregated",
            Self::AggregatedIndex(_) => "AggregatedIndex",
            Self::AsymmetricSwitchIndex(_) => "AsymmetricSwitchIndex",
            Self::ControlCurvePiecewiseInterpolated(_) => "ControlCurvePiecewiseInterpolated",
            Self::ControlCurveIndex(_) => "ControlCurveIndex",
            Self::ControlCurve(_) => "ControlCurve",
            Self::DailyProfile(_) => "DailyProfile",
            Self::IndexedArray(_) => "IndexedArray",
            Self::MonthlyProfile(_) => "MonthlyProfile",
            Self::UniformDrawdownProfile(_) => "UniformDrawdownProfile",
            Self::Max(_) => "Max",
            Self::Min(_) => "Min",
            Self::Negative(_) => "Negative",
            Self::Polynomial1D(_) => "Polynomial1D",
            Self::ParameterThreshold(_) => "ParameterThreshold",
            Self::TablesArray(_) => "TablesArray",
            Self::Python(_) => "Python",
            Self::DataFrame(_) => "DataFrame",
            Self::Delay(_) => "Delay",
            Self::Division(_) => "Division",
            Self::Offset(_) => "Offset",
            Self::DiscountFactor(_) => "DiscountFactor",
            Self::Interpolated(_) => "Interpolated",
<<<<<<< HEAD
            Self::InterModelTransfer(_) => "InterModelTransfer",
=======
            Self::RbfProfile(_) => "RbfProfile",
>>>>>>> 1f4c756d
        }
    }

    pub fn add_to_model(
        &self,
        network: &mut pywr_core::network::Network,
        domain: &ModelDomain,
        tables: &LoadedTableCollection,
        data_path: Option<&Path>,
    ) -> Result<ParameterType, SchemaError> {
        let ty = match self {
            Self::Constant(p) => ParameterType::Parameter(p.add_to_model(network, tables)?),
            Self::ControlCurveInterpolated(p) => {
                ParameterType::Parameter(p.add_to_model(network, domain, tables, data_path)?)
            }
            Self::Aggregated(p) => ParameterType::Parameter(p.add_to_model(network, domain, tables, data_path)?),
            Self::AggregatedIndex(p) => ParameterType::Index(p.add_to_model(network, domain, tables, data_path)?),
            Self::AsymmetricSwitchIndex(p) => ParameterType::Index(p.add_to_model(network, domain, tables, data_path)?),
            Self::ControlCurvePiecewiseInterpolated(p) => {
                ParameterType::Parameter(p.add_to_model(network, domain, tables, data_path)?)
            }
<<<<<<< HEAD
            Self::ControlCurveIndex(p) => ParameterType::Index(p.add_to_model(network, domain, tables, data_path)?),
            Self::ControlCurve(p) => ParameterType::Parameter(p.add_to_model(network, domain, tables, data_path)?),
            Self::DailyProfile(p) => ParameterType::Parameter(p.add_to_model(network, tables)?),
            Self::IndexedArray(p) => ParameterType::Parameter(p.add_to_model(network, domain, tables, data_path)?),
            Self::MonthlyProfile(p) => ParameterType::Parameter(p.add_to_model(network, tables)?),
            Self::UniformDrawdownProfile(p) => ParameterType::Parameter(p.add_to_model(network, tables)?),
            Self::Max(p) => ParameterType::Parameter(p.add_to_model(network, domain, tables, data_path)?),
            Self::Min(p) => ParameterType::Parameter(p.add_to_model(network, domain, tables, data_path)?),
            Self::Negative(p) => ParameterType::Parameter(p.add_to_model(network, domain, tables, data_path)?),
            Self::Polynomial1D(p) => ParameterType::Parameter(p.add_to_model(network)?),
            Self::ParameterThreshold(p) => ParameterType::Index(p.add_to_model(network, domain, tables, data_path)?),
            Self::TablesArray(p) => ParameterType::Parameter(p.add_to_model(network, domain, data_path)?),
            Self::Python(p) => p.add_to_model(network, domain, tables, data_path)?,
            Self::DataFrame(p) => ParameterType::Parameter(p.add_to_model(network, domain, data_path)?),
            Self::Delay(p) => ParameterType::Parameter(p.add_to_model(network, domain, tables, data_path)?),
            Self::Division(p) => ParameterType::Parameter(p.add_to_model(network, domain, tables, data_path)?),
            Self::Offset(p) => ParameterType::Parameter(p.add_to_model(network, domain, tables, data_path)?),
            Self::DiscountFactor(p) => ParameterType::Parameter(p.add_to_model(network, domain, tables, data_path)?),
            Self::Interpolated(p) => ParameterType::Parameter(p.add_to_model(network, domain, tables, data_path)?),
            Self::InterModelTransfer(p) => ParameterType::Parameter(p.add_to_model(network)?),
=======
            Self::ControlCurveIndex(p) => ParameterType::Index(p.add_to_model(model, tables, data_path)?),
            Self::ControlCurve(p) => ParameterType::Parameter(p.add_to_model(model, tables, data_path)?),
            Self::DailyProfile(p) => ParameterType::Parameter(p.add_to_model(model, tables)?),
            Self::IndexedArray(p) => ParameterType::Parameter(p.add_to_model(model, tables, data_path)?),
            Self::MonthlyProfile(p) => ParameterType::Parameter(p.add_to_model(model, tables)?),
            Self::UniformDrawdownProfile(p) => ParameterType::Parameter(p.add_to_model(model, tables)?),
            Self::Max(p) => ParameterType::Parameter(p.add_to_model(model, tables, data_path)?),
            Self::Min(p) => ParameterType::Parameter(p.add_to_model(model, tables, data_path)?),
            Self::Negative(p) => ParameterType::Parameter(p.add_to_model(model, tables, data_path)?),
            Self::Polynomial1D(p) => ParameterType::Parameter(p.add_to_model(model)?),
            Self::ParameterThreshold(p) => ParameterType::Index(p.add_to_model(model, tables, data_path)?),
            Self::TablesArray(p) => ParameterType::Parameter(p.add_to_model(model, data_path)?),
            Self::Python(p) => p.add_to_model(model, tables, data_path)?,
            Self::DataFrame(p) => ParameterType::Parameter(p.add_to_model(model, data_path)?),
            Self::Delay(p) => ParameterType::Parameter(p.add_to_model(model, tables, data_path)?),
            Self::Division(p) => ParameterType::Parameter(p.add_to_model(model, tables, data_path)?),
            Self::Offset(p) => ParameterType::Parameter(p.add_to_model(model, tables, data_path)?),
            Self::DiscountFactor(p) => ParameterType::Parameter(p.add_to_model(model, tables, data_path)?),
            Self::Interpolated(p) => ParameterType::Parameter(p.add_to_model(model, tables, data_path)?),
            Self::RbfProfile(p) => ParameterType::Parameter(p.add_to_model(model)?),
>>>>>>> 1f4c756d
        };

        Ok(ty)
    }
}

impl TryFromV1Parameter<ParameterV1> for Parameter {
    type Error = ConversionError;

    fn try_from_v1_parameter(
        v1: ParameterV1,
        parent_node: Option<&str>,
        unnamed_count: &mut usize,
    ) -> Result<Self, Self::Error> {
        let p = match v1 {
            ParameterV1::Core(v1) => match v1 {
                CoreParameter::Aggregated(p) => {
                    Parameter::Aggregated(p.try_into_v2_parameter(parent_node, unnamed_count)?)
                }
                CoreParameter::AggregatedIndex(p) => {
                    Parameter::AggregatedIndex(p.try_into_v2_parameter(parent_node, unnamed_count)?)
                }
                CoreParameter::AsymmetricSwitchIndex(p) => {
                    Parameter::AsymmetricSwitchIndex(p.try_into_v2_parameter(parent_node, unnamed_count)?)
                }
                CoreParameter::Constant(p) => Parameter::Constant(p.try_into_v2_parameter(parent_node, unnamed_count)?),
                CoreParameter::ControlCurvePiecewiseInterpolated(p) => {
                    Parameter::ControlCurvePiecewiseInterpolated(p.try_into_v2_parameter(parent_node, unnamed_count)?)
                }
                CoreParameter::ControlCurveInterpolated(p) => {
                    Parameter::ControlCurveInterpolated(p.try_into_v2_parameter(parent_node, unnamed_count)?)
                }
                CoreParameter::ControlCurveIndex(p) => {
                    Parameter::ControlCurveIndex(p.try_into_v2_parameter(parent_node, unnamed_count)?)
                }
                CoreParameter::ControlCurve(p) => match p.clone().try_into_v2_parameter(parent_node, unnamed_count) {
                    Ok(p) => Parameter::ControlCurve(p),
                    Err(_) => Parameter::ControlCurveIndex(p.try_into_v2_parameter(parent_node, unnamed_count)?),
                },
                CoreParameter::DailyProfile(p) => {
                    Parameter::DailyProfile(p.try_into_v2_parameter(parent_node, unnamed_count)?)
                }
                CoreParameter::IndexedArray(p) => {
                    Parameter::IndexedArray(p.try_into_v2_parameter(parent_node, unnamed_count)?)
                }
                CoreParameter::MonthlyProfile(p) => {
                    Parameter::MonthlyProfile(p.try_into_v2_parameter(parent_node, unnamed_count)?)
                }
                CoreParameter::UniformDrawdownProfile(p) => {
                    Parameter::UniformDrawdownProfile(p.try_into_v2_parameter(parent_node, unnamed_count)?)
                }
                CoreParameter::Max(p) => Parameter::Max(p.try_into_v2_parameter(parent_node, unnamed_count)?),
                CoreParameter::Negative(p) => Parameter::Negative(p.try_into_v2_parameter(parent_node, unnamed_count)?),
                CoreParameter::Polynomial1D(p) => {
                    Parameter::Polynomial1D(p.try_into_v2_parameter(parent_node, unnamed_count)?)
                }
                CoreParameter::ParameterThreshold(p) => {
                    Parameter::ParameterThreshold(p.try_into_v2_parameter(parent_node, unnamed_count)?)
                }
                CoreParameter::TablesArray(p) => {
                    Parameter::TablesArray(p.try_into_v2_parameter(parent_node, unnamed_count)?)
                }
                CoreParameter::Min(p) => Parameter::Min(p.try_into_v2_parameter(parent_node, unnamed_count)?),
                CoreParameter::Division(p) => Parameter::Division(p.try_into_v2_parameter(parent_node, unnamed_count)?),
                CoreParameter::DataFrame(p) => {
                    Parameter::DataFrame(p.try_into_v2_parameter(parent_node, unnamed_count)?)
                }
                CoreParameter::Deficit(p) => {
                    return Err(ConversionError::DeprecatedParameter {
                        ty: "DeficitParameter".to_string(),
                        name: p.meta.map(|m| m.name).flatten().unwrap_or("unnamed".to_string()),
                        instead: "Use a derived metric instead.".to_string(),
                    })
                }
                CoreParameter::DiscountFactor(p) => {
                    Parameter::DiscountFactor(p.try_into_v2_parameter(parent_node, unnamed_count)?)
                }
                CoreParameter::InterpolatedVolume(p) => {
                    Parameter::Interpolated(p.try_into_v2_parameter(parent_node, unnamed_count)?)
                }
                CoreParameter::InterpolatedFlow(p) => {
                    Parameter::Interpolated(p.try_into_v2_parameter(parent_node, unnamed_count)?)
                }
                CoreParameter::HydropowerTarget(_) => todo!("Implement HydropowerTargetParameter"),
                CoreParameter::Storage(p) => {
                    return Err(ConversionError::DeprecatedParameter {
                        ty: "StorageParameter".to_string(),
                        name: p.meta.map(|m| m.name).flatten().unwrap_or("unnamed".to_string()),
                        instead: "Use a derived metric instead.".to_string(),
                    })
                }
                CoreParameter::RollingMeanFlowNode(_) => todo!("Implement RollingMeanFlowNodeParameter"),
                CoreParameter::ScenarioWrapper(_) => todo!("Implement ScenarioWrapperParameter"),
                CoreParameter::Flow(p) => {
                    return Err(ConversionError::DeprecatedParameter {
                        ty: "FlowParameter".to_string(),
                        name: p.meta.map(|m| m.name).flatten().unwrap_or("unnamed".to_string()),
                        instead: "Use a derived metric instead.".to_string(),
                    })
                }
                CoreParameter::RbfProfile(p) => {
                    Parameter::RbfProfile(p.try_into_v2_parameter(parent_node, unnamed_count)?)
                }
            },
            ParameterV1::Custom(p) => {
                println!("Custom parameter: {:?} ({})", p.meta.name, p.ty);
                // TODO do something better with custom parameters

                let mut comment = format!("V1 CUSTOM PARAMETER ({}) UNCONVERTED!", p.ty);
                if let Some(c) = p.meta.comment {
                    comment.push_str(" ORIGINAL COMMENT: ");
                    comment.push_str(c.as_str());
                }

                Parameter::Constant(ConstantParameter {
                    meta: ParameterMeta {
                        name: p.meta.name.unwrap_or_else(|| "unnamed-custom-parameter".to_string()),
                        comment: Some(comment),
                    },
                    value: ConstantValue::Literal(0.0),
                    variable: None,
                })
            }
        };

        Ok(p)
    }
}

/// An non-variable constant floating-point (f64) value
///
/// This value can be a literal float or an external reference to an input table.
#[derive(serde::Deserialize, serde::Serialize, Debug, Clone)]
#[serde(untagged)]
pub enum ConstantValue<T> {
    Literal(T),
    Table(TableDataRef),
    External(ExternalDataRef),
}

impl Default for ConstantValue<f64> {
    fn default() -> Self {
        Self::Literal(0.0)
    }
}

impl ConstantValue<f64> {
    /// Return the value loading from a table if required.
    pub fn load(&self, tables: &LoadedTableCollection) -> Result<f64, SchemaError> {
        match self {
            Self::Literal(v) => Ok(*v),
            Self::Table(tbl_ref) => Ok(tables.get_scalar_f64(tbl_ref)?),
            Self::External(_) => todo!("Load the float from the external source!"),
        }
    }
}

impl ConstantValue<usize> {
    /// Return the value loading from a table if required.
    pub fn load(&self, tables: &LoadedTableCollection) -> Result<usize, SchemaError> {
        match self {
            Self::Literal(v) => Ok(*v),
            Self::Table(tbl_ref) => Ok(tables.get_scalar_usize(tbl_ref)?),
            Self::External(_) => todo!("Load the float from the external source!"),
        }
    }
}

impl TryFrom<ParameterValueV1> for ConstantValue<f64> {
    type Error = ConversionError;

    fn try_from(v1: ParameterValueV1) -> Result<Self, Self::Error> {
        match v1 {
            ParameterValueV1::Constant(v) => Ok(Self::Literal(v)),
            ParameterValueV1::Reference(_) => Err(ConversionError::ConstantFloatReferencesParameter),
            ParameterValueV1::Table(tbl) => Ok(Self::Table(tbl.try_into()?)),
            ParameterValueV1::Inline(_) => Err(ConversionError::ConstantFloatInlineParameter),
        }
    }
}

#[derive(serde::Deserialize, serde::Serialize, Debug, Clone)]
pub struct NodeReference {
    pub name: String,
    pub sub_name: Option<String>,
}

impl NodeReference {
    fn get_node_index(&self, network: &pywr_core::network::Network) -> Result<NodeIndex, SchemaError> {
        Ok(network.get_node_index_by_name(&self.name, self.sub_name.as_deref())?)
    }
}

/// A floating-point(f64) value from a metric in the network.
#[derive(serde::Deserialize, serde::Serialize, Debug, Clone)]
#[serde(tag = "type")]
pub enum MetricFloatReference {
    NodeInFlow(NodeReference),
    NodeOutFlow(NodeReference),
    NodeVolume(NodeReference),
    NodeProportionalVolume(NodeReference),
    Parameter { name: String, key: Option<String> },
}

impl MetricFloatReference {
    /// Load the metric definition into a `Metric` containing the appropriate internal references.
    pub fn load(&self, network: &mut pywr_core::network::Network) -> Result<Metric, SchemaError> {
        match self {
            Self::NodeInFlow(node_ref) => Ok(Metric::NodeInFlow(node_ref.get_node_index(network)?)),
            Self::NodeOutFlow(node_ref) => Ok(Metric::NodeOutFlow(node_ref.get_node_index(network)?)),
            Self::NodeVolume(node_ref) => Ok(Metric::NodeVolume(node_ref.get_node_index(network)?)),
            Self::NodeProportionalVolume(node_ref) => {
                let dm = DerivedMetric::NodeProportionalVolume(node_ref.get_node_index(network)?);
                Ok(Metric::DerivedMetric(network.add_derived_metric(dm)))
            }
            Self::Parameter { name, key } => {
                match key {
                    Some(key) => {
                        // Key given; this should be a multi-valued parameter
                        Ok(Metric::MultiParameterValue((
                            network.get_multi_valued_parameter_index_by_name(name)?,
                            key.clone(),
                        )))
                    }
                    None => {
                        // This should be an existing parameter
                        Ok(Metric::ParameterValue(network.get_parameter_index_by_name(name)?))
                    }
                }
            }
        }
    }
}

/// A floating-point(f64) value from a metric in the network.
#[derive(serde::Deserialize, serde::Serialize, Debug, Clone)]
#[serde(untagged)]
pub enum MetricFloatValue {
    Reference(MetricFloatReference),
    InlineParameter { definition: Box<Parameter> },
}

impl MetricFloatValue {
    /// Load the metric definition into a `Metric` containing the appropriate internal references.
    pub fn load(
        &self,
        network: &mut pywr_core::network::Network,
        domain: &ModelDomain,
        tables: &LoadedTableCollection,
        data_path: Option<&Path>,
    ) -> Result<Metric, SchemaError> {
        match self {
            Self::Reference(reference) => Ok(reference.load(network)?),
            Self::InlineParameter { definition } => {
                // This inline parameter could already have been loaded on a previous attempt
                // Let's see if exists first.
                // TODO this will create strange issues if there are duplicate names in the
                // parameter definitions. I.e. we will only ever load the first one and then
                // assume it is the correct one for future references to that name. This could be
                // improved by checking the parameter returned by name matches the definition here.

                match network.get_parameter_index_by_name(definition.name()) {
                    Ok(p) => {
                        // Found a parameter with the name; assume it is the right one!
                        Ok(Metric::ParameterValue(p))
                    }
                    Err(_) => {
                        // An error retrieving a parameter with this name; assume it needs creating.
                        match definition.add_to_model(network, &domain, tables, data_path)? {
                            ParameterType::Parameter(idx) => Ok(Metric::ParameterValue(idx)),
                            ParameterType::Index(_) => Err(SchemaError::UnexpectedParameterType(format!(
                        "Found index parameter of type '{}' with name '{}' where an float parameter was expected.",
                        definition.ty(),
                        definition.name(),
                    ))),
                            ParameterType::Multi(_) => Err(SchemaError::UnexpectedParameterType(format!(
                        "Found an inline definition of a multi valued parameter of type '{}' with name '{}' where an float parameter was expected. Multi valued parameters cannot be defined inline.",
                        definition.ty(),
                        definition.name(),
                    ))),
                        }
                    }
                }
            }
        }
    }
}

/// An integer (i64) value from another parameter
#[derive(serde::Deserialize, serde::Serialize, Debug, Clone)]
#[serde(untagged)]
pub enum ParameterIndexValue {
    Reference(String),
    Inline(Box<Parameter>),
}

impl ParameterIndexValue {
    pub fn load(
        &self,
        network: &mut pywr_core::network::Network,
        domain: &ModelDomain,
        tables: &LoadedTableCollection,
        data_path: Option<&Path>,
    ) -> Result<IndexParameterIndex, SchemaError> {
        match self {
            Self::Reference(name) => {
                // This should be an existing parameter
                Ok(network.get_index_parameter_index_by_name(name)?)
            }
            Self::Inline(parameter) => {
                // Inline parameter needs to be added
                match parameter.add_to_model(network, domain, tables, data_path)? {
                    ParameterType::Index(idx) => Ok(idx),
                    ParameterType::Parameter(_) => Err(SchemaError::UnexpectedParameterType(format!(
                        "Found float parameter of type '{}' with name '{}' where an index parameter was expected.",
                        parameter.ty(),
                        parameter.name(),
                    ))),
                            ParameterType::Multi(_) => Err(SchemaError::UnexpectedParameterType(format!(
                        "Found an inline definition of a multi valued parameter of type '{}' with name '{}' where an index parameter was expected. Multi valued parameters cannot be defined inline.",
                        parameter.ty(),
                        parameter.name(),
                    ))),
                }
            }
        }
    }
}

/// A potentially dynamic floating-point (f64) value
///
/// This value can be a constant (literal or otherwise) or a dynamic value provided
/// by another parameter.
#[derive(serde::Deserialize, serde::Serialize, Debug, Clone)]
#[serde(untagged)]
pub enum DynamicFloatValue {
    Constant(ConstantValue<f64>),
    Dynamic(MetricFloatValue),
}

impl Default for DynamicFloatValue {
    fn default() -> Self {
        Self::Constant(ConstantValue::default())
    }
}

impl DynamicFloatValue {
    pub fn from_f64(v: f64) -> Self {
        Self::Constant(ConstantValue::Literal(v))
    }

    pub fn load(
        &self,
        network: &mut pywr_core::network::Network,
        domain: &ModelDomain,
        tables: &LoadedTableCollection,
        data_path: Option<&Path>,
    ) -> Result<Metric, SchemaError> {
        let parameter_ref = match self {
            DynamicFloatValue::Constant(v) => Metric::Constant(v.load(tables)?),
            DynamicFloatValue::Dynamic(v) => v.load(network, domain, tables, data_path)?,
        };
        Ok(parameter_ref)
    }
}

impl TryFromV1Parameter<ParameterValueV1> for DynamicFloatValue {
    type Error = ConversionError;

    fn try_from_v1_parameter(
        v1: ParameterValueV1,
        parent_node: Option<&str>,
        unnamed_count: &mut usize,
    ) -> Result<Self, Self::Error> {
        let p = match v1 {
            ParameterValueV1::Constant(v) => Self::Constant(ConstantValue::Literal(v)),
            ParameterValueV1::Reference(p_name) => {
                Self::Dynamic(MetricFloatValue::Reference(MetricFloatReference::Parameter {
                    name: p_name,
                    key: None,
                }))
            }
            ParameterValueV1::Table(tbl) => Self::Constant(ConstantValue::Table(tbl.try_into()?)),
            ParameterValueV1::Inline(param) => Self::Dynamic(MetricFloatValue::InlineParameter {
                definition: Box::new((*param).try_into_v2_parameter(parent_node, unnamed_count)?),
            }),
        };
        Ok(p)
    }
}

/// A potentially dynamic integer (usize) value
///
/// This value can be a constant (literal or otherwise) or a dynamic value provided
/// by another parameter.
#[derive(serde::Deserialize, serde::Serialize, Debug, Clone)]
#[serde(untagged)]
pub enum DynamicIndexValue {
    Constant(ConstantValue<usize>),
    Dynamic(ParameterIndexValue),
}

impl DynamicIndexValue {
    pub fn from_usize(v: usize) -> Self {
        Self::Constant(ConstantValue::Literal(v))
    }

    ///
    pub fn load(
        &self,
        network: &mut pywr_core::network::Network,
        domain: &ModelDomain,
        tables: &LoadedTableCollection,
        data_path: Option<&Path>,
    ) -> Result<IndexValue, SchemaError> {
        let parameter_ref = match self {
            DynamicIndexValue::Constant(v) => IndexValue::Constant(v.load(tables)?),
            DynamicIndexValue::Dynamic(v) => IndexValue::Dynamic(v.load(network, domain, tables, data_path)?),
        };
        Ok(parameter_ref)
    }
}

impl TryFromV1Parameter<ParameterValueV1> for DynamicIndexValue {
    type Error = ConversionError;

    fn try_from_v1_parameter(
        v1: ParameterValueV1,
        parent_node: Option<&str>,
        unnamed_count: &mut usize,
    ) -> Result<Self, Self::Error> {
        let p = match v1 {
            // There was no such thing as s constant index in Pywr v1
            // TODO this could print a warning and do a cast to usize instead.
            ParameterValueV1::Constant(_) => return Err(ConversionError::FloatToIndex),
            ParameterValueV1::Reference(p_name) => Self::Dynamic(ParameterIndexValue::Reference(p_name)),
            ParameterValueV1::Table(tbl) => Self::Constant(ConstantValue::Table(tbl.try_into()?)),
            ParameterValueV1::Inline(param) => Self::Dynamic(ParameterIndexValue::Inline(Box::new(
                (*param).try_into_v2_parameter(parent_node, unnamed_count)?,
            ))),
        };
        Ok(p)
    }
}

/// An non-variable vector of constant floating-point (f64) values
///
/// This value can be a literal vector of floats or an external reference to an input table.
#[derive(serde::Deserialize, serde::Serialize, Debug, Clone)]
#[serde(untagged)]
pub enum ConstantFloatVec {
    Literal(Vec<f64>),
    Table(TableDataRef),
    External(ExternalDataRef),
}

impl ConstantFloatVec {
    /// Return the value loading from a table if required.
    pub fn load(&self, tables: &LoadedTableCollection) -> Result<Vec<f64>, SchemaError> {
        match self {
            Self::Literal(v) => Ok(v.clone()),
            Self::Table(tbl_ref) => Ok(tables.get_vec_f64(tbl_ref)?.clone()),
            Self::External(_) => todo!("Load the float vector from the external source!"),
        }
    }
}

#[derive(serde::Deserialize, serde::Serialize, Debug, Clone)]
pub struct ExternalDataRef {
    url: PathBuf,
    column: Option<TableIndex>,
    index: Option<TableIndex>,
}

impl TryFrom<ExternalDataRefV1> for ExternalDataRef {
    type Error = ConversionError;
    fn try_from(v1: ExternalDataRefV1) -> Result<Self, Self::Error> {
        let column = match v1.column {
            None => None,
            Some(c) => Some(c.try_into()?),
        };
        let index = match v1.index {
            None => None,
            Some(i) => Some(i.try_into()?),
        };
        Ok(Self {
            url: v1.url,
            column,
            index,
        })
    }
}

#[derive(serde::Deserialize, serde::Serialize, Debug, Clone)]
#[serde(untagged)]
pub enum TableIndex {
    Single(String),
    Multi(Vec<String>),
}

impl TryFrom<TableIndexV1> for TableIndex {
    type Error = ConversionError;

    fn try_from(v1: TableIndexV1) -> Result<Self, Self::Error> {
        match v1 {
            TableIndexV1::Single(s) => match s {
                TableIndexEntryV1::Name(s) => Ok(TableIndex::Single(s)),
                TableIndexEntryV1::Index(_) => Err(ConversionError::IntegerTableIndicesNotSupported),
            },
            TableIndexV1::Multi(s) => {
                let names = s
                    .into_iter()
                    .map(|e| match e {
                        TableIndexEntryV1::Name(s) => Ok(s),
                        TableIndexEntryV1::Index(_) => Err(ConversionError::IntegerTableIndicesNotSupported),
                    })
                    .collect::<Result<Vec<_>, _>>()?;
                Ok(Self::Multi(names))
            }
        }
    }
}

pub enum DynamicFloatValueType<'a> {
    Single(&'a DynamicFloatValue),
    List(&'a Vec<DynamicFloatValue>),
}

impl<'a> From<&'a DynamicFloatValue> for DynamicFloatValueType<'a> {
    fn from(v: &'a DynamicFloatValue) -> Self {
        Self::Single(v)
    }
}

impl<'a> From<&'a Vec<DynamicFloatValue>> for DynamicFloatValueType<'a> {
    fn from(v: &'a Vec<DynamicFloatValue>) -> Self {
        Self::List(v)
    }
}

#[cfg(test)]
mod tests {
    use crate::parameters::Parameter;
    use std::fs;
    use std::path::PathBuf;

    /// Test all of the documentation examples successfully deserialize.
    #[test]
    fn test_doc_examples() {
        let mut doc_examples = PathBuf::from(env!("CARGO_MANIFEST_DIR"));
        doc_examples.push("src/parameters/doc_examples");

        for entry in fs::read_dir(doc_examples).unwrap() {
            let p = entry.unwrap().path();
            if p.is_file() {
                let data = fs::read_to_string(p).unwrap();
                let _: Parameter = serde_json::from_str(&data).unwrap();
            }
        }
    }
}<|MERGE_RESOLUTION|>--- conflicted
+++ resolved
@@ -170,11 +170,8 @@
     Offset(OffsetParameter),
     DiscountFactor(DiscountFactorParameter),
     Interpolated(InterpolatedParameter),
-<<<<<<< HEAD
+    RbfProfile(RbfProfileParameter),
     InterModelTransfer(InterModelTransferParameter),
-=======
-    RbfProfile(RbfProfileParameter),
->>>>>>> 1f4c756d
 }
 
 impl Parameter {
@@ -205,11 +202,8 @@
             Self::Offset(p) => p.meta.name.as_str(),
             Self::DiscountFactor(p) => p.meta.name.as_str(),
             Self::Interpolated(p) => p.meta.name.as_str(),
-<<<<<<< HEAD
+            Self::RbfProfile(p) => p.meta.name.as_str(),
             Self::InterModelTransfer(p) => p.meta.name.as_str(),
-=======
-            Self::RbfProfile(p) => p.meta.name.as_str(),
->>>>>>> 1f4c756d
         }
     }
 
@@ -242,11 +236,8 @@
             Self::Offset(p) => p.node_references(),
             Self::DiscountFactor(p) => p.node_references(),
             Self::Interpolated(p) => p.node_references(),
-<<<<<<< HEAD
+            Self::RbfProfile(p) => p.node_references(),
             Self::InterModelTransfer(p) => p.node_references(),
-=======
-            Self::RbfProfile(p) => p.node_references(),
->>>>>>> 1f4c756d
         }
     }
 
@@ -296,11 +287,8 @@
             Self::Offset(_) => "Offset",
             Self::DiscountFactor(_) => "DiscountFactor",
             Self::Interpolated(_) => "Interpolated",
-<<<<<<< HEAD
+            Self::RbfProfile(_) => "RbfProfile",
             Self::InterModelTransfer(_) => "InterModelTransfer",
-=======
-            Self::RbfProfile(_) => "RbfProfile",
->>>>>>> 1f4c756d
         }
     }
 
@@ -322,7 +310,6 @@
             Self::ControlCurvePiecewiseInterpolated(p) => {
                 ParameterType::Parameter(p.add_to_model(network, domain, tables, data_path)?)
             }
-<<<<<<< HEAD
             Self::ControlCurveIndex(p) => ParameterType::Index(p.add_to_model(network, domain, tables, data_path)?),
             Self::ControlCurve(p) => ParameterType::Parameter(p.add_to_model(network, domain, tables, data_path)?),
             Self::DailyProfile(p) => ParameterType::Parameter(p.add_to_model(network, tables)?),
@@ -342,29 +329,8 @@
             Self::Offset(p) => ParameterType::Parameter(p.add_to_model(network, domain, tables, data_path)?),
             Self::DiscountFactor(p) => ParameterType::Parameter(p.add_to_model(network, domain, tables, data_path)?),
             Self::Interpolated(p) => ParameterType::Parameter(p.add_to_model(network, domain, tables, data_path)?),
+            Self::RbfProfile(p) => ParameterType::Parameter(p.add_to_model(network)?),
             Self::InterModelTransfer(p) => ParameterType::Parameter(p.add_to_model(network)?),
-=======
-            Self::ControlCurveIndex(p) => ParameterType::Index(p.add_to_model(model, tables, data_path)?),
-            Self::ControlCurve(p) => ParameterType::Parameter(p.add_to_model(model, tables, data_path)?),
-            Self::DailyProfile(p) => ParameterType::Parameter(p.add_to_model(model, tables)?),
-            Self::IndexedArray(p) => ParameterType::Parameter(p.add_to_model(model, tables, data_path)?),
-            Self::MonthlyProfile(p) => ParameterType::Parameter(p.add_to_model(model, tables)?),
-            Self::UniformDrawdownProfile(p) => ParameterType::Parameter(p.add_to_model(model, tables)?),
-            Self::Max(p) => ParameterType::Parameter(p.add_to_model(model, tables, data_path)?),
-            Self::Min(p) => ParameterType::Parameter(p.add_to_model(model, tables, data_path)?),
-            Self::Negative(p) => ParameterType::Parameter(p.add_to_model(model, tables, data_path)?),
-            Self::Polynomial1D(p) => ParameterType::Parameter(p.add_to_model(model)?),
-            Self::ParameterThreshold(p) => ParameterType::Index(p.add_to_model(model, tables, data_path)?),
-            Self::TablesArray(p) => ParameterType::Parameter(p.add_to_model(model, data_path)?),
-            Self::Python(p) => p.add_to_model(model, tables, data_path)?,
-            Self::DataFrame(p) => ParameterType::Parameter(p.add_to_model(model, data_path)?),
-            Self::Delay(p) => ParameterType::Parameter(p.add_to_model(model, tables, data_path)?),
-            Self::Division(p) => ParameterType::Parameter(p.add_to_model(model, tables, data_path)?),
-            Self::Offset(p) => ParameterType::Parameter(p.add_to_model(model, tables, data_path)?),
-            Self::DiscountFactor(p) => ParameterType::Parameter(p.add_to_model(model, tables, data_path)?),
-            Self::Interpolated(p) => ParameterType::Parameter(p.add_to_model(model, tables, data_path)?),
-            Self::RbfProfile(p) => ParameterType::Parameter(p.add_to_model(model)?),
->>>>>>> 1f4c756d
         };
 
         Ok(ty)
