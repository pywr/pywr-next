--- conflicted
+++ resolved
@@ -245,116 +245,6 @@
         args: &LoadArgs,
     ) -> Result<ParameterType, SchemaError> {
         let ty = match self {
-<<<<<<< HEAD
-            Self::Constant(p) => ParameterType::Parameter(p.add_to_model(network, tables)?),
-            Self::ControlCurveInterpolated(p) => ParameterType::Parameter(p.add_to_model(
-                network,
-                schema,
-                domain,
-                tables,
-                data_path,
-                inter_network_transfers,
-            )?),
-            Self::Aggregated(p) => ParameterType::Parameter(p.add_to_model(
-                network,
-                schema,
-                domain,
-                tables,
-                data_path,
-                inter_network_transfers,
-            )?),
-            Self::AggregatedIndex(p) => ParameterType::Index(p.add_to_model(
-                network,
-                schema,
-                domain,
-                tables,
-                data_path,
-                inter_network_transfers,
-            )?),
-            Self::AsymmetricSwitchIndex(p) => ParameterType::Index(p.add_to_model(
-                network,
-                schema,
-                domain,
-                tables,
-                data_path,
-                inter_network_transfers,
-            )?),
-            Self::ControlCurvePiecewiseInterpolated(p) => ParameterType::Parameter(p.add_to_model(
-                network,
-                schema,
-                domain,
-                tables,
-                data_path,
-                inter_network_transfers,
-            )?),
-            Self::ControlCurveIndex(p) => ParameterType::Index(p.add_to_model(
-                network,
-                schema,
-                domain,
-                tables,
-                data_path,
-                inter_network_transfers,
-            )?),
-            Self::ControlCurve(p) => ParameterType::Parameter(p.add_to_model(
-                network,
-                schema,
-                domain,
-                tables,
-                data_path,
-                inter_network_transfers,
-            )?),
-            Self::DailyProfile(p) => ParameterType::Parameter(p.add_to_model(network, tables)?),
-            Self::IndexedArray(p) => ParameterType::Parameter(p.add_to_model(
-                network,
-                schema,
-                domain,
-                tables,
-                data_path,
-                inter_network_transfers,
-            )?),
-            Self::MonthlyProfile(p) => ParameterType::Parameter(p.add_to_model(network, tables)?),
-            Self::UniformDrawdownProfile(p) => ParameterType::Parameter(p.add_to_model(network, tables)?),
-            Self::Max(p) => ParameterType::Parameter(p.add_to_model(
-                network,
-                schema,
-                domain,
-                tables,
-                data_path,
-                inter_network_transfers,
-            )?),
-            Self::Min(p) => ParameterType::Parameter(p.add_to_model(
-                network,
-                schema,
-                domain,
-                tables,
-                data_path,
-                inter_network_transfers,
-            )?),
-            Self::Negative(p) => ParameterType::Parameter(p.add_to_model(
-                network,
-                schema,
-                domain,
-                tables,
-                data_path,
-                inter_network_transfers,
-            )?),
-            Self::NegativeMin(p) => ParameterType::Parameter(p.add_to_model(
-                network,
-                schema,
-                domain,
-                tables,
-                data_path,
-                inter_network_transfers,
-            )?),
-            Self::NegativeMax(p) => ParameterType::Parameter(p.add_to_model(
-                network,
-                schema,
-                domain,
-                tables,
-                data_path,
-                inter_network_transfers,
-            )?),
-=======
             Self::Constant(p) => ParameterType::Parameter(p.add_to_model(network, args)?),
             Self::ControlCurveInterpolated(p) => ParameterType::Parameter(p.add_to_model(network, args)?),
             Self::Aggregated(p) => ParameterType::Parameter(p.add_to_model(network, args)?),
@@ -371,7 +261,6 @@
             Self::Max(p) => ParameterType::Parameter(p.add_to_model(network, args)?),
             Self::Min(p) => ParameterType::Parameter(p.add_to_model(network, args)?),
             Self::Negative(p) => ParameterType::Parameter(p.add_to_model(network, args)?),
->>>>>>> d9d63610
             Self::Polynomial1D(p) => ParameterType::Parameter(p.add_to_model(network)?),
             Self::ParameterThreshold(p) => ParameterType::Index(p.add_to_model(network, args)?),
             Self::TablesArray(p) => ParameterType::Parameter(p.add_to_model(network, args)?),
@@ -382,6 +271,8 @@
             Self::DiscountFactor(p) => ParameterType::Parameter(p.add_to_model(network, args)?),
             Self::Interpolated(p) => ParameterType::Parameter(p.add_to_model(network, args)?),
             Self::RbfProfile(p) => ParameterType::Parameter(p.add_to_model(network)?),
+            Self::NegativeMax(p) => ParameterType::Parameter(p.add_to_model(network, args)?),
+            Self::NegativeMin(p) => ParameterType::Parameter(p.add_to_model(network, args)?),
         };
 
         Ok(ty)
@@ -568,8 +459,6 @@
                 CoreParameter::InterpolatedFlow(p) => {
                     Parameter::Interpolated(p.try_into_v2_parameter(parent_node, unnamed_count)?).into()
                 }
-                CoreParameter::NegativeMax(_) => todo!("Implement NegativeMaxParameter"),
-                CoreParameter::NegativeMin(_) => todo!("Implement NegativeMinParameter"),
                 CoreParameter::HydropowerTarget(_) => todo!("Implement HydropowerTargetParameter"),
                 CoreParameter::WeeklyProfile(p) => {
                     Parameter::WeeklyProfile(p.try_into_v2_parameter(parent_node, unnamed_count)?).into()
@@ -583,7 +472,6 @@
                 }
                 CoreParameter::RollingMeanFlowNode(_) => todo!("Implement RollingMeanFlowNodeParameter"),
                 CoreParameter::ScenarioWrapper(_) => todo!("Implement ScenarioWrapperParameter"),
-                CoreParameter::WeeklyProfile(_) => todo!("Implement WeeklyProfileParameter"),
                 CoreParameter::Flow(p) => {
                     return Err(ConversionError::DeprecatedParameter {
                         ty: "FlowParameter".to_string(),
@@ -595,10 +483,10 @@
                     Parameter::RbfProfile(p.try_into_v2_parameter(parent_node, unnamed_count)?).into()
                 }
                 CoreParameter::NegativeMax(p) => {
-                    Parameter::NegativeMax(p.try_into_v2_parameter(parent_node, unnamed_count)?)
+                    Parameter::NegativeMax(p.try_into_v2_parameter(parent_node, unnamed_count)?).into()
                 }
                 CoreParameter::NegativeMin(p) => {
-                    Parameter::NegativeMin(p.try_into_v2_parameter(parent_node, unnamed_count)?)
+                    Parameter::NegativeMin(p.try_into_v2_parameter(parent_node, unnamed_count)?).into()
                 }
             },
             ParameterV1::Custom(p) => {
