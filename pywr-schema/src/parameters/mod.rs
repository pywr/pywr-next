--- conflicted
+++ resolved
@@ -48,7 +48,6 @@
 use crate::nodes::NodeAttribute;
 use crate::parameters::core::DivisionParameter;
 use crate::parameters::interpolated::InterpolatedParameter;
-use crate::timeseries::LoadedTimeseriesCollection;
 pub use offset::OffsetParameter;
 use pywr_core::metric::{MetricF64, MetricUsize};
 use pywr_core::models::MultiNetworkTransferIndex;
@@ -236,7 +235,6 @@
     pub fn add_to_model(
         &self,
         network: &mut pywr_core::network::Network,
-<<<<<<< HEAD
         args: &LoadArgs,
     ) -> Result<ParameterType, SchemaError> {
         let ty = match self {
@@ -260,191 +258,11 @@
             Self::ParameterThreshold(p) => ParameterType::Index(p.add_to_model(network, args)?),
             Self::TablesArray(p) => ParameterType::Parameter(p.add_to_model(network, args)?),
             Self::Python(p) => p.add_to_model(network, args)?,
-            Self::DataFrame(p) => ParameterType::Parameter(p.add_to_model(network, args)?),
             Self::Delay(p) => ParameterType::Parameter(p.add_to_model(network, args)?),
             Self::Division(p) => ParameterType::Parameter(p.add_to_model(network, args)?),
             Self::Offset(p) => ParameterType::Parameter(p.add_to_model(network, args)?),
             Self::DiscountFactor(p) => ParameterType::Parameter(p.add_to_model(network, args)?),
             Self::Interpolated(p) => ParameterType::Parameter(p.add_to_model(network, args)?),
-=======
-        schema: &crate::model::PywrNetwork,
-        domain: &ModelDomain,
-        tables: &LoadedTableCollection,
-        data_path: Option<&Path>,
-        inter_network_transfers: &[PywrMultiNetworkTransfer],
-        timeseries: &LoadedTimeseriesCollection,
-    ) -> Result<ParameterType, SchemaError> {
-        let ty = match self {
-            Self::Constant(p) => ParameterType::Parameter(p.add_to_model(network, tables)?),
-            Self::ControlCurveInterpolated(p) => ParameterType::Parameter(p.add_to_model(
-                network,
-                schema,
-                domain,
-                tables,
-                data_path,
-                inter_network_transfers,
-                timeseries,
-            )?),
-            Self::Aggregated(p) => ParameterType::Parameter(p.add_to_model(
-                network,
-                schema,
-                domain,
-                tables,
-                data_path,
-                inter_network_transfers,
-                timeseries,
-            )?),
-            Self::AggregatedIndex(p) => ParameterType::Index(p.add_to_model(
-                network,
-                schema,
-                domain,
-                tables,
-                data_path,
-                inter_network_transfers,
-                timeseries,
-            )?),
-            Self::AsymmetricSwitchIndex(p) => ParameterType::Index(p.add_to_model(
-                network,
-                schema,
-                domain,
-                tables,
-                data_path,
-                inter_network_transfers,
-                timeseries,
-            )?),
-            Self::ControlCurvePiecewiseInterpolated(p) => ParameterType::Parameter(p.add_to_model(
-                network,
-                schema,
-                domain,
-                tables,
-                data_path,
-                inter_network_transfers,
-                timeseries,
-            )?),
-            Self::ControlCurveIndex(p) => ParameterType::Index(p.add_to_model(
-                network,
-                schema,
-                domain,
-                tables,
-                data_path,
-                inter_network_transfers,
-                timeseries,
-            )?),
-            Self::ControlCurve(p) => ParameterType::Parameter(p.add_to_model(
-                network,
-                schema,
-                domain,
-                tables,
-                data_path,
-                inter_network_transfers,
-                timeseries,
-            )?),
-            Self::DailyProfile(p) => ParameterType::Parameter(p.add_to_model(network, tables)?),
-            Self::IndexedArray(p) => ParameterType::Parameter(p.add_to_model(
-                network,
-                schema,
-                domain,
-                tables,
-                data_path,
-                inter_network_transfers,
-                timeseries,
-            )?),
-            Self::MonthlyProfile(p) => ParameterType::Parameter(p.add_to_model(network, tables)?),
-            Self::WeeklyProfile(p) => ParameterType::Parameter(p.add_to_model(network, tables)?),
-            Self::UniformDrawdownProfile(p) => ParameterType::Parameter(p.add_to_model(network, tables)?),
-            Self::Max(p) => ParameterType::Parameter(p.add_to_model(
-                network,
-                schema,
-                domain,
-                tables,
-                data_path,
-                inter_network_transfers,
-                timeseries,
-            )?),
-            Self::Min(p) => ParameterType::Parameter(p.add_to_model(
-                network,
-                schema,
-                domain,
-                tables,
-                data_path,
-                inter_network_transfers,
-                timeseries,
-            )?),
-            Self::Negative(p) => ParameterType::Parameter(p.add_to_model(
-                network,
-                schema,
-                domain,
-                tables,
-                data_path,
-                inter_network_transfers,
-                timeseries,
-            )?),
-            Self::Polynomial1D(p) => ParameterType::Parameter(p.add_to_model(network)?),
-            Self::ParameterThreshold(p) => ParameterType::Index(p.add_to_model(
-                network,
-                schema,
-                domain,
-                tables,
-                data_path,
-                inter_network_transfers,
-                timeseries,
-            )?),
-            Self::TablesArray(p) => ParameterType::Parameter(p.add_to_model(network, domain, data_path)?),
-            Self::Python(p) => p.add_to_model(
-                network,
-                schema,
-                domain,
-                tables,
-                data_path,
-                inter_network_transfers,
-                timeseries,
-            )?,
-            Self::Delay(p) => ParameterType::Parameter(p.add_to_model(
-                network,
-                schema,
-                domain,
-                tables,
-                data_path,
-                inter_network_transfers,
-                timeseries,
-            )?),
-            Self::Division(p) => ParameterType::Parameter(p.add_to_model(
-                network,
-                schema,
-                domain,
-                tables,
-                data_path,
-                inter_network_transfers,
-                timeseries,
-            )?),
-            Self::Offset(p) => ParameterType::Parameter(p.add_to_model(
-                network,
-                schema,
-                domain,
-                tables,
-                data_path,
-                inter_network_transfers,
-                timeseries,
-            )?),
-            Self::DiscountFactor(p) => ParameterType::Parameter(p.add_to_model(
-                network,
-                schema,
-                domain,
-                tables,
-                data_path,
-                inter_network_transfers,
-                timeseries,
-            )?),
-            Self::Interpolated(p) => ParameterType::Parameter(p.add_to_model(
-                network,
-                schema,
-                domain,
-                tables,
-                data_path,
-                inter_network_transfers,
-                timeseries,
-            )?),
->>>>>>> 7a0a969f
             Self::RbfProfile(p) => ParameterType::Parameter(p.add_to_model(network)?),
         };
 
@@ -832,20 +650,7 @@
 
 impl MetricFloatValue {
     /// Load the metric definition into a `Metric` containing the appropriate internal references.
-<<<<<<< HEAD
     pub fn load(&self, network: &mut pywr_core::network::Network, args: &LoadArgs) -> Result<MetricF64, SchemaError> {
-=======
-    pub fn load(
-        &self,
-        network: &mut pywr_core::network::Network,
-        schema: &crate::model::PywrNetwork,
-        domain: &ModelDomain,
-        tables: &LoadedTableCollection,
-        data_path: Option<&Path>,
-        inter_network_transfers: &[PywrMultiNetworkTransfer],
-        timeseries: &LoadedTimeseriesCollection,
-    ) -> Result<MetricF64, SchemaError> {
->>>>>>> 7a0a969f
         match self {
             Self::Reference(reference) => Ok(reference.load(network, args)?),
             Self::InlineParameter { definition } => {
@@ -863,11 +668,7 @@
                     }
                     Err(_) => {
                         // An error retrieving a parameter with this name; assume it needs creating.
-<<<<<<< HEAD
                         match definition.add_to_model(network, args)? {
-=======
-                        match definition.add_to_model(network, schema, domain, tables, data_path, inter_network_transfers, timeseries)? {
->>>>>>> 7a0a969f
                             ParameterType::Parameter(idx) => Ok(MetricF64::ParameterValue(idx)),
                             ParameterType::Index(_) => Err(SchemaError::UnexpectedParameterType(format!(
                         "Found index parameter of type '{}' with name '{}' where an float parameter was expected.",
@@ -886,10 +687,12 @@
             Self::Timeseries(ts_ref) => {
                 let param_idx = match &ts_ref.columns {
                     TimeseriesColumns::Scenario(scenario) => {
-                        timeseries.load_df(network, ts_ref.name.as_ref(), domain, scenario.as_str())?
+                        args.timeseries
+                            .load_df(network, ts_ref.name.as_ref(), &args.domain, scenario.as_str())?
                     }
                     TimeseriesColumns::Column(col) => {
-                        timeseries.load_column(network, ts_ref.name.as_ref(), col.as_str())?
+                        args.timeseries
+                            .load_column(network, ts_ref.name.as_ref(), col.as_str())?
                     }
                 };
                 Ok(MetricF64::ParameterValue(param_idx))
@@ -910,16 +713,7 @@
     pub fn load(
         &self,
         network: &mut pywr_core::network::Network,
-<<<<<<< HEAD
         args: &LoadArgs,
-=======
-        schema: &crate::model::PywrNetwork,
-        domain: &ModelDomain,
-        tables: &LoadedTableCollection,
-        data_path: Option<&Path>,
-        inter_network_transfers: &[PywrMultiNetworkTransfer],
-        timeseries: &LoadedTimeseriesCollection,
->>>>>>> 7a0a969f
     ) -> Result<ParameterIndex<usize>, SchemaError> {
         match self {
             Self::Reference(name) => {
@@ -928,11 +722,7 @@
             }
             Self::Inline(parameter) => {
                 // Inline parameter needs to be added
-<<<<<<< HEAD
                 match parameter.add_to_model(network, args)? {
-=======
-                match parameter.add_to_model(network, schema, domain, tables, data_path, inter_network_transfers, timeseries)? {
->>>>>>> 7a0a969f
                     ParameterType::Index(idx) => Ok(idx),
                     ParameterType::Parameter(_) => Err(SchemaError::UnexpectedParameterType(format!(
                         "Found float parameter of type '{}' with name '{}' where an index parameter was expected.",
@@ -972,34 +762,10 @@
         Self::Constant(ConstantValue::Literal(v))
     }
 
-<<<<<<< HEAD
     pub fn load(&self, network: &mut pywr_core::network::Network, args: &LoadArgs) -> Result<MetricF64, SchemaError> {
         let parameter_ref = match self {
             DynamicFloatValue::Constant(v) => MetricF64::Constant(v.load(args.tables)?),
             DynamicFloatValue::Dynamic(v) => v.load(network, args)?,
-=======
-    pub fn load(
-        &self,
-        network: &mut pywr_core::network::Network,
-        schema: &crate::model::PywrNetwork,
-        domain: &ModelDomain,
-        tables: &LoadedTableCollection,
-        data_path: Option<&Path>,
-        inter_network_transfers: &[PywrMultiNetworkTransfer],
-        timeseries: &LoadedTimeseriesCollection,
-    ) -> Result<MetricF64, SchemaError> {
-        let parameter_ref = match self {
-            DynamicFloatValue::Constant(v) => MetricF64::Constant(v.load(tables)?),
-            DynamicFloatValue::Dynamic(v) => v.load(
-                network,
-                schema,
-                domain,
-                tables,
-                data_path,
-                inter_network_transfers,
-                timeseries,
-            )?,
->>>>>>> 7a0a969f
         };
         Ok(parameter_ref)
     }
@@ -1076,34 +842,10 @@
     }
 
     ///
-<<<<<<< HEAD
     pub fn load(&self, network: &mut pywr_core::network::Network, args: &LoadArgs) -> Result<MetricUsize, SchemaError> {
         let parameter_ref = match self {
             DynamicIndexValue::Constant(v) => MetricUsize::Constant(v.load(args.tables)?),
             DynamicIndexValue::Dynamic(v) => MetricUsize::IndexParameterValue(v.load(network, args)?),
-=======
-    pub fn load(
-        &self,
-        network: &mut pywr_core::network::Network,
-        schema: &crate::model::PywrNetwork,
-        domain: &ModelDomain,
-        tables: &LoadedTableCollection,
-        data_path: Option<&Path>,
-        inter_network_transfers: &[PywrMultiNetworkTransfer],
-        timeseries: &LoadedTimeseriesCollection,
-    ) -> Result<MetricUsize, SchemaError> {
-        let parameter_ref = match self {
-            DynamicIndexValue::Constant(v) => MetricUsize::Constant(v.load(tables)?),
-            DynamicIndexValue::Dynamic(v) => MetricUsize::IndexParameterValue(v.load(
-                network,
-                schema,
-                domain,
-                tables,
-                data_path,
-                inter_network_transfers,
-                timeseries,
-            )?),
->>>>>>> 7a0a969f
         };
         Ok(parameter_ref)
     }
