//! Parameter schema definitions.
//!
//! The enum [`Parameter`] contains all of the valid Pywr parameter schemas. The parameter
//! variants define separate schemas for different parameter types. When a network is generated
//! from a schema the parameter schemas are added to the network using [`Parameter::add_to_model`].
//! This typically adds a struct from [`crate::parameters`] to the network using the data
//! defined in the schema.
//!
//! Serializing and deserializing is accomplished using [`serde`].
mod aggregated;
mod asymmetric_switch;
mod control_curves;
mod core;
mod data_frame;
mod delay;
mod discount_factor;
mod indexed_array;
<<<<<<< HEAD
mod inter_model_transfer;
=======
mod interpolated;
>>>>>>> d3dca156
mod offset;
mod polynomial;
mod profiles;
mod python;
mod tables;
mod thresholds;

pub use super::data_tables::{LoadedTableCollection, TableDataRef};
pub use super::parameters::aggregated::{AggFunc, AggregatedIndexParameter, AggregatedParameter, IndexAggFunc};
pub use super::parameters::asymmetric_switch::AsymmetricSwitchIndexParameter;
pub use super::parameters::control_curves::{
    ControlCurveIndexParameter, ControlCurveInterpolatedParameter, ControlCurveParameter,
    ControlCurvePiecewiseInterpolatedParameter,
};
pub use super::parameters::core::{
    ActivationFunction, ConstantParameter, MaxParameter, MinParameter, NegativeParameter, VariableSettings,
};
pub use super::parameters::delay::DelayParameter;
pub use super::parameters::discount_factor::DiscountFactorParameter;
pub use super::parameters::indexed_array::IndexedArrayParameter;
pub use super::parameters::polynomial::Polynomial1DParameter;
pub use super::parameters::profiles::{
    DailyProfileParameter, MonthlyProfileParameter, UniformDrawdownProfileParameter,
};
pub use super::parameters::python::PythonParameter;
pub use super::parameters::tables::TablesArrayParameter;
pub use super::parameters::thresholds::ParameterThresholdParameter;
use crate::error::{ConversionError, SchemaError};
use crate::parameters::core::DivisionParameter;
pub use crate::parameters::data_frame::DataFrameParameter;
<<<<<<< HEAD
pub use inter_model_transfer::InterModelTransferParameter;
=======
use crate::parameters::interpolated::InterpolatedParameter;
>>>>>>> d3dca156
pub use offset::OffsetParameter;
use pywr_core::derived_metric::DerivedMetric;
use pywr_core::metric::Metric;
use pywr_core::models::ModelDomain;
use pywr_core::node::NodeIndex;
use pywr_core::parameters::{IndexParameterIndex, IndexValue, ParameterType};
use pywr_v1_schema::parameters::{
    CoreParameter, ExternalDataRef as ExternalDataRefV1, Parameter as ParameterV1, ParameterMeta as ParameterMetaV1,
    ParameterValue as ParameterValueV1, TableIndex as TableIndexV1, TableIndexEntry as TableIndexEntryV1,
};
use std::collections::HashMap;
use std::path::{Path, PathBuf};

#[derive(serde::Deserialize, serde::Serialize, Debug, Clone)]
pub struct ParameterMeta {
    pub name: String,
    #[serde(skip_serializing_if = "Option::is_none")]
    pub comment: Option<String>,
}

pub trait FromV1Parameter<T>: Sized {
    fn from_v1_parameter(v1: T, parent_node: Option<&str>, unnamed_count: &mut usize) -> Self;
}

pub trait IntoV2Parameter<T> {
    fn into_v2_parameter(self, parent_node: Option<&str>, unnamed_count: &mut usize) -> T;
}

// FromV1Parameter implies IntoV2Parameter
impl<T, U> IntoV2Parameter<U> for T
where
    U: FromV1Parameter<T>,
{
    fn into_v2_parameter(self, parent_node: Option<&str>, unnamed_count: &mut usize) -> U {
        U::from_v1_parameter(self, parent_node, unnamed_count)
    }
}

pub trait TryFromV1Parameter<T>: Sized {
    type Error;
    fn try_from_v1_parameter(v1: T, parent_node: Option<&str>, unnamed_count: &mut usize) -> Result<Self, Self::Error>;
}

pub trait TryIntoV2Parameter<T> {
    type Error;
    fn try_into_v2_parameter(self, parent_node: Option<&str>, unnamed_count: &mut usize) -> Result<T, Self::Error>;
}

// TryFromV1Parameter implies TryIntoV2Parameter
impl<T, U> TryIntoV2Parameter<U> for T
where
    U: TryFromV1Parameter<T>,
{
    type Error = U::Error;

    fn try_into_v2_parameter(self, parent_node: Option<&str>, unnamed_count: &mut usize) -> Result<U, Self::Error> {
        U::try_from_v1_parameter(self, parent_node, unnamed_count)
    }
}

impl FromV1Parameter<ParameterMetaV1> for ParameterMeta {
    fn from_v1_parameter(v1: ParameterMetaV1, parent_node: Option<&str>, unnamed_count: &mut usize) -> Self {
        Self {
            name: v1.name.unwrap_or_else(|| {
                let pname = match parent_node {
                    Some(pn) => format!("{pn}-p{unnamed_count}"),
                    None => format!("unnamed-{unnamed_count}"),
                };
                *unnamed_count += 1;
                pname
            }),
            comment: v1.comment,
        }
    }
}

impl FromV1Parameter<Option<ParameterMetaV1>> for ParameterMeta {
    fn from_v1_parameter(v1: Option<ParameterMetaV1>, parent_node: Option<&str>, unnamed_count: &mut usize) -> Self {
        match v1 {
            Some(meta) => meta.into_v2_parameter(parent_node, unnamed_count),
            None => {
                let meta = Self {
                    name: format!("unnamed-{unnamed_count}"),
                    comment: None,
                };
                *unnamed_count += 1;
                meta
            }
        }
    }
}

#[derive(serde::Deserialize, serde::Serialize, Debug, Clone)]
#[serde(tag = "type")]
pub enum Parameter {
    Aggregated(AggregatedParameter),
    AggregatedIndex(AggregatedIndexParameter),
    AsymmetricSwitchIndex(AsymmetricSwitchIndexParameter),
    Constant(ConstantParameter),
    ControlCurvePiecewiseInterpolated(ControlCurvePiecewiseInterpolatedParameter),
    ControlCurveInterpolated(ControlCurveInterpolatedParameter),
    ControlCurveIndex(ControlCurveIndexParameter),
    ControlCurve(ControlCurveParameter),
    DailyProfile(DailyProfileParameter),
    IndexedArray(IndexedArrayParameter),
    MonthlyProfile(MonthlyProfileParameter),
    UniformDrawdownProfile(UniformDrawdownProfileParameter),
    Max(MaxParameter),
    Min(MinParameter),
    Negative(NegativeParameter),
    Polynomial1D(Polynomial1DParameter),
    ParameterThreshold(ParameterThresholdParameter),
    TablesArray(TablesArrayParameter),
    Python(PythonParameter),
    DataFrame(DataFrameParameter),
    Delay(DelayParameter),
    Division(DivisionParameter),
    Offset(OffsetParameter),
<<<<<<< HEAD
    InterModelTransfer(InterModelTransferParameter),
=======
    DiscountFactor(DiscountFactorParameter),
    Interpolated(InterpolatedParameter),
>>>>>>> d3dca156
}

impl Parameter {
    pub fn name(&self) -> &str {
        match self {
            Self::Constant(p) => p.meta.name.as_str(),
            Self::ControlCurveInterpolated(p) => p.meta.name.as_str(),
            Self::Aggregated(p) => p.meta.name.as_str(),
            Self::AggregatedIndex(p) => p.meta.name.as_str(),
            Self::AsymmetricSwitchIndex(p) => p.meta.name.as_str(),
            Self::ControlCurvePiecewiseInterpolated(p) => p.meta.name.as_str(),
            Self::ControlCurveIndex(p) => p.meta.name.as_str(),
            Self::ControlCurve(p) => p.meta.name.as_str(),
            Self::DailyProfile(p) => p.meta.name.as_str(),
            Self::IndexedArray(p) => p.meta.name.as_str(),
            Self::MonthlyProfile(p) => p.meta.name.as_str(),
            Self::UniformDrawdownProfile(p) => p.meta.name.as_str(),
            Self::Max(p) => p.meta.name.as_str(),
            Self::Min(p) => p.meta.name.as_str(),
            Self::Negative(p) => p.meta.name.as_str(),
            Self::Polynomial1D(p) => p.meta.name.as_str(),
            Self::ParameterThreshold(p) => p.meta.name.as_str(),
            Self::TablesArray(p) => p.meta.name.as_str(),
            Self::Python(p) => p.meta.name.as_str(),
            Self::DataFrame(p) => p.meta.name.as_str(),
            Self::Division(p) => p.meta.name.as_str(),
            Self::Delay(p) => p.meta.name.as_str(),
            Self::Offset(p) => p.meta.name.as_str(),
<<<<<<< HEAD
            Self::InterModelTransfer(p) => p.meta.name.as_str(),
=======
            Self::DiscountFactor(p) => p.meta.name.as_str(),
            Self::Interpolated(p) => p.meta.name.as_str(),
>>>>>>> d3dca156
        }
    }

    // TODO this exists in the v1 schema as a useful way to inspect node references
    #[allow(dead_code)]
    fn node_references(&self) -> HashMap<&str, &str> {
        match self {
            Self::Constant(p) => p.node_references(),
            Self::ControlCurveInterpolated(p) => p.node_references(),
            Self::Aggregated(p) => p.node_references(),
            Self::AggregatedIndex(p) => p.node_references(),
            Self::AsymmetricSwitchIndex(p) => p.node_references(),
            Self::ControlCurvePiecewiseInterpolated(p) => p.node_references(),
            Self::ControlCurveIndex(p) => p.node_references(),
            Self::ControlCurve(p) => p.node_references(),
            Self::DailyProfile(p) => p.node_references(),
            Self::IndexedArray(p) => p.node_references(),
            Self::MonthlyProfile(p) => p.node_references(),
            Self::UniformDrawdownProfile(p) => p.node_references(),
            Self::Max(p) => p.node_references(),
            Self::Min(p) => p.node_references(),
            Self::Negative(p) => p.node_references(),
            Self::Polynomial1D(p) => p.node_references(),
            Self::ParameterThreshold(p) => p.node_references(),
            Self::TablesArray(p) => p.node_references(),
            Self::Python(p) => p.node_references(),
            Self::DataFrame(p) => p.node_references(),
            Self::Delay(p) => p.node_references(),
            Self::Division(p) => p.node_references(),
            Self::Offset(p) => p.node_references(),
<<<<<<< HEAD
            Self::InterModelTransfer(p) => p.node_references(),
=======
            Self::DiscountFactor(p) => p.node_references(),
            Self::Interpolated(p) => p.node_references(),
>>>>>>> d3dca156
        }
    }

    // pub fn parameters(&self) -> HashMap<&str, DynamicFloatValueType> {
    //     match self {
    //         Self::Constant(p) => p.parameters(),
    //         Self::ControlCurveInterpolated(p) => p.parameters(),
    //         Self::Aggregated(p) => p.parameters(),
    //         Self::AggregatedIndex(p) => p.parameters(),
    //         Self::ControlCurvePiecewiseInterpolated(p) => p.parameters(),
    //         Self::ControlCurveIndex(p) => p.parameters(),
    //         Self::ControlCurve(p) => p.parameters(),
    //         Self::DailyProfile(p) => p.parameters(),
    //         Self::IndexedArray(p) => p.parameters(),
    //         Self::MonthlyProfile(p) => p.parameters(),
    //         Self::Max(p) => p.parameters(),
    //         Self::Negative(p) => p.parameters(),
    //         Self::Polynomial1D(p) => p.parameters(),
    //         Self::TablesArray(p) => p.parameters(),
    //     }
    // }

    pub fn ty(&self) -> &str {
        match self {
            Self::Constant(_) => "Constant",
            Self::ControlCurveInterpolated(_) => "ControlCurveInterpolated",
            Self::Aggregated(_) => "Aggregated",
            Self::AggregatedIndex(_) => "AggregatedIndex",
            Self::AsymmetricSwitchIndex(_) => "AsymmetricSwitchIndex",
            Self::ControlCurvePiecewiseInterpolated(_) => "ControlCurvePiecewiseInterpolated",
            Self::ControlCurveIndex(_) => "ControlCurveIndex",
            Self::ControlCurve(_) => "ControlCurve",
            Self::DailyProfile(_) => "DailyProfile",
            Self::IndexedArray(_) => "IndexedArray",
            Self::MonthlyProfile(_) => "MonthlyProfile",
            Self::UniformDrawdownProfile(_) => "UniformDrawdownProfile",
            Self::Max(_) => "Max",
            Self::Min(_) => "Min",
            Self::Negative(_) => "Negative",
            Self::Polynomial1D(_) => "Polynomial1D",
            Self::ParameterThreshold(_) => "ParameterThreshold",
            Self::TablesArray(_) => "TablesArray",
            Self::Python(_) => "Python",
            Self::DataFrame(_) => "DataFrame",
            Self::Delay(_) => "Delay",
            Self::Division(_) => "Division",
            Self::Offset(_) => "Offset",
<<<<<<< HEAD
            Self::InterModelTransfer(_) => "InterModelTransfer",
=======
            Self::DiscountFactor(_) => "DiscountFactor",
            Self::Interpolated(_) => "Interpolated",
>>>>>>> d3dca156
        }
    }

    pub fn add_to_model(
        &self,
        network: &mut pywr_core::network::Network,
        domain: &ModelDomain,
        tables: &LoadedTableCollection,
        data_path: Option<&Path>,
    ) -> Result<ParameterType, SchemaError> {
        let ty = match self {
            Self::Constant(p) => ParameterType::Parameter(p.add_to_model(network, tables)?),
            Self::ControlCurveInterpolated(p) => {
                ParameterType::Parameter(p.add_to_model(network, domain, tables, data_path)?)
            }
            Self::Aggregated(p) => ParameterType::Parameter(p.add_to_model(network, domain, tables, data_path)?),
            Self::AggregatedIndex(p) => ParameterType::Index(p.add_to_model(network, domain, tables, data_path)?),
            Self::AsymmetricSwitchIndex(p) => ParameterType::Index(p.add_to_model(network, domain, tables, data_path)?),
            Self::ControlCurvePiecewiseInterpolated(p) => {
                ParameterType::Parameter(p.add_to_model(network, domain, tables, data_path)?)
            }
<<<<<<< HEAD
            Self::ControlCurveIndex(p) => ParameterType::Index(p.add_to_model(network, domain, tables, data_path)?),
            Self::ControlCurve(p) => ParameterType::Parameter(p.add_to_model(network, domain, tables, data_path)?),
            Self::DailyProfile(p) => ParameterType::Parameter(p.add_to_model(network, tables)?),
            Self::IndexedArray(p) => ParameterType::Parameter(p.add_to_model(network, domain, tables, data_path)?),
            Self::MonthlyProfile(p) => ParameterType::Parameter(p.add_to_model(network, tables)?),
            Self::UniformDrawdownProfile(p) => ParameterType::Parameter(p.add_to_model(network, tables)?),
            Self::Max(p) => ParameterType::Parameter(p.add_to_model(network, domain, tables, data_path)?),
            Self::Min(p) => ParameterType::Parameter(p.add_to_model(network, domain, tables, data_path)?),
            Self::Negative(p) => ParameterType::Parameter(p.add_to_model(network, domain, tables, data_path)?),
            Self::Polynomial1D(p) => ParameterType::Parameter(p.add_to_model(network)?),
            Self::ParameterThreshold(p) => ParameterType::Index(p.add_to_model(network, domain, tables, data_path)?),
            Self::TablesArray(p) => ParameterType::Parameter(p.add_to_model(network, domain, data_path)?),
            Self::Python(p) => p.add_to_model(network, domain, tables, data_path)?,
            Self::DataFrame(p) => ParameterType::Parameter(p.add_to_model(network, domain, data_path)?),
            Self::Delay(p) => ParameterType::Parameter(p.add_to_model(network, domain, tables, data_path)?),
            Self::Division(p) => ParameterType::Parameter(p.add_to_model(network, domain, tables, data_path)?),
            Self::Offset(p) => ParameterType::Parameter(p.add_to_model(network, domain, tables, data_path)?),
            Self::InterModelTransfer(p) => ParameterType::Parameter(p.add_to_model(network)?),
=======
            Self::ControlCurveIndex(p) => ParameterType::Index(p.add_to_model(model, tables, data_path)?),
            Self::ControlCurve(p) => ParameterType::Parameter(p.add_to_model(model, tables, data_path)?),
            Self::DailyProfile(p) => ParameterType::Parameter(p.add_to_model(model, tables)?),
            Self::IndexedArray(p) => ParameterType::Parameter(p.add_to_model(model, tables, data_path)?),
            Self::MonthlyProfile(p) => ParameterType::Parameter(p.add_to_model(model, tables)?),
            Self::UniformDrawdownProfile(p) => ParameterType::Parameter(p.add_to_model(model, tables)?),
            Self::Max(p) => ParameterType::Parameter(p.add_to_model(model, tables, data_path)?),
            Self::Min(p) => ParameterType::Parameter(p.add_to_model(model, tables, data_path)?),
            Self::Negative(p) => ParameterType::Parameter(p.add_to_model(model, tables, data_path)?),
            Self::Polynomial1D(p) => ParameterType::Parameter(p.add_to_model(model)?),
            Self::ParameterThreshold(p) => ParameterType::Index(p.add_to_model(model, tables, data_path)?),
            Self::TablesArray(p) => ParameterType::Parameter(p.add_to_model(model, data_path)?),
            Self::Python(p) => p.add_to_model(model, tables, data_path)?,
            Self::DataFrame(p) => ParameterType::Parameter(p.add_to_model(model, data_path)?),
            Self::Delay(p) => ParameterType::Parameter(p.add_to_model(model, tables, data_path)?),
            Self::Division(p) => ParameterType::Parameter(p.add_to_model(model, tables, data_path)?),
            Self::Offset(p) => ParameterType::Parameter(p.add_to_model(model, tables, data_path)?),
            Self::DiscountFactor(p) => ParameterType::Parameter(p.add_to_model(model, tables, data_path)?),
            Self::Interpolated(p) => ParameterType::Parameter(p.add_to_model(model, tables, data_path)?),
>>>>>>> d3dca156
        };

        Ok(ty)
    }
}

impl TryFromV1Parameter<ParameterV1> for Parameter {
    type Error = ConversionError;

    fn try_from_v1_parameter(
        v1: ParameterV1,
        parent_node: Option<&str>,
        unnamed_count: &mut usize,
    ) -> Result<Self, Self::Error> {
        let p = match v1 {
            ParameterV1::Core(v1) => match v1 {
                CoreParameter::Aggregated(p) => {
                    Parameter::Aggregated(p.try_into_v2_parameter(parent_node, unnamed_count)?)
                }
                CoreParameter::AggregatedIndex(p) => {
                    Parameter::AggregatedIndex(p.try_into_v2_parameter(parent_node, unnamed_count)?)
                }
                CoreParameter::AsymmetricSwitchIndex(p) => {
                    Parameter::AsymmetricSwitchIndex(p.try_into_v2_parameter(parent_node, unnamed_count)?)
                }
                CoreParameter::Constant(p) => Parameter::Constant(p.try_into_v2_parameter(parent_node, unnamed_count)?),
                CoreParameter::ControlCurvePiecewiseInterpolated(p) => {
                    Parameter::ControlCurvePiecewiseInterpolated(p.try_into_v2_parameter(parent_node, unnamed_count)?)
                }
                CoreParameter::ControlCurveInterpolated(p) => {
                    Parameter::ControlCurveInterpolated(p.try_into_v2_parameter(parent_node, unnamed_count)?)
                }
                CoreParameter::ControlCurveIndex(p) => {
                    Parameter::ControlCurveIndex(p.try_into_v2_parameter(parent_node, unnamed_count)?)
                }
                CoreParameter::ControlCurve(p) => match p.clone().try_into_v2_parameter(parent_node, unnamed_count) {
                    Ok(p) => Parameter::ControlCurve(p),
                    Err(_) => Parameter::ControlCurveIndex(p.try_into_v2_parameter(parent_node, unnamed_count)?),
                },
                CoreParameter::DailyProfile(p) => {
                    Parameter::DailyProfile(p.try_into_v2_parameter(parent_node, unnamed_count)?)
                }
                CoreParameter::IndexedArray(p) => {
                    Parameter::IndexedArray(p.try_into_v2_parameter(parent_node, unnamed_count)?)
                }
                CoreParameter::MonthlyProfile(p) => {
                    Parameter::MonthlyProfile(p.try_into_v2_parameter(parent_node, unnamed_count)?)
                }
                CoreParameter::UniformDrawdownProfile(p) => {
                    Parameter::UniformDrawdownProfile(p.try_into_v2_parameter(parent_node, unnamed_count)?)
                }
                CoreParameter::Max(p) => Parameter::Max(p.try_into_v2_parameter(parent_node, unnamed_count)?),
                CoreParameter::Negative(p) => Parameter::Negative(p.try_into_v2_parameter(parent_node, unnamed_count)?),
                CoreParameter::Polynomial1D(p) => {
                    Parameter::Polynomial1D(p.try_into_v2_parameter(parent_node, unnamed_count)?)
                }
                CoreParameter::ParameterThreshold(p) => {
                    Parameter::ParameterThreshold(p.try_into_v2_parameter(parent_node, unnamed_count)?)
                }
                CoreParameter::TablesArray(p) => {
                    Parameter::TablesArray(p.try_into_v2_parameter(parent_node, unnamed_count)?)
                }
                CoreParameter::Min(p) => Parameter::Min(p.try_into_v2_parameter(parent_node, unnamed_count)?),
                CoreParameter::Division(p) => Parameter::Division(p.try_into_v2_parameter(parent_node, unnamed_count)?),
                CoreParameter::DataFrame(p) => {
                    Parameter::DataFrame(p.try_into_v2_parameter(parent_node, unnamed_count)?)
                }
                CoreParameter::Deficit(p) => {
                    return Err(ConversionError::DeprecatedParameter {
                        ty: "DeficitParameter".to_string(),
                        name: p.meta.map(|m| m.name).flatten().unwrap_or("unnamed".to_string()),
                        instead: "Use a derived metric instead.".to_string(),
                    })
                }
                CoreParameter::DiscountFactor(p) => {
                    Parameter::DiscountFactor(p.try_into_v2_parameter(parent_node, unnamed_count)?)
                }
                CoreParameter::InterpolatedVolume(p) => {
                    Parameter::Interpolated(p.try_into_v2_parameter(parent_node, unnamed_count)?)
                }
                CoreParameter::InterpolatedFlow(p) => {
                    Parameter::Interpolated(p.try_into_v2_parameter(parent_node, unnamed_count)?)
                }
                CoreParameter::HydropowerTarget(_) => todo!("Implement HydropowerTargetParameter"),
                CoreParameter::Storage(p) => {
                    return Err(ConversionError::DeprecatedParameter {
                        ty: "StorageParameter".to_string(),
                        name: p.meta.map(|m| m.name).flatten().unwrap_or("unnamed".to_string()),
                        instead: "Use a derived metric instead.".to_string(),
                    })
                }
                CoreParameter::RollingMeanFlowNode(_) => todo!("Implement RollingMeanFlowNodeParameter"),
                CoreParameter::ScenarioWrapper(_) => todo!("Implement ScenarioWrapperParameter"),
                CoreParameter::Flow(p) => {
                    return Err(ConversionError::DeprecatedParameter {
                        ty: "FlowParameter".to_string(),
                        name: p.meta.map(|m| m.name).flatten().unwrap_or("unnamed".to_string()),
                        instead: "Use a derived metric instead.".to_string(),
                    })
                }
            },
            ParameterV1::Custom(p) => {
                println!("Custom parameter: {:?} ({})", p.meta.name, p.ty);
                // TODO do something better with custom parameters

                let mut comment = format!("V1 CUSTOM PARAMETER ({}) UNCONVERTED!", p.ty);
                if let Some(c) = p.meta.comment {
                    comment.push_str(" ORIGINAL COMMENT: ");
                    comment.push_str(c.as_str());
                }

                Parameter::Constant(ConstantParameter {
                    meta: ParameterMeta {
                        name: p.meta.name.unwrap_or_else(|| "unnamed-custom-parameter".to_string()),
                        comment: Some(comment),
                    },
                    value: ConstantValue::Literal(0.0),
                    variable: None,
                })
            }
        };

        Ok(p)
    }
}

/// An non-variable constant floating-point (f64) value
///
/// This value can be a literal float or an external reference to an input table.
#[derive(serde::Deserialize, serde::Serialize, Debug, Clone)]
#[serde(untagged)]
pub enum ConstantValue<T> {
    Literal(T),
    Table(TableDataRef),
    External(ExternalDataRef),
}

impl Default for ConstantValue<f64> {
    fn default() -> Self {
        Self::Literal(0.0)
    }
}

impl ConstantValue<f64> {
    /// Return the value loading from a table if required.
    pub fn load(&self, tables: &LoadedTableCollection) -> Result<f64, SchemaError> {
        match self {
            Self::Literal(v) => Ok(*v),
            Self::Table(tbl_ref) => Ok(tables.get_scalar_f64(tbl_ref)?),
            Self::External(_) => todo!("Load the float from the external source!"),
        }
    }
}

impl ConstantValue<usize> {
    /// Return the value loading from a table if required.
    pub fn load(&self, tables: &LoadedTableCollection) -> Result<usize, SchemaError> {
        match self {
            Self::Literal(v) => Ok(*v),
            Self::Table(tbl_ref) => Ok(tables.get_scalar_usize(tbl_ref)?),
            Self::External(_) => todo!("Load the float from the external source!"),
        }
    }
}

impl TryFrom<ParameterValueV1> for ConstantValue<f64> {
    type Error = ConversionError;

    fn try_from(v1: ParameterValueV1) -> Result<Self, Self::Error> {
        match v1 {
            ParameterValueV1::Constant(v) => Ok(Self::Literal(v)),
            ParameterValueV1::Reference(_) => Err(ConversionError::ConstantFloatReferencesParameter),
            ParameterValueV1::Table(tbl) => Ok(Self::Table(tbl.try_into()?)),
            ParameterValueV1::Inline(_) => Err(ConversionError::ConstantFloatInlineParameter),
        }
    }
}

#[derive(serde::Deserialize, serde::Serialize, Debug, Clone)]
pub struct NodeReference {
    pub name: String,
    pub sub_name: Option<String>,
}

impl NodeReference {
    fn get_node_index(&self, network: &pywr_core::network::Network) -> Result<NodeIndex, SchemaError> {
        Ok(network.get_node_index_by_name(&self.name, self.sub_name.as_deref())?)
    }
}

/// A floating-point(f64) value from a metric in the network.
#[derive(serde::Deserialize, serde::Serialize, Debug, Clone)]
#[serde(tag = "type")]
pub enum MetricFloatReference {
    NodeInFlow(NodeReference),
    NodeOutFlow(NodeReference),
    NodeVolume(NodeReference),
    NodeProportionalVolume(NodeReference),
    Parameter { name: String, key: Option<String> },
}

impl MetricFloatReference {
    /// Load the metric definition into a `Metric` containing the appropriate internal references.
    pub fn load(&self, network: &mut pywr_core::network::Network) -> Result<Metric, SchemaError> {
        match self {
            Self::NodeInFlow(node_ref) => Ok(Metric::NodeInFlow(node_ref.get_node_index(network)?)),
            Self::NodeOutFlow(node_ref) => Ok(Metric::NodeOutFlow(node_ref.get_node_index(network)?)),
            Self::NodeVolume(node_ref) => Ok(Metric::NodeVolume(node_ref.get_node_index(network)?)),
            Self::NodeProportionalVolume(node_ref) => {
                let dm = DerivedMetric::NodeProportionalVolume(node_ref.get_node_index(network)?);
                Ok(Metric::DerivedMetric(network.add_derived_metric(dm)))
            }
            Self::Parameter { name, key } => {
                match key {
                    Some(key) => {
                        // Key given; this should be a multi-valued parameter
                        Ok(Metric::MultiParameterValue((
                            network.get_multi_valued_parameter_index_by_name(name)?,
                            key.clone(),
                        )))
                    }
                    None => {
                        // This should be an existing parameter
                        Ok(Metric::ParameterValue(network.get_parameter_index_by_name(name)?))
                    }
                }
            }
        }
    }
}

/// A floating-point(f64) value from a metric in the network.
#[derive(serde::Deserialize, serde::Serialize, Debug, Clone)]
#[serde(untagged)]
pub enum MetricFloatValue {
    Reference(MetricFloatReference),
    InlineParameter { definition: Box<Parameter> },
}

impl MetricFloatValue {
    /// Load the metric definition into a `Metric` containing the appropriate internal references.
    pub fn load(
        &self,
        network: &mut pywr_core::network::Network,
        domain: &ModelDomain,
        tables: &LoadedTableCollection,
        data_path: Option<&Path>,
    ) -> Result<Metric, SchemaError> {
        match self {
            Self::Reference(reference) => Ok(reference.load(network)?),
            Self::InlineParameter { definition } => {
                // This inline parameter could already have been loaded on a previous attempt
                // Let's see if exists first.
                // TODO this will create strange issues if there are duplicate names in the
                // parameter definitions. I.e. we will only ever load the first one and then
                // assume it is the correct one for future references to that name. This could be
                // improved by checking the parameter returned by name matches the definition here.

                match network.get_parameter_index_by_name(definition.name()) {
                    Ok(p) => {
                        // Found a parameter with the name; assume it is the right one!
                        Ok(Metric::ParameterValue(p))
                    }
                    Err(_) => {
                        // An error retrieving a parameter with this name; assume it needs creating.
                        match definition.add_to_model(network, &domain, tables, data_path)? {
                            ParameterType::Parameter(idx) => Ok(Metric::ParameterValue(idx)),
                            ParameterType::Index(_) => Err(SchemaError::UnexpectedParameterType(format!(
                        "Found index parameter of type '{}' with name '{}' where an float parameter was expected.",
                        definition.ty(),
                        definition.name(),
                    ))),
                            ParameterType::Multi(_) => Err(SchemaError::UnexpectedParameterType(format!(
                        "Found an inline definition of a multi valued parameter of type '{}' with name '{}' where an float parameter was expected. Multi valued parameters cannot be defined inline.",
                        definition.ty(),
                        definition.name(),
                    ))),
                        }
                    }
                }
            }
        }
    }
}

/// An integer (i64) value from another parameter
#[derive(serde::Deserialize, serde::Serialize, Debug, Clone)]
#[serde(untagged)]
pub enum ParameterIndexValue {
    Reference(String),
    Inline(Box<Parameter>),
}

impl ParameterIndexValue {
    pub fn load(
        &self,
        network: &mut pywr_core::network::Network,
        domain: &ModelDomain,
        tables: &LoadedTableCollection,
        data_path: Option<&Path>,
    ) -> Result<IndexParameterIndex, SchemaError> {
        match self {
            Self::Reference(name) => {
                // This should be an existing parameter
                Ok(network.get_index_parameter_index_by_name(name)?)
            }
            Self::Inline(parameter) => {
                // Inline parameter needs to be added
                match parameter.add_to_model(network, domain, tables, data_path)? {
                    ParameterType::Index(idx) => Ok(idx),
                    ParameterType::Parameter(_) => Err(SchemaError::UnexpectedParameterType(format!(
                        "Found float parameter of type '{}' with name '{}' where an index parameter was expected.",
                        parameter.ty(),
                        parameter.name(),
                    ))),
                            ParameterType::Multi(_) => Err(SchemaError::UnexpectedParameterType(format!(
                        "Found an inline definition of a multi valued parameter of type '{}' with name '{}' where an index parameter was expected. Multi valued parameters cannot be defined inline.",
                        parameter.ty(),
                        parameter.name(),
                    ))),
                }
            }
        }
    }
}

/// A potentially dynamic floating-point (f64) value
///
/// This value can be a constant (literal or otherwise) or a dynamic value provided
/// by another parameter.
#[derive(serde::Deserialize, serde::Serialize, Debug, Clone)]
#[serde(untagged)]
pub enum DynamicFloatValue {
    Constant(ConstantValue<f64>),
    Dynamic(MetricFloatValue),
}

impl Default for DynamicFloatValue {
    fn default() -> Self {
        Self::Constant(ConstantValue::default())
    }
}

impl DynamicFloatValue {
    pub fn from_f64(v: f64) -> Self {
        Self::Constant(ConstantValue::Literal(v))
    }

    pub fn load(
        &self,
        network: &mut pywr_core::network::Network,
        domain: &ModelDomain,
        tables: &LoadedTableCollection,
        data_path: Option<&Path>,
    ) -> Result<Metric, SchemaError> {
        let parameter_ref = match self {
            DynamicFloatValue::Constant(v) => Metric::Constant(v.load(tables)?),
            DynamicFloatValue::Dynamic(v) => v.load(network, domain, tables, data_path)?,
        };
        Ok(parameter_ref)
    }
}

impl TryFromV1Parameter<ParameterValueV1> for DynamicFloatValue {
    type Error = ConversionError;

    fn try_from_v1_parameter(
        v1: ParameterValueV1,
        parent_node: Option<&str>,
        unnamed_count: &mut usize,
    ) -> Result<Self, Self::Error> {
        let p = match v1 {
            ParameterValueV1::Constant(v) => Self::Constant(ConstantValue::Literal(v)),
<<<<<<< HEAD
            ParameterValueV1::Reference(p_name) => {
                Self::Dynamic(MetricFloatValue::Reference(MetricFloatReference::Parameter {
                    name: p_name,
                    key: None,
                }))
            }
            ParameterValueV1::Table(tbl) => Self::Constant(ConstantValue::Table(tbl.into())),
=======
            ParameterValueV1::Reference(p_name) => Self::Dynamic(MetricFloatValue::Parameter {
                name: p_name,
                key: None,
            }),
            ParameterValueV1::Table(tbl) => Self::Constant(ConstantValue::Table(tbl.try_into()?)),
>>>>>>> d3dca156
            ParameterValueV1::Inline(param) => Self::Dynamic(MetricFloatValue::InlineParameter {
                definition: Box::new((*param).try_into_v2_parameter(parent_node, unnamed_count)?),
            }),
        };
        Ok(p)
    }
}

/// A potentially dynamic integer (usize) value
///
/// This value can be a constant (literal or otherwise) or a dynamic value provided
/// by another parameter.
#[derive(serde::Deserialize, serde::Serialize, Debug, Clone)]
#[serde(untagged)]
pub enum DynamicIndexValue {
    Constant(ConstantValue<usize>),
    Dynamic(ParameterIndexValue),
}

impl DynamicIndexValue {
    pub fn from_usize(v: usize) -> Self {
        Self::Constant(ConstantValue::Literal(v))
    }

    ///
    pub fn load(
        &self,
        network: &mut pywr_core::network::Network,
        domain: &ModelDomain,
        tables: &LoadedTableCollection,
        data_path: Option<&Path>,
    ) -> Result<IndexValue, SchemaError> {
        let parameter_ref = match self {
            DynamicIndexValue::Constant(v) => IndexValue::Constant(v.load(tables)?),
            DynamicIndexValue::Dynamic(v) => IndexValue::Dynamic(v.load(network, domain, tables, data_path)?),
        };
        Ok(parameter_ref)
    }
}

impl TryFromV1Parameter<ParameterValueV1> for DynamicIndexValue {
    type Error = ConversionError;

    fn try_from_v1_parameter(
        v1: ParameterValueV1,
        parent_node: Option<&str>,
        unnamed_count: &mut usize,
    ) -> Result<Self, Self::Error> {
        let p = match v1 {
            // There was no such thing as s constant index in Pywr v1
            // TODO this could print a warning and do a cast to usize instead.
            ParameterValueV1::Constant(_) => return Err(ConversionError::FloatToIndex),
            ParameterValueV1::Reference(p_name) => Self::Dynamic(ParameterIndexValue::Reference(p_name)),
            ParameterValueV1::Table(tbl) => Self::Constant(ConstantValue::Table(tbl.try_into()?)),
            ParameterValueV1::Inline(param) => Self::Dynamic(ParameterIndexValue::Inline(Box::new(
                (*param).try_into_v2_parameter(parent_node, unnamed_count)?,
            ))),
        };
        Ok(p)
    }
}

/// An non-variable vector of constant floating-point (f64) values
///
/// This value can be a literal vector of floats or an external reference to an input table.
#[derive(serde::Deserialize, serde::Serialize, Debug, Clone)]
#[serde(untagged)]
pub enum ConstantFloatVec {
    Literal(Vec<f64>),
    Table(TableDataRef),
    External(ExternalDataRef),
}

impl ConstantFloatVec {
    /// Return the value loading from a table if required.
    pub fn load(&self, tables: &LoadedTableCollection) -> Result<Vec<f64>, SchemaError> {
        match self {
            Self::Literal(v) => Ok(v.clone()),
            Self::Table(tbl_ref) => Ok(tables.get_vec_f64(tbl_ref)?.clone()),
            Self::External(_) => todo!("Load the float vector from the external source!"),
        }
    }
}

#[derive(serde::Deserialize, serde::Serialize, Debug, Clone)]
pub struct ExternalDataRef {
    url: PathBuf,
    column: Option<TableIndex>,
    index: Option<TableIndex>,
}

impl TryFrom<ExternalDataRefV1> for ExternalDataRef {
    type Error = ConversionError;
    fn try_from(v1: ExternalDataRefV1) -> Result<Self, Self::Error> {
        let column = match v1.column {
            None => None,
            Some(c) => Some(c.try_into()?),
        };
        let index = match v1.index {
            None => None,
            Some(i) => Some(i.try_into()?),
        };
        Ok(Self {
            url: v1.url,
            column,
            index,
        })
    }
}

#[derive(serde::Deserialize, serde::Serialize, Debug, Clone)]
#[serde(untagged)]
pub enum TableIndex {
    Single(String),
    Multi(Vec<String>),
}

impl TryFrom<TableIndexV1> for TableIndex {
    type Error = ConversionError;

    fn try_from(v1: TableIndexV1) -> Result<Self, Self::Error> {
        match v1 {
            TableIndexV1::Single(s) => match s {
                TableIndexEntryV1::Name(s) => Ok(TableIndex::Single(s)),
                TableIndexEntryV1::Index(_) => Err(ConversionError::IntegerTableIndicesNotSupported),
            },
            TableIndexV1::Multi(s) => {
                let names = s
                    .into_iter()
                    .map(|e| match e {
                        TableIndexEntryV1::Name(s) => Ok(s),
                        TableIndexEntryV1::Index(_) => Err(ConversionError::IntegerTableIndicesNotSupported),
                    })
                    .collect::<Result<Vec<_>, _>>()?;
                Ok(Self::Multi(names))
            }
        }
    }
}

pub enum DynamicFloatValueType<'a> {
    Single(&'a DynamicFloatValue),
    List(&'a Vec<DynamicFloatValue>),
}

impl<'a> From<&'a DynamicFloatValue> for DynamicFloatValueType<'a> {
    fn from(v: &'a DynamicFloatValue) -> Self {
        Self::Single(v)
    }
}

impl<'a> From<&'a Vec<DynamicFloatValue>> for DynamicFloatValueType<'a> {
    fn from(v: &'a Vec<DynamicFloatValue>) -> Self {
        Self::List(v)
    }
}

#[cfg(test)]
mod tests {
    use crate::parameters::Parameter;
    use std::fs;
    use std::path::PathBuf;

    /// Test all of the documentation examples successfully deserialize.
    #[test]
    fn test_doc_examples() {
        let mut doc_examples = PathBuf::from(env!("CARGO_MANIFEST_DIR"));
        doc_examples.push("src/parameters/doc_examples");

        for entry in fs::read_dir(doc_examples).unwrap() {
            let p = entry.unwrap().path();
            if p.is_file() {
                let data = fs::read_to_string(p).unwrap();
                let _: Parameter = serde_json::from_str(&data).unwrap();
            }
        }
    }
}<|MERGE_RESOLUTION|>--- conflicted
+++ resolved
@@ -15,11 +15,8 @@
 mod delay;
 mod discount_factor;
 mod indexed_array;
-<<<<<<< HEAD
 mod inter_model_transfer;
-=======
 mod interpolated;
->>>>>>> d3dca156
 mod offset;
 mod polynomial;
 mod profiles;
@@ -50,11 +47,8 @@
 use crate::error::{ConversionError, SchemaError};
 use crate::parameters::core::DivisionParameter;
 pub use crate::parameters::data_frame::DataFrameParameter;
-<<<<<<< HEAD
+use crate::parameters::interpolated::InterpolatedParameter;
 pub use inter_model_transfer::InterModelTransferParameter;
-=======
-use crate::parameters::interpolated::InterpolatedParameter;
->>>>>>> d3dca156
 pub use offset::OffsetParameter;
 use pywr_core::derived_metric::DerivedMetric;
 use pywr_core::metric::Metric;
@@ -173,12 +167,9 @@
     Delay(DelayParameter),
     Division(DivisionParameter),
     Offset(OffsetParameter),
-<<<<<<< HEAD
-    InterModelTransfer(InterModelTransferParameter),
-=======
     DiscountFactor(DiscountFactorParameter),
     Interpolated(InterpolatedParameter),
->>>>>>> d3dca156
+    InterModelTransfer(InterModelTransferParameter),
 }
 
 impl Parameter {
@@ -207,12 +198,9 @@
             Self::Division(p) => p.meta.name.as_str(),
             Self::Delay(p) => p.meta.name.as_str(),
             Self::Offset(p) => p.meta.name.as_str(),
-<<<<<<< HEAD
-            Self::InterModelTransfer(p) => p.meta.name.as_str(),
-=======
             Self::DiscountFactor(p) => p.meta.name.as_str(),
             Self::Interpolated(p) => p.meta.name.as_str(),
->>>>>>> d3dca156
+            Self::InterModelTransfer(p) => p.meta.name.as_str(),
         }
     }
 
@@ -243,12 +231,9 @@
             Self::Delay(p) => p.node_references(),
             Self::Division(p) => p.node_references(),
             Self::Offset(p) => p.node_references(),
-<<<<<<< HEAD
-            Self::InterModelTransfer(p) => p.node_references(),
-=======
             Self::DiscountFactor(p) => p.node_references(),
             Self::Interpolated(p) => p.node_references(),
->>>>>>> d3dca156
+            Self::InterModelTransfer(p) => p.node_references(),
         }
     }
 
@@ -296,12 +281,9 @@
             Self::Delay(_) => "Delay",
             Self::Division(_) => "Division",
             Self::Offset(_) => "Offset",
-<<<<<<< HEAD
-            Self::InterModelTransfer(_) => "InterModelTransfer",
-=======
             Self::DiscountFactor(_) => "DiscountFactor",
             Self::Interpolated(_) => "Interpolated",
->>>>>>> d3dca156
+            Self::InterModelTransfer(_) => "InterModelTransfer",
         }
     }
 
@@ -323,7 +305,6 @@
             Self::ControlCurvePiecewiseInterpolated(p) => {
                 ParameterType::Parameter(p.add_to_model(network, domain, tables, data_path)?)
             }
-<<<<<<< HEAD
             Self::ControlCurveIndex(p) => ParameterType::Index(p.add_to_model(network, domain, tables, data_path)?),
             Self::ControlCurve(p) => ParameterType::Parameter(p.add_to_model(network, domain, tables, data_path)?),
             Self::DailyProfile(p) => ParameterType::Parameter(p.add_to_model(network, tables)?),
@@ -341,28 +322,9 @@
             Self::Delay(p) => ParameterType::Parameter(p.add_to_model(network, domain, tables, data_path)?),
             Self::Division(p) => ParameterType::Parameter(p.add_to_model(network, domain, tables, data_path)?),
             Self::Offset(p) => ParameterType::Parameter(p.add_to_model(network, domain, tables, data_path)?),
+            Self::DiscountFactor(p) => ParameterType::Parameter(p.add_to_model(network, domain, tables, data_path)?),
+            Self::Interpolated(p) => ParameterType::Parameter(p.add_to_model(network, domain, tables, data_path)?),
             Self::InterModelTransfer(p) => ParameterType::Parameter(p.add_to_model(network)?),
-=======
-            Self::ControlCurveIndex(p) => ParameterType::Index(p.add_to_model(model, tables, data_path)?),
-            Self::ControlCurve(p) => ParameterType::Parameter(p.add_to_model(model, tables, data_path)?),
-            Self::DailyProfile(p) => ParameterType::Parameter(p.add_to_model(model, tables)?),
-            Self::IndexedArray(p) => ParameterType::Parameter(p.add_to_model(model, tables, data_path)?),
-            Self::MonthlyProfile(p) => ParameterType::Parameter(p.add_to_model(model, tables)?),
-            Self::UniformDrawdownProfile(p) => ParameterType::Parameter(p.add_to_model(model, tables)?),
-            Self::Max(p) => ParameterType::Parameter(p.add_to_model(model, tables, data_path)?),
-            Self::Min(p) => ParameterType::Parameter(p.add_to_model(model, tables, data_path)?),
-            Self::Negative(p) => ParameterType::Parameter(p.add_to_model(model, tables, data_path)?),
-            Self::Polynomial1D(p) => ParameterType::Parameter(p.add_to_model(model)?),
-            Self::ParameterThreshold(p) => ParameterType::Index(p.add_to_model(model, tables, data_path)?),
-            Self::TablesArray(p) => ParameterType::Parameter(p.add_to_model(model, data_path)?),
-            Self::Python(p) => p.add_to_model(model, tables, data_path)?,
-            Self::DataFrame(p) => ParameterType::Parameter(p.add_to_model(model, data_path)?),
-            Self::Delay(p) => ParameterType::Parameter(p.add_to_model(model, tables, data_path)?),
-            Self::Division(p) => ParameterType::Parameter(p.add_to_model(model, tables, data_path)?),
-            Self::Offset(p) => ParameterType::Parameter(p.add_to_model(model, tables, data_path)?),
-            Self::DiscountFactor(p) => ParameterType::Parameter(p.add_to_model(model, tables, data_path)?),
-            Self::Interpolated(p) => ParameterType::Parameter(p.add_to_model(model, tables, data_path)?),
->>>>>>> d3dca156
         };
 
         Ok(ty)
@@ -736,21 +698,13 @@
     ) -> Result<Self, Self::Error> {
         let p = match v1 {
             ParameterValueV1::Constant(v) => Self::Constant(ConstantValue::Literal(v)),
-<<<<<<< HEAD
             ParameterValueV1::Reference(p_name) => {
                 Self::Dynamic(MetricFloatValue::Reference(MetricFloatReference::Parameter {
                     name: p_name,
                     key: None,
                 }))
             }
-            ParameterValueV1::Table(tbl) => Self::Constant(ConstantValue::Table(tbl.into())),
-=======
-            ParameterValueV1::Reference(p_name) => Self::Dynamic(MetricFloatValue::Parameter {
-                name: p_name,
-                key: None,
-            }),
             ParameterValueV1::Table(tbl) => Self::Constant(ConstantValue::Table(tbl.try_into()?)),
->>>>>>> d3dca156
             ParameterValueV1::Inline(param) => Self::Dynamic(MetricFloatValue::InlineParameter {
                 definition: Box::new((*param).try_into_v2_parameter(parent_node, unnamed_count)?),
             }),
