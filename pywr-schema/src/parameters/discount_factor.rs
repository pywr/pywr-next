--- conflicted
+++ resolved
@@ -41,9 +41,8 @@
         tables: &LoadedTableCollection,
         data_path: Option<&Path>,
         inter_network_transfers: &[PywrMultiNetworkTransfer],
-<<<<<<< HEAD
         timeseries: &LoadedTimeseriesCollection,
-    ) -> Result<ParameterIndex, SchemaError> {
+    ) -> Result<ParameterIndex<f64>, SchemaError> {
         let discount_rate = self.discount_rate.load(
             network,
             schema,
@@ -53,12 +52,6 @@
             inter_network_transfers,
             timeseries,
         )?;
-=======
-    ) -> Result<ParameterIndex<f64>, SchemaError> {
-        let discount_rate =
-            self.discount_rate
-                .load(network, schema, domain, tables, data_path, inter_network_transfers)?;
->>>>>>> a0324a44
         let p = pywr_core::parameters::DiscountFactorParameter::new(&self.meta.name, discount_rate, self.base_year);
         Ok(network.add_parameter(Box::new(p))?)
     }
