--- conflicted
+++ resolved
@@ -62,32 +62,22 @@
 
         // 3. Create an ArrayParameter using the loaded array.
         if let Some(scenario) = &self.scenario {
-<<<<<<< HEAD
             let scenario_group_index = domain
                 .scenarios()
                 .group_index(scenario)
                 .ok_or(SchemaError::ScenarioGroupNotFound(scenario.to_string()))?;
 
-            let p = pywr_core::parameters::Array2Parameter::new(&self.meta.name, array, scenario_group_index);
+            let p = pywr_core::parameters::Array2Parameter::new(
+                &self.meta.name,
+                array,
+                scenario_group_index,
+                self.timestep_offset,
+            );
             Ok(network.add_parameter(Box::new(p))?)
         } else {
             let array = array.slice_move(s![.., 0]);
-            let p = pywr_core::parameters::Array1Parameter::new(&self.meta.name, array);
+            let p = pywr_core::parameters::Array1Parameter::new(&self.meta.name, array, self.timestep_offset);
             Ok(network.add_parameter(Box::new(p))?)
-=======
-            let scenario_group = model.get_scenario_group_index_by_name(scenario)?;
-            let p = pywr_core::parameters::Array2Parameter::new(
-                &self.meta.name,
-                array,
-                scenario_group,
-                self.timestep_offset,
-            );
-            Ok(model.add_parameter(Box::new(p))?)
-        } else {
-            let array = array.slice_move(s![.., 0]);
-            let p = pywr_core::parameters::Array1Parameter::new(&self.meta.name, array, self.timestep_offset);
-            Ok(model.add_parameter(Box::new(p))?)
->>>>>>> d3dca156
         }
     }
 }
