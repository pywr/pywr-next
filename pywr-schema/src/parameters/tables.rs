--- conflicted
+++ resolved
@@ -6,14 +6,9 @@
 use crate::parameters::{ConversionData, ParameterMeta};
 #[cfg(all(feature = "core", feature = "hdf5"))]
 use crate::timeseries::subset_array2;
-<<<<<<< HEAD
 use crate::v1::{IntoV2, try_convert_parameter_attr};
 use crate::{ComponentConversionError, TryFromV1};
-#[cfg(feature = "core")]
-=======
-use crate::v1::{FromV1, IntoV2};
 #[cfg(all(feature = "core", feature = "hdf5"))]
->>>>>>> 4d7fb5da
 use ndarray::s;
 #[cfg(all(feature = "core", feature = "hdf5"))]
 use pywr_core::parameters::ParameterName;
@@ -102,7 +97,18 @@
     }
 }
 
-<<<<<<< HEAD
+#[cfg(all(feature = "core", not(feature = "hdf5")))]
+impl TablesArrayParameter {
+    pub fn add_to_model(
+        &self,
+        _network: &mut pywr_core::network::Network,
+        _args: &LoadArgs,
+        _parent: Option<&str>,
+    ) -> Result<pywr_core::parameters::ParameterIndex<f64>, SchemaError> {
+        Err(SchemaError::FeatureNotEnabled("hdf5".to_string()))
+    }
+}
+
 impl TryFromV1<TablesArrayParameterV1> for TablesArrayParameter {
     type Error = ComponentConversionError;
     fn try_from_v1(
@@ -125,24 +131,6 @@
 
         Ok(Self {
             meta,
-=======
-#[cfg(all(feature = "core", not(feature = "hdf5")))]
-impl TablesArrayParameter {
-    pub fn add_to_model(
-        &self,
-        _network: &mut pywr_core::network::Network,
-        _args: &LoadArgs,
-        _parent: Option<&str>,
-    ) -> Result<pywr_core::parameters::ParameterIndex<f64>, SchemaError> {
-        Err(SchemaError::FeatureNotEnabled("hdf5".to_string()))
-    }
-}
-
-impl FromV1<TablesArrayParameterV1> for TablesArrayParameter {
-    fn from_v1(v1: TablesArrayParameterV1, parent_node: Option<&str>, conversion_data: &mut ConversionData) -> Self {
-        Self {
-            meta: v1.meta.into_v2(parent_node, conversion_data),
->>>>>>> 4d7fb5da
             node: v1.node,
             wh: v1.wh,
             scenario: v1.scenario,
