use crate::data_tables::LoadedTableCollection;
use crate::error::{ConversionError, SchemaError};
use crate::parameters::{
    ConstantFloatVec, ConstantValue, DynamicFloatValueType, IntoV2Parameter, ParameterMeta, TryFromV1Parameter,
};
use pywr_core::parameters::ParameterIndex;
use pywr_v1_schema::parameters::{
<<<<<<< HEAD
    DailyProfileParameter as DailyProfileParameterV1,
    MonthInterpDay as MonthInterpDayV1,
    MonthlyProfileParameter as MonthlyProfileParameterV1,
    // WeeklyProfileParameter as WeeklyProfileParameterV1,
=======
    DailyProfileParameter as DailyProfileParameterV1, MonthInterpDay as MonthInterpDayV1,
    MonthlyProfileParameter as MonthlyProfileParameterV1, RbfProfileParameter as RbfProfileParameterV1,
>>>>>>> 1f4c756d
    UniformDrawdownProfileParameter as UniformDrawdownProfileParameterV1,
    WeeklyProfileParameter as WeeklyProfileParameterV1,
};
use std::collections::HashMap;

#[derive(serde::Deserialize, serde::Serialize, Debug, Clone)]
pub struct DailyProfileParameter {
    #[serde(flatten)]
    pub meta: ParameterMeta,
    pub values: ConstantFloatVec,
}

impl DailyProfileParameter {
    pub fn node_references(&self) -> HashMap<&str, &str> {
        HashMap::new()
    }
    pub fn parameters(&self) -> HashMap<&str, DynamicFloatValueType> {
        HashMap::new()
    }

    pub fn add_to_model(
        &self,
        model: &mut pywr_core::model::Model,
        tables: &LoadedTableCollection,
    ) -> Result<ParameterIndex, SchemaError> {
        let values = &self.values.load(tables)?[..366];
        let p = pywr_core::parameters::DailyProfileParameter::new(&self.meta.name, values.try_into().expect(""));
        Ok(model.add_parameter(Box::new(p))?)
    }
}

impl TryFromV1Parameter<DailyProfileParameterV1> for DailyProfileParameter {
    type Error = ConversionError;

    fn try_from_v1_parameter(
        v1: DailyProfileParameterV1,
        parent_node: Option<&str>,
        unnamed_count: &mut usize,
    ) -> Result<Self, Self::Error> {
        let meta: ParameterMeta = v1.meta.into_v2_parameter(parent_node, unnamed_count);

        let values: ConstantFloatVec = if let Some(values) = v1.values {
            ConstantFloatVec::Literal(values)
        } else if let Some(external) = v1.external {
            ConstantFloatVec::External(external.try_into()?)
        } else if let Some(table_ref) = v1.table_ref {
            ConstantFloatVec::Table(table_ref.try_into()?)
        } else {
            return Err(ConversionError::MissingAttribute {
                name: meta.name,
                attrs: vec!["values".to_string(), "table".to_string(), "url".to_string()],
            });
        };

        let p = Self { meta, values };
        Ok(p)
    }
}

#[derive(serde::Deserialize, serde::Serialize, Debug, Copy, Clone)]
pub enum MonthlyInterpDay {
    First,
    Last,
}

impl From<MonthlyInterpDay> for pywr_core::parameters::MonthlyInterpDay {
    fn from(value: MonthlyInterpDay) -> Self {
        match value {
            MonthlyInterpDay::First => Self::First,
            MonthlyInterpDay::Last => Self::Last,
        }
    }
}

#[derive(serde::Deserialize, serde::Serialize, Debug, Clone)]
pub struct MonthlyProfileParameter {
    #[serde(flatten)]
    pub meta: ParameterMeta,
    pub values: ConstantFloatVec,
    pub interp_day: Option<MonthlyInterpDay>,
}

impl MonthlyProfileParameter {
    pub fn node_references(&self) -> HashMap<&str, &str> {
        HashMap::new()
    }
    pub fn parameters(&self) -> HashMap<&str, DynamicFloatValueType> {
        HashMap::new()
    }

    pub fn add_to_model(
        &self,
        model: &mut pywr_core::model::Model,
        tables: &LoadedTableCollection,
    ) -> Result<ParameterIndex, SchemaError> {
        let values = &self.values.load(tables)?[..12];
        let p = pywr_core::parameters::MonthlyProfileParameter::new(
            &self.meta.name,
            values.try_into().expect(""),
            self.interp_day.map(|id| id.into()),
        );
        Ok(model.add_parameter(Box::new(p))?)
    }
}

impl From<MonthInterpDayV1> for MonthlyInterpDay {
    fn from(value: MonthInterpDayV1) -> Self {
        match value {
            MonthInterpDayV1::First => Self::First,
            MonthInterpDayV1::Last => Self::Last,
        }
    }
}

impl TryFromV1Parameter<MonthlyProfileParameterV1> for MonthlyProfileParameter {
    type Error = ConversionError;

    fn try_from_v1_parameter(
        v1: MonthlyProfileParameterV1,
        parent_node: Option<&str>,
        unnamed_count: &mut usize,
    ) -> Result<Self, Self::Error> {
        let meta: ParameterMeta = v1.meta.into_v2_parameter(parent_node, unnamed_count);
        let interp_day = v1.interp_day.map(|id| id.into());

        let values: ConstantFloatVec = if let Some(values) = v1.values {
            ConstantFloatVec::Literal(values.to_vec())
        } else if let Some(external) = v1.external {
            ConstantFloatVec::External(external.try_into()?)
        } else if let Some(table_ref) = v1.table_ref {
            ConstantFloatVec::Table(table_ref.try_into()?)
        } else {
            return Err(ConversionError::MissingAttribute {
                name: meta.name,
                attrs: vec!["values".to_string(), "table".to_string(), "url".to_string()],
            });
        };

        let p = Self {
            meta,
            values,
            interp_day,
        };
        Ok(p)
    }
}

#[derive(serde::Deserialize, serde::Serialize, Debug, Clone)]
pub struct UniformDrawdownProfileParameter {
    #[serde(flatten)]
    pub meta: ParameterMeta,
    pub reset_day: Option<ConstantValue<usize>>,
    pub reset_month: Option<ConstantValue<usize>>,
    pub residual_days: Option<ConstantValue<usize>>,
}

impl UniformDrawdownProfileParameter {
    pub fn node_references(&self) -> HashMap<&str, &str> {
        HashMap::new()
    }
    pub fn parameters(&self) -> HashMap<&str, DynamicFloatValueType> {
        HashMap::new()
    }

    pub fn add_to_model(
        &self,
        model: &mut pywr_core::model::Model,
        tables: &LoadedTableCollection,
    ) -> Result<ParameterIndex, SchemaError> {
        let reset_day = match &self.reset_day {
            Some(v) => v.load(tables)? as u8,
            None => 1,
        };
        let reset_month = match &self.reset_month {
            Some(v) => time::Month::try_from(v.load(tables)? as u8)?,
            None => time::Month::January,
        };
        let residual_days = match &self.residual_days {
            Some(v) => v.load(tables)? as u8,
            None => 0,
        };

        let p = pywr_core::parameters::UniformDrawdownProfileParameter::new(
            &self.meta.name,
            reset_day,
            reset_month,
            residual_days,
        );
        Ok(model.add_parameter(Box::new(p))?)
    }
}

impl TryFromV1Parameter<UniformDrawdownProfileParameterV1> for UniformDrawdownProfileParameter {
    type Error = ConversionError;

    fn try_from_v1_parameter(
        v1: UniformDrawdownProfileParameterV1,
        parent_node: Option<&str>,
        unnamed_count: &mut usize,
    ) -> Result<Self, Self::Error> {
        let meta: ParameterMeta = v1.meta.into_v2_parameter(parent_node, unnamed_count);

        let p = Self {
            meta,
            reset_day: v1.reset_day.map(|v| ConstantValue::Literal(v as usize)),
            reset_month: v1.reset_day.map(|v| ConstantValue::Literal(v as usize)),
            residual_days: v1.reset_day.map(|v| ConstantValue::Literal(v as usize)),
        };

        Ok(p)
    }
}

<<<<<<< HEAD
#[derive(serde::Deserialize, serde::Serialize, Debug, Copy, Clone)]
pub enum WeeklyInterpDay {
    First,
    Last,
}

impl From<WeeklyInterpDay> for pywr_core::parameters::WeeklyInterpDay {
    fn from(value: WeeklyInterpDay) -> Self {
        match value {
            WeeklyInterpDay::First => Self::First,
            WeeklyInterpDay::Last => Self::Last,
        }
    }
}

/// A parameter to handle a weekly profile of 52 or 53 weeks.
///
/// # Arguments
///
/// * `values` - The weekly values; this can be an array of 52 or 53 values. With 52 items,
///     the value for the 53<sup>rd</sup> week (day 364 - 29<sup>th</sup> Dec or 30<sup>th</sup>
///     Dec for a leap year) is copied from week 52<sup>nd</sup>.
/// * `interp_day` - This is an optional field to control the parameter interpolation. When this
///     is not provided, the profile is piecewise. When this equals "First" or "Last", the values
///     are linearly interpolated in each week and the string specifies whether the given values are
///     the first or last day of the week. See the examples below for more information.
///
/// # Examples
/// ## Without interpolation
/// This defines a piece-wise weekly profile. Each day of the same week has the same value:
/// ```json
/// {
///     "type": "WeeklyProfile",
///     "values": [0.4, 4, ... , 12]
/// }
/// ```
/// In the example above, the parameter returns `0.4` from 1<sup>st</sup> to 6<sup>th</sup> January
/// for week 1, `4` for the week 2 (7<sup>st</sup> to 13<sup>th</sup>) and so on.
///
/// ## Interpolation
/// ### interp_day = "First"
/// ```json
/// {
///     "type": "WeeklyProfile",
///     "values": [0.4, 4, 9, ... , 10, 12],
///     "interp_day": "First"
/// }
/// ```
/// This defines an interpolated profile where the values in the 1<sup>st</sup> week are derived by
/// linearly interpolating between `0.4` and `4`, in the 2<sup>nd</sup> week between `4` and `9`.
/// The values in the last week are interpolated between `12` and `0.4` (i.e the value on 1<sup>st</sup>
/// January).
///
/// ### interp_day = "Last"
/// ```json
/// {
///     "type": "WeeklyProfile",
///     "values": [0.4, 4, 9, ... , 10, 12],
///     "interp_day": "Last"
/// }
/// ```
/// This defines an interpolated profile where the values in the 1<sup>st</sup> week are derived by
/// linearly interpolating between `12` and `0.4`, in the 2<sup>nd</sup> week between `0.4` and `4`.
/// The values in the last week are interpolated between `10` and `12` (i.e the value on 31<sup>st</sup>
/// December).
///

#[derive(serde::Deserialize, serde::Serialize, Debug, Clone)]
pub struct WeeklyProfileParameter {
    #[serde(flatten)]
    pub meta: ParameterMeta,
    pub values: ConstantFloatVec,
    pub interp_day: Option<WeeklyInterpDay>,
}

impl WeeklyProfileParameter {
=======
/// Distance functions for radial basis function interpolation.
#[derive(serde::Deserialize, serde::Serialize, Debug, Copy, Clone)]
pub enum RadialBasisFunction {
    Linear,
    Cubic,
    Quintic,
    ThinPlateSpline,
    Gaussian { epsilon: Option<f64> },
    MultiQuadric { epsilon: Option<f64> },
    InverseMultiQuadric { epsilon: Option<f64> },
}

impl RadialBasisFunction {
    /// Convert the schema representation of the RBF into `pywr_core` type.
    ///
    /// If required this will estimate values of from the provided points.
    fn into_core_rbf(self, points: &[(u32, f64)]) -> Result<pywr_core::parameters::RadialBasisFunction, SchemaError> {
        let rbf = match self {
            Self::Linear => pywr_core::parameters::RadialBasisFunction::Linear,
            Self::Cubic => pywr_core::parameters::RadialBasisFunction::Cubic,
            Self::Quintic => pywr_core::parameters::RadialBasisFunction::Cubic,
            Self::ThinPlateSpline => pywr_core::parameters::RadialBasisFunction::ThinPlateSpline,
            Self::Gaussian { epsilon } => {
                let epsilon = match epsilon {
                    Some(e) => e,
                    None => estimate_epsilon(points).ok_or(SchemaError::RbfEpsilonEstimation)?,
                };

                pywr_core::parameters::RadialBasisFunction::Gaussian { epsilon }
            }
            Self::MultiQuadric { epsilon } => {
                let epsilon = match epsilon {
                    Some(e) => e,
                    None => estimate_epsilon(points).ok_or(SchemaError::RbfEpsilonEstimation)?,
                };

                pywr_core::parameters::RadialBasisFunction::MultiQuadric { epsilon }
            }
            Self::InverseMultiQuadric { epsilon } => {
                let epsilon = match epsilon {
                    Some(e) => e,
                    None => estimate_epsilon(points).ok_or(SchemaError::RbfEpsilonEstimation)?,
                };

                pywr_core::parameters::RadialBasisFunction::InverseMultiQuadric { epsilon }
            }
        };

        Ok(rbf)
    }
}

/// Compute an estimate for epsilon.
///
/// If there `points` is empty then `None` is returned.
fn estimate_epsilon(points: &[(u32, f64)]) -> Option<f64> {
    if points.is_empty() {
        return None;
    }

    // SAFETY: Above check that points is non-empty should make these unwraps safe.
    let x_min = points.iter().map(|(x, _)| *x).min().unwrap();
    let x_max = points.iter().map(|(x, _)| *x).max().unwrap();
    let y_min = points.iter().map(|(_, y)| *y).reduce(f64::min).unwrap();
    let y_max = points.iter().map(|(_, y)| *y).reduce(f64::max).unwrap();

    let mut x_range = x_max - x_min;
    if x_range == 0 {
        x_range = 1;
    }
    let mut y_range = y_max - y_min;
    if y_range == 0.0 {
        y_range = 1.0;
    }

    Some((x_range as f64 * y_range).powf(1.0 / points.len() as f64))
}

/// Settings for a variable RBF profile.
#[derive(serde::Deserialize, serde::Serialize, Debug, Clone, Copy)]
pub struct RbfProfileVariableSettings {
    /// Is this parameter an active variable?
    pub is_active: bool,
    /// Optional maximum number of days that the interpolation points can be moved from their
    ///  original position. If this is `None` then the points can not be moved from their
    ///  original day of the year.
    pub days_of_year_range: Option<u32>,
    /// Optional upper bound for the value of each interpolation point. If this is `None` then
    ///  there is no upper bound.
    pub value_upper_bounds: Option<f64>,
    /// Optional lower bound for the value of each interpolation point. If this is `None` then
    ///  the lower bound is zero.
    pub value_lower_bounds: Option<f64>,
}

impl Into<pywr_core::parameters::RbfProfileVariableConfig> for RbfProfileVariableSettings {
    fn into(self) -> pywr_core::parameters::RbfProfileVariableConfig {
        pywr_core::parameters::RbfProfileVariableConfig::new(
            self.days_of_year_range,
            self.value_upper_bounds.unwrap_or(f64::INFINITY),
            self.value_lower_bounds.unwrap_or(0.0),
        )
    }
}

/// A parameter that interpolates between a set of points using a radial basis function to
/// create a daily profile.
///
/// # JSON Examples
///
/// The example below shows the definition of a [`RbfProfileParameter`] in JSON.
///
/// ```json
#[doc = include_str!("doc_examples/rbf_1.json")]
/// ```
///
///  The example below shows the definition of a [`RbfProfileParameter`] in JSON with variable
///  settings defined. This settings determine how the interpolation points be modified by
///  external algorithms. See [`RbfProfileVariableSettings`] for more information.
///
/// ```json
#[doc = include_str!("doc_examples/rbf_2.json")]
/// ```
///
#[derive(serde::Deserialize, serde::Serialize, Debug, Clone)]
pub struct RbfProfileParameter {
    #[serde(flatten)]
    pub meta: ParameterMeta,
    /// The points are the profile positions defined by an ordinal day of the year and a value.
    /// Radial basis function interpolation is used to create a daily profile from these points.
    pub points: Vec<(u32, f64)>,
    /// The distance function used for interpolation.
    pub function: RadialBasisFunction,
    /// Definition of optional variable settings.
    pub variable: Option<RbfProfileVariableSettings>,
}

impl RbfProfileParameter {
>>>>>>> 1f4c756d
    pub fn node_references(&self) -> HashMap<&str, &str> {
        HashMap::new()
    }
    pub fn parameters(&self) -> HashMap<&str, DynamicFloatValueType> {
        HashMap::new()
    }

<<<<<<< HEAD
    pub fn add_to_model(
        &self,
        model: &mut pywr_core::model::Model,
        tables: &LoadedTableCollection,
    ) -> Result<ParameterIndex, SchemaError> {
        let p = pywr_core::parameters::WeeklyProfileParameter::new(
            &self.meta.name,
            self.values.load(tables)?,
            self.interp_day.map(|id| id.into()),
        );
=======
    pub fn add_to_model(&self, model: &mut pywr_core::model::Model) -> Result<ParameterIndex, SchemaError> {
        let variable = match self.variable {
            None => None,
            Some(v) => {
                // Only set the variable data if the user has indicated the variable is active.
                if v.is_active {
                    Some(v.into())
                } else {
                    None
                }
            }
        };

        let function = self.function.into_core_rbf(&self.points)?;

        let p =
            pywr_core::parameters::RbfProfileParameter::new(&self.meta.name, self.points.clone(), function, variable);
>>>>>>> 1f4c756d
        Ok(model.add_parameter(Box::new(p))?)
    }
}

<<<<<<< HEAD
impl TryFromV1Parameter<WeeklyProfileParameterV1> for WeeklyProfileParameter {
    type Error = ConversionError;

    fn try_from_v1_parameter(
        v1: WeeklyProfileParameterV1,
=======
impl TryFromV1Parameter<RbfProfileParameterV1> for RbfProfileParameter {
    type Error = ConversionError;

    fn try_from_v1_parameter(
        v1: RbfProfileParameterV1,
>>>>>>> 1f4c756d
        parent_node: Option<&str>,
        unnamed_count: &mut usize,
    ) -> Result<Self, Self::Error> {
        let meta: ParameterMeta = v1.meta.into_v2_parameter(parent_node, unnamed_count);

<<<<<<< HEAD
        let values: ConstantFloatVec = if let Some(values) = v1.values {
            // pywr v1 only accept a 52-week profile
            ConstantFloatVec::Literal(values)
        } else if let Some(external) = v1.external {
            ConstantFloatVec::External(external.try_into()?)
        } else if let Some(table_ref) = v1.table_ref {
            ConstantFloatVec::Table(table_ref.try_into()?)
        } else {
            return Err(ConversionError::MissingAttribute {
                name: meta.name,
                attrs: vec!["values".to_string(), "table".to_string(), "url".to_string()],
            });
        };

        // pywr 1 does not support interpolation
        let p = Self {
            meta,
            values,
            interp_day: None,
        };
=======
        let points = v1
            .days_of_year
            .into_iter()
            .zip(v1.values.into_iter())
            .map(|(doy, v)| (doy, v))
            .collect();

        if v1.rbf_kwargs.contains_key("smooth") {
            return Err(ConversionError::UnsupportedFeature {
                feature: "The RBF `smooth` keyword argument is not supported.".to_string(),
                name: meta.name,
            });
        }

        if v1.rbf_kwargs.contains_key("norm") {
            return Err(ConversionError::UnsupportedFeature {
                feature: "The RBF `norm` keyword argument is not supported.".to_string(),
                name: meta.name,
            });
        }

        // Parse any epsilon value; we expect a float here.
        let epsilon = if let Some(epsilon_value) = v1.rbf_kwargs.get("epsilon") {
            if let Some(epsilon_f64) = epsilon_value.as_f64() {
                Some(epsilon_f64)
            } else {
                return Err(ConversionError::UnexpectedType {
                    attr: "epsilon".to_string(),
                    name: meta.name,
                    expected: "float".to_string(),
                    actual: format!("{}", epsilon_value),
                });
            }
        } else {
            None
        };

        let function = if let Some(function_value) = v1.rbf_kwargs.get("function") {
            if let Some(function_str) = function_value.as_str() {
                // Function kwarg is a string!
                let f = match function_str {
                    "multiquadric" => RadialBasisFunction::MultiQuadric { epsilon },
                    "inverse" => RadialBasisFunction::InverseMultiQuadric { epsilon },
                    "gaussian" => RadialBasisFunction::Gaussian { epsilon },
                    "linear" => RadialBasisFunction::Linear,
                    "cubic" => RadialBasisFunction::Cubic,
                    "thin_plate" => RadialBasisFunction::ThinPlateSpline,
                    _ => {
                        return Err(ConversionError::UnsupportedFeature {
                            feature: format!("Radial basis function `{}` not supported.", function_str),
                            name: meta.name.clone(),
                        })
                    }
                };
                f
            } else {
                return Err(ConversionError::UnexpectedType {
                    attr: "function".to_string(),
                    name: meta.name,
                    expected: "string".to_string(),
                    actual: format!("{}", function_value),
                });
            }
        } else {
            // Default to multi-quadratic
            RadialBasisFunction::MultiQuadric { epsilon }
        };

        let p = Self {
            meta,
            points,
            function,
            variable: None,
        };

>>>>>>> 1f4c756d
        Ok(p)
    }
}<|MERGE_RESOLUTION|>--- conflicted
+++ resolved
@@ -5,15 +5,8 @@
 };
 use pywr_core::parameters::ParameterIndex;
 use pywr_v1_schema::parameters::{
-<<<<<<< HEAD
-    DailyProfileParameter as DailyProfileParameterV1,
-    MonthInterpDay as MonthInterpDayV1,
-    MonthlyProfileParameter as MonthlyProfileParameterV1,
-    // WeeklyProfileParameter as WeeklyProfileParameterV1,
-=======
     DailyProfileParameter as DailyProfileParameterV1, MonthInterpDay as MonthInterpDayV1,
     MonthlyProfileParameter as MonthlyProfileParameterV1, RbfProfileParameter as RbfProfileParameterV1,
->>>>>>> 1f4c756d
     UniformDrawdownProfileParameter as UniformDrawdownProfileParameterV1,
     WeeklyProfileParameter as WeeklyProfileParameterV1,
 };
@@ -227,7 +220,6 @@
     }
 }
 
-<<<<<<< HEAD
 #[derive(serde::Deserialize, serde::Serialize, Debug, Copy, Clone)]
 pub enum WeeklyInterpDay {
     First,
@@ -304,7 +296,61 @@
 }
 
 impl WeeklyProfileParameter {
-=======
+    pub fn node_references(&self) -> HashMap<&str, &str> {
+        HashMap::new()
+    }
+    pub fn parameters(&self) -> HashMap<&str, DynamicFloatValueType> {
+        HashMap::new()
+    }
+
+    pub fn add_to_model(
+        &self,
+        model: &mut pywr_core::model::Model,
+        tables: &LoadedTableCollection,
+    ) -> Result<ParameterIndex, SchemaError> {
+        let p = pywr_core::parameters::WeeklyProfileParameter::new(
+            &self.meta.name,
+            self.values.load(tables)?,
+            self.interp_day.map(|id| id.into()),
+        );
+        Ok(model.add_parameter(Box::new(p))?)
+    }
+}
+
+impl TryFromV1Parameter<WeeklyProfileParameterV1> for WeeklyProfileParameter {
+    type Error = ConversionError;
+
+    fn try_from_v1_parameter(
+        v1: WeeklyProfileParameterV1,
+        parent_node: Option<&str>,
+        unnamed_count: &mut usize,
+    ) -> Result<Self, Self::Error> {
+        let meta: ParameterMeta = v1.meta.into_v2_parameter(parent_node, unnamed_count);
+
+        let values: ConstantFloatVec = if let Some(values) = v1.values {
+            // pywr v1 only accept a 52-week profile
+            ConstantFloatVec::Literal(values)
+        } else if let Some(external) = v1.external {
+            ConstantFloatVec::External(external.try_into()?)
+        } else if let Some(table_ref) = v1.table_ref {
+            ConstantFloatVec::Table(table_ref.try_into()?)
+        } else {
+            return Err(ConversionError::MissingAttribute {
+                name: meta.name,
+                attrs: vec!["values".to_string(), "table".to_string(), "url".to_string()],
+            });
+        };
+
+        // pywr 1 does not support interpolation
+        let p = Self {
+            meta,
+            values,
+            interp_day: None,
+        };
+        Ok(p)
+    }
+}
+
 /// Distance functions for radial basis function interpolation.
 #[derive(serde::Deserialize, serde::Serialize, Debug, Copy, Clone)]
 pub enum RadialBasisFunction {
@@ -443,7 +489,6 @@
 }
 
 impl RbfProfileParameter {
->>>>>>> 1f4c756d
     pub fn node_references(&self) -> HashMap<&str, &str> {
         HashMap::new()
     }
@@ -451,18 +496,6 @@
         HashMap::new()
     }
 
-<<<<<<< HEAD
-    pub fn add_to_model(
-        &self,
-        model: &mut pywr_core::model::Model,
-        tables: &LoadedTableCollection,
-    ) -> Result<ParameterIndex, SchemaError> {
-        let p = pywr_core::parameters::WeeklyProfileParameter::new(
-            &self.meta.name,
-            self.values.load(tables)?,
-            self.interp_day.map(|id| id.into()),
-        );
-=======
     pub fn add_to_model(&self, model: &mut pywr_core::model::Model) -> Result<ParameterIndex, SchemaError> {
         let variable = match self.variable {
             None => None,
@@ -480,51 +513,20 @@
 
         let p =
             pywr_core::parameters::RbfProfileParameter::new(&self.meta.name, self.points.clone(), function, variable);
->>>>>>> 1f4c756d
         Ok(model.add_parameter(Box::new(p))?)
     }
 }
 
-<<<<<<< HEAD
-impl TryFromV1Parameter<WeeklyProfileParameterV1> for WeeklyProfileParameter {
-    type Error = ConversionError;
-
-    fn try_from_v1_parameter(
-        v1: WeeklyProfileParameterV1,
-=======
 impl TryFromV1Parameter<RbfProfileParameterV1> for RbfProfileParameter {
     type Error = ConversionError;
 
     fn try_from_v1_parameter(
         v1: RbfProfileParameterV1,
->>>>>>> 1f4c756d
         parent_node: Option<&str>,
         unnamed_count: &mut usize,
     ) -> Result<Self, Self::Error> {
         let meta: ParameterMeta = v1.meta.into_v2_parameter(parent_node, unnamed_count);
 
-<<<<<<< HEAD
-        let values: ConstantFloatVec = if let Some(values) = v1.values {
-            // pywr v1 only accept a 52-week profile
-            ConstantFloatVec::Literal(values)
-        } else if let Some(external) = v1.external {
-            ConstantFloatVec::External(external.try_into()?)
-        } else if let Some(table_ref) = v1.table_ref {
-            ConstantFloatVec::Table(table_ref.try_into()?)
-        } else {
-            return Err(ConversionError::MissingAttribute {
-                name: meta.name,
-                attrs: vec!["values".to_string(), "table".to_string(), "url".to_string()],
-            });
-        };
-
-        // pywr 1 does not support interpolation
-        let p = Self {
-            meta,
-            values,
-            interp_day: None,
-        };
-=======
         let points = v1
             .days_of_year
             .into_iter()
@@ -600,7 +602,6 @@
             variable: None,
         };
 
->>>>>>> 1f4c756d
         Ok(p)
     }
 }