use crate::data_tables::LoadedTableCollection;
use crate::error::{ConversionError, SchemaError};
use crate::parameters::{
    ConstantFloatVec, ConstantValue, DynamicFloatValueType, IntoV2Parameter, ParameterMeta, TryFromV1Parameter,
};
use pywr_core::parameters::ParameterIndex;
use pywr_v1_schema::parameters::{
    DailyProfileParameter as DailyProfileParameterV1,
    MonthInterpDay as MonthInterpDayV1,
    MonthlyProfileParameter as MonthlyProfileParameterV1,
    // WeeklyProfileParameter as WeeklyProfileParameterV1,
    UniformDrawdownProfileParameter as UniformDrawdownProfileParameterV1,
    WeeklyProfileParameter as WeeklyProfileParameterV1,
};
use std::collections::HashMap;

#[derive(serde::Deserialize, serde::Serialize, Debug, Clone)]
pub struct DailyProfileParameter {
    #[serde(flatten)]
    pub meta: ParameterMeta,
    pub values: ConstantFloatVec,
}

impl DailyProfileParameter {
    pub fn node_references(&self) -> HashMap<&str, &str> {
        HashMap::new()
    }
    pub fn parameters(&self) -> HashMap<&str, DynamicFloatValueType> {
        HashMap::new()
    }

    pub fn add_to_model(
        &self,
        model: &mut pywr_core::model::Model,
        tables: &LoadedTableCollection,
    ) -> Result<ParameterIndex, SchemaError> {
        let values = &self.values.load(tables)?[..366];
        let p = pywr_core::parameters::DailyProfileParameter::new(&self.meta.name, values.try_into().expect(""));
        Ok(model.add_parameter(Box::new(p))?)
    }
}

impl TryFromV1Parameter<DailyProfileParameterV1> for DailyProfileParameter {
    type Error = ConversionError;

    fn try_from_v1_parameter(
        v1: DailyProfileParameterV1,
        parent_node: Option<&str>,
        unnamed_count: &mut usize,
    ) -> Result<Self, Self::Error> {
        let meta: ParameterMeta = v1.meta.into_v2_parameter(parent_node, unnamed_count);

        let values: ConstantFloatVec = if let Some(values) = v1.values {
            ConstantFloatVec::Literal(values)
        } else if let Some(external) = v1.external {
            ConstantFloatVec::External(external.try_into()?)
        } else if let Some(table_ref) = v1.table_ref {
            ConstantFloatVec::Table(table_ref.try_into()?)
        } else {
            return Err(ConversionError::MissingAttribute {
                name: meta.name,
                attrs: vec!["values".to_string(), "table".to_string(), "url".to_string()],
            });
        };

        let p = Self { meta, values };
        Ok(p)
    }
}

#[derive(serde::Deserialize, serde::Serialize, Debug, Copy, Clone)]
pub enum MonthlyInterpDay {
    First,
    Last,
}

impl From<MonthlyInterpDay> for pywr_core::parameters::MonthlyInterpDay {
    fn from(value: MonthlyInterpDay) -> Self {
        match value {
            MonthlyInterpDay::First => Self::First,
            MonthlyInterpDay::Last => Self::Last,
        }
    }
}

#[derive(serde::Deserialize, serde::Serialize, Debug, Clone)]
pub struct MonthlyProfileParameter {
    #[serde(flatten)]
    pub meta: ParameterMeta,
    pub values: ConstantFloatVec,
    pub interp_day: Option<MonthlyInterpDay>,
}

impl MonthlyProfileParameter {
    pub fn node_references(&self) -> HashMap<&str, &str> {
        HashMap::new()
    }
    pub fn parameters(&self) -> HashMap<&str, DynamicFloatValueType> {
        HashMap::new()
    }

    pub fn add_to_model(
        &self,
        model: &mut pywr_core::model::Model,
        tables: &LoadedTableCollection,
    ) -> Result<ParameterIndex, SchemaError> {
        let values = &self.values.load(tables)?[..12];
        let p = pywr_core::parameters::MonthlyProfileParameter::new(
            &self.meta.name,
            values.try_into().expect(""),
            self.interp_day.map(|id| id.into()),
        );
        Ok(model.add_parameter(Box::new(p))?)
    }
}

impl From<MonthInterpDayV1> for MonthlyInterpDay {
    fn from(value: MonthInterpDayV1) -> Self {
        match value {
            MonthInterpDayV1::First => Self::First,
            MonthInterpDayV1::Last => Self::Last,
        }
    }
}

impl TryFromV1Parameter<MonthlyProfileParameterV1> for MonthlyProfileParameter {
    type Error = ConversionError;

    fn try_from_v1_parameter(
        v1: MonthlyProfileParameterV1,
        parent_node: Option<&str>,
        unnamed_count: &mut usize,
    ) -> Result<Self, Self::Error> {
        let meta: ParameterMeta = v1.meta.into_v2_parameter(parent_node, unnamed_count);
        let interp_day = v1.interp_day.map(|id| id.into());

        let values: ConstantFloatVec = if let Some(values) = v1.values {
            ConstantFloatVec::Literal(values.to_vec())
        } else if let Some(external) = v1.external {
            ConstantFloatVec::External(external.try_into()?)
        } else if let Some(table_ref) = v1.table_ref {
            ConstantFloatVec::Table(table_ref.try_into()?)
        } else {
            return Err(ConversionError::MissingAttribute {
                name: meta.name,
                attrs: vec!["values".to_string(), "table".to_string(), "url".to_string()],
            });
        };

        let p = Self {
            meta,
            values,
            interp_day,
        };
        Ok(p)
    }
}

#[derive(serde::Deserialize, serde::Serialize, Debug, Clone)]
pub struct UniformDrawdownProfileParameter {
    #[serde(flatten)]
    pub meta: ParameterMeta,
    pub reset_day: Option<ConstantValue<usize>>,
    pub reset_month: Option<ConstantValue<usize>>,
    pub residual_days: Option<ConstantValue<usize>>,
}

impl UniformDrawdownProfileParameter {
    pub fn node_references(&self) -> HashMap<&str, &str> {
        HashMap::new()
    }
    pub fn parameters(&self) -> HashMap<&str, DynamicFloatValueType> {
        HashMap::new()
    }

    pub fn add_to_model(
        &self,
        model: &mut pywr_core::model::Model,
        tables: &LoadedTableCollection,
    ) -> Result<ParameterIndex, SchemaError> {
        let reset_day = match &self.reset_day {
            Some(v) => v.load(tables)? as u8,
            None => 1,
        };
        let reset_month = match &self.reset_month {
            Some(v) => time::Month::try_from(v.load(tables)? as u8)?,
            None => time::Month::January,
        };
        let residual_days = match &self.residual_days {
            Some(v) => v.load(tables)? as u8,
            None => 0,
        };

        let p = pywr_core::parameters::UniformDrawdownProfileParameter::new(
            &self.meta.name,
            reset_day,
            reset_month,
            residual_days,
        );
        Ok(model.add_parameter(Box::new(p))?)
    }
}

impl TryFromV1Parameter<UniformDrawdownProfileParameterV1> for UniformDrawdownProfileParameter {
    type Error = ConversionError;

    fn try_from_v1_parameter(
        v1: UniformDrawdownProfileParameterV1,
        parent_node: Option<&str>,
        unnamed_count: &mut usize,
    ) -> Result<Self, Self::Error> {
        let meta: ParameterMeta = v1.meta.into_v2_parameter(parent_node, unnamed_count);

        let p = Self {
            meta,
            reset_day: v1.reset_day.map(|v| ConstantValue::Literal(v as usize)),
            reset_month: v1.reset_day.map(|v| ConstantValue::Literal(v as usize)),
            residual_days: v1.reset_day.map(|v| ConstantValue::Literal(v as usize)),
        };

        Ok(p)
    }
}

<<<<<<< HEAD
#[derive(serde::Deserialize, serde::Serialize, Debug, Copy, Clone)]
pub enum WeeklyInterpDay {
    First,
    Last,
}

impl From<WeeklyInterpDay> for pywr_core::parameters::WeeklyInterpDay {
    fn from(value: WeeklyInterpDay) -> Self {
        match value {
            WeeklyInterpDay::First => Self::First,
            WeeklyInterpDay::Last => Self::Last,
        }
    }
}

/// A parameter to handle a weekly profile of 52 or 53 weeks.
///
/// # Arguments
///
/// * `values` - The weekly values; this can be an array of 52 or 53 values. With 52 items,
///     the value for the 53<sup>rd</sup> week (day 364 - 29<sup>th</sup> Dec or 30<sup>th</sup>
///     Dec for a leap year) is copied from week 52<sup>nd</sup>.
/// * `interp_day` - This is an optional field to control the parameter interpolation. When this
///     is not provided, the profile is piecewise. When this equals "First" or "Last", the values
///     are linearly interpolated in each week and the string specifies whether the given values are
///     the first or last day of the week. See the examples below for more information.
///
/// # Examples
/// ## Without interpolation
/// This defines a piece-wise weekly profile. Each day of the same week has the same value:
/// ```json
/// {
///     "type": "WeeklyProfile",
///     "values": [0.4, 4, ... , 12]
/// }
/// ```
/// In the example above, the parameter returns `0.4` from 1<sup>st</sup> to 6<sup>th</sup> January
/// for week 1, `4` for the week 2 (7<sup>st</sup> to 13<sup>th</sup>) and so on.
///
/// ## Interpolation
/// ### interp_day = "First"
/// ```json
/// {
///     "type": "WeeklyProfile",
///     "values": [0.4, 4, 9, ... , 10, 12],
///     "interp_day": "First"
/// }
/// ```
/// This defines an interpolated profile where the values in the 1<sup>st</sup> week are derived by
/// linearly interpolating between `0.4` and `4`, in the 2<sup>nd</sup> week between `4` and `9`.
/// The values in the last week are interpolated between `12` and `0.4` (i.e the value on 1<sup>st</sup>
/// January).
///
/// ### interp_day = "Last"
/// ```json
/// {
///     "type": "WeeklyProfile",
///     "values": [0.4, 4, 9, ... , 10, 12],
///     "interp_day": "Last"
/// }
/// ```
/// This defines an interpolated profile where the values in the 1<sup>st</sup> week are derived by
/// linearly interpolating between `12` and `0.4`, in the 2<sup>nd</sup> week between `0.4` and `4`.
/// The values in the last week are interpolated between `10` and `12` (i.e the value on 31<sup>st</sup>
/// December).
///
=======
>>>>>>> 5a40dbd6
#[derive(serde::Deserialize, serde::Serialize, Debug, Clone)]
pub struct WeeklyProfileParameter {
    #[serde(flatten)]
    pub meta: ParameterMeta,
    pub values: ConstantFloatVec,
<<<<<<< HEAD
    pub interp_day: Option<WeeklyInterpDay>,
=======
>>>>>>> 5a40dbd6
}

impl WeeklyProfileParameter {
    pub fn node_references(&self) -> HashMap<&str, &str> {
        HashMap::new()
    }
    pub fn parameters(&self) -> HashMap<&str, DynamicFloatValueType> {
        HashMap::new()
    }

    pub fn add_to_model(
        &self,
        model: &mut pywr_core::model::Model,
        tables: &LoadedTableCollection,
    ) -> Result<ParameterIndex, SchemaError> {
<<<<<<< HEAD
        let p = pywr_core::parameters::WeeklyProfileParameter::new(
            &self.meta.name,
            self.values.load(tables)?,
            self.interp_day.map(|id| id.into()),
=======
        let values = &self.values.load(tables)?;
        let p = pywr_core::parameters::WeeklyProfileParameter::new(
            &self.meta.name,
            values.try_into().expect("")
>>>>>>> 5a40dbd6
        );
        Ok(model.add_parameter(Box::new(p))?)
    }
}

<<<<<<< HEAD
// TODO
impl TryFromV1Parameter<WeeklyProfileParameterV1> for WeeklyProfileParameter {
    type Error = ConversionError;

    fn try_from_v1_parameter(
        v1: WeeklyProfileParameterV1,
        parent_node: Option<&str>,
        unnamed_count: &mut usize,
    ) -> Result<Self, Self::Error> {
        let meta: ParameterMeta = v1.meta.into_v2_parameter(parent_node, unnamed_count);

        let values: ConstantFloatVec = if let Some(values) = v1.values {
            // pywr v1 only accept a 52-week profile
            ConstantFloatVec::Literal(values)
        } else if let Some(external) = v1.external {
            ConstantFloatVec::External(external.try_into()?)
        } else if let Some(table_ref) = v1.table_ref {
            ConstantFloatVec::Table(table_ref.try_into()?)
        } else {
            return Err(ConversionError::MissingAttribute {
                name: meta.name,
                attrs: vec!["values".to_string(), "table".to_string(), "url".to_string()],
            });
        };

        // pywr 1 does not support interpolation
        let p = Self { meta, values, interp_day: None };
        Ok(p)
    }
}
=======
// impl TryFromV1Parameter<WeeklyProfileParameterV1> for WeeklyProfileParameter {
//     type Error = ConversionError;
//
//     fn try_from_v1_parameter(
//         v1: WeeklyProfileParameterV1,
//         parent_node: Option<&str>,
//         unnamed_count: &mut usize,
//     ) -> Result<Self, Self::Error> {
//         let meta: ParameterMeta = v1.meta.into_v2_parameter(parent_node, unnamed_count);
//
//         let values: ConstantFloatVec = if let Some(values) = v1.values {
//             ConstantFloatVec::Literal(values)
//         } else if let Some(external) = v1.external {
//             ConstantFloatVec::External(external.into())
//         } else if let Some(table_ref) = v1.table_ref {
//             ConstantFloatVec::Table(table_ref.into())
//         } else {
//             return Err(ConversionError::MissingAttribute {
//                 name: meta.name,
//                 attrs: vec!["values".to_string(), "table".to_string(), "url".to_string()],
//             });
//         };
//
//         let p = Self { meta, values };
//         Ok(p)
//     }
// }
>>>>>>> 5a40dbd6
<|MERGE_RESOLUTION|>--- conflicted
+++ resolved
@@ -222,7 +222,6 @@
     }
 }
 
-<<<<<<< HEAD
 #[derive(serde::Deserialize, serde::Serialize, Debug, Copy, Clone)]
 pub enum WeeklyInterpDay {
     First,
@@ -289,17 +288,13 @@
 /// The values in the last week are interpolated between `10` and `12` (i.e the value on 31<sup>st</sup>
 /// December).
 ///
-=======
->>>>>>> 5a40dbd6
+
 #[derive(serde::Deserialize, serde::Serialize, Debug, Clone)]
 pub struct WeeklyProfileParameter {
     #[serde(flatten)]
     pub meta: ParameterMeta,
     pub values: ConstantFloatVec,
-<<<<<<< HEAD
     pub interp_day: Option<WeeklyInterpDay>,
-=======
->>>>>>> 5a40dbd6
 }
 
 impl WeeklyProfileParameter {
@@ -315,24 +310,15 @@
         model: &mut pywr_core::model::Model,
         tables: &LoadedTableCollection,
     ) -> Result<ParameterIndex, SchemaError> {
-<<<<<<< HEAD
         let p = pywr_core::parameters::WeeklyProfileParameter::new(
             &self.meta.name,
             self.values.load(tables)?,
             self.interp_day.map(|id| id.into()),
-=======
-        let values = &self.values.load(tables)?;
-        let p = pywr_core::parameters::WeeklyProfileParameter::new(
-            &self.meta.name,
-            values.try_into().expect("")
->>>>>>> 5a40dbd6
         );
         Ok(model.add_parameter(Box::new(p))?)
     }
 }
 
-<<<<<<< HEAD
-// TODO
 impl TryFromV1Parameter<WeeklyProfileParameterV1> for WeeklyProfileParameter {
     type Error = ConversionError;
 
@@ -358,36 +344,11 @@
         };
 
         // pywr 1 does not support interpolation
-        let p = Self { meta, values, interp_day: None };
+        let p = Self {
+            meta,
+            values,
+            interp_day: None,
+        };
         Ok(p)
     }
-}
-=======
-// impl TryFromV1Parameter<WeeklyProfileParameterV1> for WeeklyProfileParameter {
-//     type Error = ConversionError;
-//
-//     fn try_from_v1_parameter(
-//         v1: WeeklyProfileParameterV1,
-//         parent_node: Option<&str>,
-//         unnamed_count: &mut usize,
-//     ) -> Result<Self, Self::Error> {
-//         let meta: ParameterMeta = v1.meta.into_v2_parameter(parent_node, unnamed_count);
-//
-//         let values: ConstantFloatVec = if let Some(values) = v1.values {
-//             ConstantFloatVec::Literal(values)
-//         } else if let Some(external) = v1.external {
-//             ConstantFloatVec::External(external.into())
-//         } else if let Some(table_ref) = v1.table_ref {
-//             ConstantFloatVec::Table(table_ref.into())
-//         } else {
-//             return Err(ConversionError::MissingAttribute {
-//                 name: meta.name,
-//                 attrs: vec!["values".to_string(), "table".to_string(), "url".to_string()],
-//             });
-//         };
-//
-//         let p = Self { meta, values };
-//         Ok(p)
-//     }
-// }
->>>>>>> 5a40dbd6
+}