--- conflicted
+++ resolved
@@ -100,12 +100,8 @@
         tables: &LoadedTableCollection,
         data_path: Option<&Path>,
         inter_network_transfers: &[PywrMultiNetworkTransfer],
-<<<<<<< HEAD
         timeseries: &LoadedTimeseriesCollection,
-    ) -> Result<ParameterIndex, SchemaError> {
-=======
     ) -> Result<ParameterIndex<f64>, SchemaError> {
->>>>>>> a0324a44
         let metrics = self
             .metrics
             .iter()
@@ -222,12 +218,8 @@
         tables: &LoadedTableCollection,
         data_path: Option<&Path>,
         inter_network_transfers: &[PywrMultiNetworkTransfer],
-<<<<<<< HEAD
         timeseries: &LoadedTimeseriesCollection,
-    ) -> Result<IndexParameterIndex, SchemaError> {
-=======
     ) -> Result<ParameterIndex<usize>, SchemaError> {
->>>>>>> a0324a44
         let parameters = self
             .parameters
             .iter()
