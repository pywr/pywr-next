--- conflicted
+++ resolved
@@ -320,10 +320,6 @@
     }
 }
 
-<<<<<<< HEAD
-impl TryFromV1<DataFrameParameterV1> for TimeseriesReference {
-    type Error = ComponentConversionError;
-=======
 /// Helper struct to convert references to timeseries.
 ///
 /// Keeps a reference to the original parameter name and the new timeseries reference. If the
@@ -336,8 +332,7 @@
 }
 
 impl TryFromV1<DataFrameParameterV1> for ConvertedTimeseriesReference {
-    type Error = ConversionError;
->>>>>>> 5654b36d
+    type Error = ComponentConversionError;
 
     fn try_from_v1(
         v1: DataFrameParameterV1,
