--- conflicted
+++ resolved
@@ -92,27 +92,19 @@
 }
 
 fn slice_start(df: DataFrame, time_col: &str, domain: &TimeDomain) -> Result<DataFrame, TimeseriesError> {
-<<<<<<< HEAD
-    let start = domain.first().date;
-=======
     let start = domain
-        .first_timestep()
+        .first()
         .ok_or_else(|| TimeseriesError::NoTimestepsDefined)?
         .date;
->>>>>>> 1a7c0846
     let df = df.clone().lazy().filter(col(time_col).gt_eq(lit(start))).collect()?;
     Ok(df)
 }
 
 fn slice_end(df: DataFrame, time_col: &str, domain: &TimeDomain) -> Result<DataFrame, TimeseriesError> {
-<<<<<<< HEAD
-    let end = domain.last().date;
-=======
     let end = domain
-        .last_timestep()
+        .last()
         .ok_or_else(|| TimeseriesError::NoTimestepsDefined)?
         .date;
->>>>>>> 1a7c0846
     let df = df.clone().lazy().filter(col(time_col).lt_eq(lit(end))).collect()?;
     Ok(df)
 }
