use crate::data_tables::{DataTable, TableDataRef, TableError};
use crate::nodes::NodeAttribute;
use crate::timeseries::TimeseriesError;
#[cfg(feature = "pyo3")]
use pyo3::prelude::*;
use std::path::PathBuf;
use thiserror::Error;

#[derive(Error, Debug)]
pub enum SchemaError {
    #[error("IO error on path `{path}`: {error}")]
    IO { path: PathBuf, error: std::io::Error },
    #[error("JSON error: {0}")]
    Json(#[from] serde_json::Error),
    #[error("node with name {0} not found")]
    NodeNotFound(String),
    #[error("node ({ty}) with name {name} does not support attribute {attr}")]
    NodeAttributeNotSupported {
        ty: String,
        name: String,
        attr: NodeAttribute,
    },
    #[error("Parameter `{0}` not found")]
    ParameterNotFound(String),
    #[error("Expected an index parameter, but found a regular parameter: {0}")]
    IndexParameterExpected(String),
    #[error("Loading a local parameter reference (name: {0}) requires a parent name space.")]
    LocalParameterReferenceRequiresParent(String),
    #[error("network {0} not found")]
    NetworkNotFound(String),
    #[error("missing initial volume for node: {0}")]
    MissingInitialVolume(String),
    #[error("Pywr core error: {0}")]
    #[cfg(feature = "core")]
    PywrCore(#[from] pywr_core::PywrError),
    #[error("Error loading data from table `{0}` (column: `{1:?}`, index: `{2:?}`) error: {error}", table_ref.table, table_ref.column, table_ref.index)]
    TableRefLoad { table_ref: TableDataRef, error: TableError },
    #[error("Error loading table `{table_def:?}` error: {error}")]
    TableLoad { table_def: DataTable, error: TableError },
    #[error("Circular node reference(s) found.")]
    CircularNodeReference,
    #[error("Circular parameters reference(s) found. Unable to load the following parameters: {0:?}")]
    CircularParameterReference(Vec<String>),
    #[error("unsupported file format")]
    UnsupportedFileFormat,
    #[error("Python error: {0}")]
    PythonError(String),
    #[error("hdf5 error: {0}")]
    HDF5Error(String),
    #[error("Missing metric set: {0}")]
    MissingMetricSet(String),
    #[error("mismatch in the length of data provided. expected: {expected}, found: {found}")]
    DataLengthMismatch { expected: usize, found: usize },
    #[error("Failed to estimate epsilon for use in the radial basis function.")]
    RbfEpsilonEstimation,
    #[error("Scenario group with name {0} not found")]
    ScenarioGroupNotFound(String),
    #[error("Inter-network transfer with name {0} not found")]
    InterNetworkTransferNotFound(String),
    #[error("Invalid rolling window definition on parameter {name}. Must convert to a positive integer.")]
    InvalidRollingWindow { name: String },
    #[error("Failed to load parameter {name}: {error}")]
    LoadParameter { name: String, error: String },
    #[error("Timeseries error: {0}")]
    Timeseries(#[from] TimeseriesError),
    #[error("The output of literal constant values is not supported. This is because they do not have a unique identifier such as a name. If you would like to output a constant value please use a `Constant` parameter."
    )]
    LiteralConstantOutputNotSupported,
    #[error("Chrono out of range error: {0}")]
    OutOfRange(#[from] chrono::OutOfRange),
    #[error("The metric set with name '{0}' contains no metrics")]
    EmptyMetricSet(String),
<<<<<<< HEAD
    #[error("Missing the following attribute {attr:?} on node {name:?}.")]
    MissingNodeAttribute { attr: String, name: String },
=======
    #[error("The feature '{0}' must be enabled to use this functionality.")]
    FeatureNotEnabled(String),
>>>>>>> ff14e706
}

#[cfg(all(feature = "core", feature = "pyo3"))]
impl From<SchemaError> for PyErr {
    fn from(err: SchemaError) -> PyErr {
        pyo3::exceptions::PyRuntimeError::new_err(err.to_string())
    }
}

#[derive(Error, Debug, PartialEq, Eq, Clone)]
#[cfg_attr(feature = "pyo3", pyclass)]
pub enum ComponentConversionError {
    #[error("Failed to convert `{attr}` on node `{name}`: {error}")]
    Node {
        attr: String,
        name: String,
        error: ConversionError,
    },
    #[error("Failed to convert `{attr}` on parameter `{name}`: {error}")]
    Parameter {
        attr: String,
        name: String,
        error: ConversionError,
    },
}

#[derive(Error, Debug, PartialEq, Eq, Clone)]
#[cfg_attr(feature = "pyo3", pyclass)]
pub enum ConversionError {
    #[error("Constant float value cannot be a parameter reference.")]
    ConstantFloatReferencesParameter {},
    #[error("Constant float value cannot be an inline parameter.")]
    ConstantFloatInlineParameter {},
    #[error("Missing one of the following attributes {attrs:?}.")]
    MissingAttribute { attrs: Vec<String> },
    #[error("The following attributes are unexpected {attrs:?}.")]
    UnexpectedAttribute { attrs: Vec<String> },
    #[error("The following attributes are defined {attrs:?}. Only 1 is allowed.")]
    AmbiguousAttributes { attrs: Vec<String> },
    #[error("Can not convert a float constant to an index constant.")]
    FloatToIndex {},
    #[error("Attribute {attr:?} on is not allowed .")]
    ExtraAttribute { attr: String },
    #[error("Custom node of type {ty:?} is not supported .")]
    CustomTypeNotSupported { ty: String },
    #[error("Conversion of one of the following attributes {attrs:?} is not supported.")]
    UnsupportedAttribute { attrs: Vec<String> },
    #[error("Conversion of the following feature is not supported: {feature}")]
    UnsupportedFeature { feature: String },
    #[error("Type `{ty:?}` are not supported in Pywr v2. {instead:?}")]
    DeprecatedParameter { ty: String, instead: String },
    #[error("Expected `{expected}`, found `{actual}`")]
    UnexpectedType { expected: String, actual: String },
    #[error("Failed to convert `{attr}` on table `{name}`: {error}")]
    TableRef { attr: String, name: String, error: String },
    #[error("Unrecognised type: {ty}")]
    UnrecognisedType { ty: String },
    #[error("Non-constant value cannot be converted automatically.")]
    NonConstantValue {},
    #[error("{found:?} value(s) found, {expected:?} were expected")]
    IncorrectNumberOfValues { expected: usize, found: usize },
}<|MERGE_RESOLUTION|>--- conflicted
+++ resolved
@@ -70,13 +70,10 @@
     OutOfRange(#[from] chrono::OutOfRange),
     #[error("The metric set with name '{0}' contains no metrics")]
     EmptyMetricSet(String),
-<<<<<<< HEAD
     #[error("Missing the following attribute {attr:?} on node {name:?}.")]
     MissingNodeAttribute { attr: String, name: String },
-=======
     #[error("The feature '{0}' must be enabled to use this functionality.")]
     FeatureNotEnabled(String),
->>>>>>> ff14e706
 }
 
 #[cfg(all(feature = "core", feature = "pyo3"))]
