#[cfg(feature = "core")]
use crate::error::SchemaError;
<<<<<<< HEAD
use crate::model::LoadArgs;
use crate::nodes::NodeAttribute;
use serde::{Deserialize, Serialize};
use std::num::NonZeroUsize;

/// Output metrics that can be recorded from a model run.
#[derive(Deserialize, Serialize, Clone)]
#[serde(tag = "type")]
pub enum OutputMetric {
    /// Output the default metric for a node.
    Default {
        node: String,
    },
    Deficit {
        node: String,
    },
    Parameter {
        name: String,
    },
}

impl OutputMetric {
    fn try_clone_into_metric(
        &self,
        network: &mut pywr_core::network::Network,
        args: &LoadArgs,
    ) -> Result<pywr_core::metric::MetricF64, SchemaError> {
        let schema = args.schema;
        match self {
            OutputMetric::Default { node } => {
                // Get the node from the schema; not the model itself
                let node = schema
                    .get_node_by_name(node)
                    .ok_or_else(|| SchemaError::NodeNotFound(node.to_string()))?;
                // Create and return the node's default metric
                node.create_metric(network, None, &args)
            }
            OutputMetric::Deficit { node } => {
                // Get the node from the schema; not the model itself
                let node = schema
                    .get_node_by_name(node)
                    .ok_or_else(|| SchemaError::NodeNotFound(node.to_string()))?;
                // Create and return the metric
                node.create_metric(network, Some(NodeAttribute::Deficit), &args)
            }
            OutputMetric::Parameter { name } => {
                if let Ok(idx) = network.get_parameter_index_by_name(name) {
                    Ok(pywr_core::metric::MetricF64::ParameterValue(idx))
                } else if let Ok(idx) = network.get_index_parameter_index_by_name(name) {
                    Ok(pywr_core::metric::MetricF64::IndexParameterValue(idx))
                } else {
                    Err(SchemaError::ParameterNotFound(name.to_string()))
                }
            }
        }
    }
}

=======
use crate::metric::Metric;
#[cfg(feature = "core")]
use crate::model::LoadArgs;
use pywr_schema_macros::PywrVisitPaths;
use schemars::JsonSchema;
use serde::{Deserialize, Serialize};
use std::num::NonZeroUsize;

>>>>>>> 6b9814df
/// Aggregation function to apply over metric values.
#[derive(serde::Deserialize, serde::Serialize, Debug, Copy, Clone, JsonSchema, PywrVisitPaths)]
#[serde(tag = "type")]
pub enum MetricAggFunc {
    Sum,
    Max,
    Min,
    Mean,
    CountNonZero,
}

#[cfg(feature = "core")]
impl From<MetricAggFunc> for pywr_core::recorders::AggregationFunction {
    fn from(value: MetricAggFunc) -> Self {
        match value {
            MetricAggFunc::Sum => pywr_core::recorders::AggregationFunction::Sum,
            MetricAggFunc::Max => pywr_core::recorders::AggregationFunction::Max,
            MetricAggFunc::Min => pywr_core::recorders::AggregationFunction::Min,
            MetricAggFunc::Mean => pywr_core::recorders::AggregationFunction::Mean,
            MetricAggFunc::CountNonZero => pywr_core::recorders::AggregationFunction::CountNonZero,
        }
    }
}

#[derive(serde::Deserialize, serde::Serialize, Debug, Copy, Clone, JsonSchema)]
#[serde(tag = "type")]
pub enum MetricAggFrequency {
    Monthly,
    Annual,
    Days { days: NonZeroUsize },
}

#[cfg(feature = "core")]
impl From<MetricAggFrequency> for pywr_core::recorders::AggregationFrequency {
    fn from(value: MetricAggFrequency) -> Self {
        match value {
            MetricAggFrequency::Monthly => pywr_core::recorders::AggregationFrequency::Monthly,
            MetricAggFrequency::Annual => pywr_core::recorders::AggregationFrequency::Annual,
            MetricAggFrequency::Days { days } => pywr_core::recorders::AggregationFrequency::Days(days),
        }
    }
}

/// A set of metrics that can be output from a model run.
///
/// A metric set can optionally have an aggregator, which will apply an aggregation function
/// over the metrics in the set. If an aggregation frequency is provided then the aggregation
/// will be performed over each period implied by that frequency. For example, if the frequency
/// is monthly then the aggregation will be performed over each month in the model run.
///
/// If the metric set has a child aggregator then the aggregation will be performed over the
/// aggregated values of the child aggregator.
#[derive(Deserialize, Serialize, Clone, JsonSchema)]
pub struct MetricAggregator {
    /// Optional aggregation frequency.
    pub freq: Option<MetricAggFrequency>,
    /// Aggregation function to apply over metric values.
    pub func: MetricAggFunc,
    /// Optional child aggregator.
    pub child: Option<Box<MetricAggregator>>,
}

#[cfg(feature = "core")]
impl From<MetricAggregator> for pywr_core::recorders::Aggregator {
    fn from(value: MetricAggregator) -> Self {
        pywr_core::recorders::Aggregator::new(
            value.freq.map(|p| p.into()),
            value.func.into(),
            value.child.map(|a| (*a).into()),
        )
    }
}

/// A set of metrics that can be output from a model run.
///
/// A metric set can optionally have an aggregator, which will apply an aggregation function
/// over metrics set. If the aggregator has a defined frequency then the aggregation will result
/// in multiple values (i.e. per each period implied by the frequency).
#[derive(Deserialize, Serialize, Clone, JsonSchema)]
pub struct MetricSet {
    pub name: String,
    pub metrics: Vec<Metric>,
    pub aggregator: Option<MetricAggregator>,
}

impl MetricSet {
<<<<<<< HEAD
=======
    #[cfg(feature = "core")]
>>>>>>> 6b9814df
    pub fn add_to_model(&self, network: &mut pywr_core::network::Network, args: &LoadArgs) -> Result<(), SchemaError> {
        // Convert the schema representation to internal metrics.
        let metrics: Vec<_> = self
            .metrics
            .iter()
<<<<<<< HEAD
            .map(|m| m.try_clone_into_metric(network, args))
=======
            .map(|m| m.load_as_output(network, args))
>>>>>>> 6b9814df
            .collect::<Result<_, _>>()?;

        let aggregator = self.aggregator.clone().map(|a| a.into());

        let metric_set = pywr_core::recorders::MetricSet::new(&self.name, aggregator, metrics);
        let _ = network.add_metric_set(metric_set)?;

        Ok(())
    }
}<|MERGE_RESOLUTION|>--- conflicted
+++ resolved
@@ -1,65 +1,5 @@
 #[cfg(feature = "core")]
 use crate::error::SchemaError;
-<<<<<<< HEAD
-use crate::model::LoadArgs;
-use crate::nodes::NodeAttribute;
-use serde::{Deserialize, Serialize};
-use std::num::NonZeroUsize;
-
-/// Output metrics that can be recorded from a model run.
-#[derive(Deserialize, Serialize, Clone)]
-#[serde(tag = "type")]
-pub enum OutputMetric {
-    /// Output the default metric for a node.
-    Default {
-        node: String,
-    },
-    Deficit {
-        node: String,
-    },
-    Parameter {
-        name: String,
-    },
-}
-
-impl OutputMetric {
-    fn try_clone_into_metric(
-        &self,
-        network: &mut pywr_core::network::Network,
-        args: &LoadArgs,
-    ) -> Result<pywr_core::metric::MetricF64, SchemaError> {
-        let schema = args.schema;
-        match self {
-            OutputMetric::Default { node } => {
-                // Get the node from the schema; not the model itself
-                let node = schema
-                    .get_node_by_name(node)
-                    .ok_or_else(|| SchemaError::NodeNotFound(node.to_string()))?;
-                // Create and return the node's default metric
-                node.create_metric(network, None, &args)
-            }
-            OutputMetric::Deficit { node } => {
-                // Get the node from the schema; not the model itself
-                let node = schema
-                    .get_node_by_name(node)
-                    .ok_or_else(|| SchemaError::NodeNotFound(node.to_string()))?;
-                // Create and return the metric
-                node.create_metric(network, Some(NodeAttribute::Deficit), &args)
-            }
-            OutputMetric::Parameter { name } => {
-                if let Ok(idx) = network.get_parameter_index_by_name(name) {
-                    Ok(pywr_core::metric::MetricF64::ParameterValue(idx))
-                } else if let Ok(idx) = network.get_index_parameter_index_by_name(name) {
-                    Ok(pywr_core::metric::MetricF64::IndexParameterValue(idx))
-                } else {
-                    Err(SchemaError::ParameterNotFound(name.to_string()))
-                }
-            }
-        }
-    }
-}
-
-=======
 use crate::metric::Metric;
 #[cfg(feature = "core")]
 use crate::model::LoadArgs;
@@ -68,7 +8,6 @@
 use serde::{Deserialize, Serialize};
 use std::num::NonZeroUsize;
 
->>>>>>> 6b9814df
 /// Aggregation function to apply over metric values.
 #[derive(serde::Deserialize, serde::Serialize, Debug, Copy, Clone, JsonSchema, PywrVisitPaths)]
 #[serde(tag = "type")]
@@ -155,20 +94,13 @@
 }
 
 impl MetricSet {
-<<<<<<< HEAD
-=======
     #[cfg(feature = "core")]
->>>>>>> 6b9814df
     pub fn add_to_model(&self, network: &mut pywr_core::network::Network, args: &LoadArgs) -> Result<(), SchemaError> {
         // Convert the schema representation to internal metrics.
         let metrics: Vec<_> = self
             .metrics
             .iter()
-<<<<<<< HEAD
-            .map(|m| m.try_clone_into_metric(network, args))
-=======
             .map(|m| m.load_as_output(network, args))
->>>>>>> 6b9814df
             .collect::<Result<_, _>>()?;
 
         let aggregator = self.aggregator.clone().map(|a| a.into());
