#[cfg(feature = "core")]
use pywr_core::test_utils::{run_all_solvers, ExpectedOutputs};
use pywr_schema::PywrModel;
use std::fs;
use std::path::Path;
#[cfg(feature = "core")]
use std::path::PathBuf;
#[cfg(feature = "core")]
use tempfile::TempDir;

macro_rules! model_tests {
    ($($test_func:ident: $value:expr,)*) => {
    $(
        #[test]
        fn $test_func() {

            // Deserialise the schema and run it
            #[cfg(feature = "core")]
            {
                let (input, expected, solvers_without_features): (&str, Vec<&str>, Vec<&str>) = $value;
                let input_pth = Path::new(env!("CARGO_MANIFEST_DIR")).join("tests").join(input);
                let expected_paths = expected.iter().map(|p| Path::new(env!("CARGO_MANIFEST_DIR")).join("tests").join(p)).collect::<Vec<_>>();
                let schema = deserialise_test_model(&input_pth);
                run_test_model(&schema, &expected_paths, &solvers_without_features);
            }

            // Just deserialise the schema
            #[cfg(not(feature = "core"))]
            {
                let (input, _expected, _solvers_without_features): (&str, Vec<&str>, Vec<&str>) = $value;
                let input_pth = Path::new(env!("CARGO_MANIFEST_DIR")).join("tests").join(input);
                let _schema = deserialise_test_model(&input_pth);
            }
        }
    )*
    }
}

model_tests! {
    test_simple1: ("simple1.json", vec![], vec![]),
    test_csv1: ("csv1.json", vec!["csv1-outputs-long.csv", "csv1-outputs-wide.csv"], vec![]),
    test_csv2: ("csv2.json", vec!["csv2-outputs-long.csv", "csv2-outputs-wide.csv"], vec![]),
    test_csv3: ("csv3.json", vec!["csv3-outputs-long.csv"], vec![]),
    test_hdf1: ("hdf1.json", vec![], vec![]), // TODO asserting h5 results not possible with this framework
    test_memory1: ("memory1.json", vec![], vec![]),  // TODO asserting memory results not possible with this framework
    test_timeseries: ("timeseries.json", vec!["timeseries-expected.csv"], vec![]),
    test_storage_max_volumes: ("storage_max_volumes.json", vec![], vec![]),
    test_mutual_exclusivity1: ("mutual-exclusivity1.json", vec!["mutual-exclusivity1.csv"], vec!["clp", "ipm-simd", "ipm-ocl"]),
    test_mutual_exclusivity2: ("mutual-exclusivity2.json", vec!["mutual-exclusivity2.csv"], vec!["clp", "ipm-simd", "ipm-ocl"]),
    test_mutual_exclusivity3: ("mutual-exclusivity3.json", vec!["mutual-exclusivity3.csv"], vec!["clp", "ipm-simd", "ipm-ocl"]),
    test_link_with_soft_min: ("link_with_soft_min.json", vec![], vec!["ipm-simd", "ipm-ocl"]),
    test_link_with_soft_max: ("link_with_soft_max.json", vec![], vec!["ipm-simd", "ipm-ocl"]),
    test_delay1: ("delay1.json", vec!["delay1-expected.csv"], vec![]),
    test_loss_link1: ("loss_link1.json", vec!["loss_link1-expected.csv"], vec!["ipm-simd", "ipm-ocl"]),
    test_loss_link2: ("loss_link2.json", vec!["loss_link2-expected.csv"], vec!["ipm-simd", "ipm-ocl"]),
    // TODO this asserted internal flows in the previous test
    test_piecewise_link1: ("piecewise_link1.json", vec!["piecewise-link1-nodes.csv", "piecewise-link1-edges.csv"], vec![]),
    // TODO not sure why this is failing in IPM solvers (https://github.com/pywr/pywr-next/issues/293)
    test_piecewise_storage1: ("piecewise_storage1.json", vec!["piecewise_storage1-expected.csv"], vec!["ipm-simd", "ipm-ocl"]),
    // TODO not sure why this is failing in IPM solvers (https://github.com/pywr/pywr-next/issues/293)
    test_piecewise_storage2: ("piecewise_storage2.json", vec!["piecewise_storage2-expected.csv"], vec!["ipm-simd", "ipm-ocl"]),
    test_river_loss1: ("river_loss1.json", vec!["river_loss1-expected.csv"], vec!["ipm-simd", "ipm-ocl"]),
    // TODO not sure why this is failing in IPM solvers (https://github.com/pywr/pywr-next/issues/293)
    test_river_gauge1: ("river_gauge1.json", vec![], vec!["ipm-simd", "ipm-ocl"]),
    test_river_split_with_gauge1: ("river_split_with_gauge1.json", vec![], vec![]),
<<<<<<< HEAD
    test_thirty_day_licence: ("30-day-licence.json", vec![], vec!["ipm-simd", "ipm-ocl"]),
    test_wtw1: ("wtw1.json", vec!["wtw1-expected.csv"], vec!["ipm-simd", "ipm-ocl"]),
    test_wtw2: ("wtw2.json", vec!["wtw2-expected.csv"], vec!["ipm-simd", "ipm-ocl"]),

=======
    test_thirty_day_licence: ("30-day-licence.json", vec![], vec![]),
    test_wtw1: ("wtw1.json", vec!["wtw1-expected.csv"], vec![]),
    test_wtw2: ("wtw2.json", vec!["wtw2-expected.csv"], vec![]),
    test_local_parameter1: ("local-parameter1.json", vec!["local-parameter1-expected.csv"], vec![]),
>>>>>>> 5654b36d
}

/// Test Pandas backend for reading timeseries data.
///
/// This test requires Python environment with Pandas#[test]
#[cfg(feature = "test-python")]
fn test_timeseries_pandas() {
    let input = "timeseries_pandas.json";
    let input_pth = Path::new(env!("CARGO_MANIFEST_DIR")).join("tests").join(input);
    let expected = vec!["timeseries-expected.csv"];
    let expected_paths = expected
        .iter()
        .map(|p| Path::new(env!("CARGO_MANIFEST_DIR")).join("tests").join(p))
        .collect::<Vec<_>>();
    let schema = deserialise_test_model(&input_pth);
    run_test_model(&schema, &expected_paths, &[]);
}

fn deserialise_test_model(model_path: &Path) -> PywrModel {
    let data = fs::read_to_string(model_path).expect("Unable to read file");
    serde_json::from_str(&data).expect("Failed to deserialize model")
}

#[cfg(feature = "core")]
fn run_test_model(schema: &PywrModel, result_paths: &[PathBuf], solvers_without_features: &[&str]) {
    let temp_dir = TempDir::new().unwrap();
    let data_dir = Path::new(env!("CARGO_MANIFEST_DIR")).join("tests");
    let model = schema.build_model(Some(&data_dir), Some(temp_dir.path())).unwrap();
    // After model run there should be an output file.
    let expected_outputs: Vec<_> = result_paths
        .iter()
        .map(|pth| {
            ExpectedOutputs::new(
                temp_dir.path().join(pth.file_name().unwrap()),
                fs::read_to_string(pth).unwrap_or_else(|_| panic!("Failed to read expected output: {}", pth.display())),
            )
        })
        .collect();

    // Test all solvers
    run_all_solvers(&model, solvers_without_features, &expected_outputs);
}

macro_rules! convert_tests {
    ($($func_name:ident: $value:expr,)*) => {
    $(

        #[test]
        fn $func_name() {
            let (v1, v2) = $value;
            let v1_pth = Path::new(env!("CARGO_MANIFEST_DIR")).join("tests").join(v1);
            let v2_pth = Path::new(env!("CARGO_MANIFEST_DIR")).join("tests").join(v2);
            convert_model(&v1_pth, &v2_pth);
        }
    )*
    }
}

convert_tests! {
    test_convert_timeseries: ("v1/timeseries.json", "v1/timeseries-converted.json"),
    test_convert_inline_parameter: ("v1/inline-parameter.json", "v1/inline-parameter-converted.json"),
}

fn convert_model(v1_path: &Path, v2_path: &Path) {
    let v1_str = fs::read_to_string(v1_path).unwrap();
    let v1: pywr_v1_schema::PywrModel = serde_json::from_str(&v1_str).unwrap();

    let (v2, errors) = PywrModel::from_v1(v1);

    assert_eq!(errors.len(), 0);

    let v2_converted: serde_json::Value = serde_json::from_str(&serde_json::to_string_pretty(&v2).unwrap()).unwrap();

    let v2_expected_str = fs::read_to_string(v2_path).unwrap();
    let v2_expected: serde_json::Value = serde_json::from_str(&v2_expected_str).unwrap();
    assert_eq!(v2_converted, v2_expected);
}<|MERGE_RESOLUTION|>--- conflicted
+++ resolved
@@ -63,17 +63,10 @@
     // TODO not sure why this is failing in IPM solvers (https://github.com/pywr/pywr-next/issues/293)
     test_river_gauge1: ("river_gauge1.json", vec![], vec!["ipm-simd", "ipm-ocl"]),
     test_river_split_with_gauge1: ("river_split_with_gauge1.json", vec![], vec![]),
-<<<<<<< HEAD
     test_thirty_day_licence: ("30-day-licence.json", vec![], vec!["ipm-simd", "ipm-ocl"]),
     test_wtw1: ("wtw1.json", vec!["wtw1-expected.csv"], vec!["ipm-simd", "ipm-ocl"]),
     test_wtw2: ("wtw2.json", vec!["wtw2-expected.csv"], vec!["ipm-simd", "ipm-ocl"]),
-
-=======
-    test_thirty_day_licence: ("30-day-licence.json", vec![], vec![]),
-    test_wtw1: ("wtw1.json", vec!["wtw1-expected.csv"], vec![]),
-    test_wtw2: ("wtw2.json", vec!["wtw2-expected.csv"], vec![]),
     test_local_parameter1: ("local-parameter1.json", vec!["local-parameter1-expected.csv"], vec![]),
->>>>>>> 5654b36d
 }
 
 /// Test Pandas backend for reading timeseries data.
