--- conflicted
+++ resolved
@@ -92,15 +92,10 @@
         "meta": {
           "name": "demand"
         },
-<<<<<<< HEAD
-        "value": 100.0
-=======
         "value": {
           "type": "Literal",
           "value": 100.0
-        },
-        "variable": null
->>>>>>> 833bef34
+        }
       },
       {
         "type": "Aggregated",
