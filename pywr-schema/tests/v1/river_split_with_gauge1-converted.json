{
  "metadata": {
    "title": "RiverSplitWithGauge",
    "description": "Example of an abstraction with an MRF of form y=mx+c",
    "minimum_version": "0.1"
  },
  "timestepper": {
    "start": "2015-01-01",
    "end": "2015-12-31",
    "timestep": 1
  },
  "network": {
    "nodes": [
      {
        "meta": {
          "name": "Catchment"
        },
        "type": "Catchment",
        "flow": {
          "type": "Constant",
          "value": 100.0
        }
      },
      {
        "meta": {
          "name": "Gauge"
        },
        "type": "RiverSplitWithGauge",
        "mrf": {
          "type": "Parameter",
          "name": "Gauge-p0"
        },
        "mrf_cost": {
          "type": "Constant",
          "value": -1000.0
        },
        "splits": [
          {
            "factor": {
              "type": "Constant",
              "value": 0.25
            },
            "slot_name": "abstraction"
          }
        ]
      },
      {
        "meta": {
          "name": "Estuary"
        },
        "type": "Output"
      },
      {
        "meta": {
          "name": "Demand"
        },
        "type": "Output",
        "max_flow": {
          "type": "Constant",
          "value": 50.0
        },
        "cost": {
          "type": "Constant",
          "value": -10.0
        }
      }
    ],
    "edges": [
      {
        "from_node": "Catchment",
        "to_node": "Gauge"
      },
      {
        "from_node": "Gauge",
        "from_slot": "river",
        "to_node": "Estuary"
      },
      {
        "from_node": "Gauge",
        "from_slot": "abstraction",
        "to_node": "Demand"
      }
    ],
    "parameters": [
      {
        "meta": {
          "name": "Gauge-p0"
        },
        "type": "MonthlyProfile",
<<<<<<< HEAD
        "values": [
          40.0,
          40.0,
          40.0,
          40.0,
          40.0,
          40.0,
          40.0,
          40.0,
          40.0,
          40.0,
          40.0,
          40.0
        ]
=======
        "interp_day": null,
        "values": {
          "type": "Literal",
          "values": [
            40.0,
            40.0,
            40.0,
            40.0,
            40.0,
            40.0,
            40.0,
            40.0,
            40.0,
            40.0,
            40.0,
            40.0
          ]
        }
>>>>>>> 833bef34
      }
    ]
  }
}<|MERGE_RESOLUTION|>--- conflicted
+++ resolved
@@ -87,23 +87,6 @@
           "name": "Gauge-p0"
         },
         "type": "MonthlyProfile",
-<<<<<<< HEAD
-        "values": [
-          40.0,
-          40.0,
-          40.0,
-          40.0,
-          40.0,
-          40.0,
-          40.0,
-          40.0,
-          40.0,
-          40.0,
-          40.0,
-          40.0
-        ]
-=======
-        "interp_day": null,
         "values": {
           "type": "Literal",
           "values": [
@@ -121,7 +104,6 @@
             40.0
           ]
         }
->>>>>>> 833bef34
       }
     ]
   }
