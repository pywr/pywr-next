{
  "metadata": {
    "description": "An example with an inline parameter",
    "minimum_version": "0.1",
    "title": "Inline parameter"
  },
  "network": {
    "edges": [
      {
        "from_node": "supply1",
        "to_node": "link1"
      },
      {
        "from_node": "link1",
        "to_node": "demand1"
      }
    ],
    "nodes": [
      {
        "max_flow": {
          "name": "supply1-p0",
          "type": "Parameter"
        },
        "meta": {
          "name": "supply1"
        },
        "type": "Input"
      },
      {
        "meta": {
          "name": "link1"
        },
        "type": "Link"
      },
      {
        "cost": {
          "type": "Constant",
          "value": -10.0
        },
        "max_flow": {
          "name": "demand1-p0",
          "type": "Parameter"
        },
        "meta": {
          "name": "demand1"
        },
        "type": "Output"
      }
    ],
    "parameters": [
      {
        "meta": {
          "name": "supply1-p0"
        },
        "type": "MonthlyProfile",
        "values": {
          "type": "Literal",
          "values": [
            10.0,
            20.0,
            30.0,
            40.0,
            50.0,
            60.0,
            70.0,
            80.0,
            90.0,
            100.0,
            110.0,
            120.0
          ]
        }
      },
      {
        "meta": {
          "name": "demand1-p1"
        },
        "type": "Constant",
<<<<<<< HEAD
        "value": 0.9
=======
        "value": {
          "type": "Literal",
          "value": 0.9
        },
        "variable": null
>>>>>>> 833bef34
      },
      {
        "meta": {
          "name": "demand1-p3"
        },
        "type": "Constant",
<<<<<<< HEAD
        "value": 0.9
=======
        "value": {
          "type": "Literal",
          "value": 0.9
        },
        "variable": null
>>>>>>> 833bef34
      },
      {
        "agg_func": "Product",
        "meta": {
          "name": "demand1-p0"
        },
        "metrics": [
          {
            "name": "demand1-p1",
            "type": "Parameter"
          },
          {
            "columns": {
              "name": "Data",
              "type": "Column"
            },
            "name": "demand1-p2",
            "type": "Timeseries"
          },
          {
            "name": "demand1-p3",
            "type": "Parameter"
          },
          {
            "columns": {
              "name": "Data",
              "type": "Column"
            },
            "name": "demand1-p4",
            "type": "Timeseries"
          }
        ],
        "type": "Aggregated"
      }
    ],
    "timeseries": [
      {
        "meta": {
          "name": "demand1-p2"
        },
        "kwargs": {
          "dayfirst": true
        },
        "type": "Pandas",
        "url": "timeseries1.csv"
      },
      {
        "meta": {
          "name": "demand1-p4"
        },
        "kwargs": {
          "dayfirst": true
        },
        "type": "Pandas",
        "url": "timeseries2.csv"
      }
    ]
  },
  "timestepper": {
    "end": "2015-12-31",
    "start": "2015-01-01",
    "timestep": 1
  }
}<|MERGE_RESOLUTION|>--- conflicted
+++ resolved
@@ -76,30 +76,20 @@
           "name": "demand1-p1"
         },
         "type": "Constant",
-<<<<<<< HEAD
-        "value": 0.9
-=======
         "value": {
           "type": "Literal",
           "value": 0.9
-        },
-        "variable": null
->>>>>>> 833bef34
+        }
       },
       {
         "meta": {
           "name": "demand1-p3"
         },
         "type": "Constant",
-<<<<<<< HEAD
-        "value": 0.9
-=======
         "value": {
           "type": "Literal",
           "value": 0.9
-        },
-        "variable": null
->>>>>>> 833bef34
+        }
       },
       {
         "agg_func": "Product",
