import numpy as np
import pandas
import polars as pl
from polars.testing import assert_frame_equal
<<<<<<< HEAD
from pywr import Schema, ModelResult, ModelTimings
=======
from pywr import ModelSchema, ModelResult, MultiNetworkModelSchema
>>>>>>> f71effe6
from pathlib import Path
import h5py
import pytest


@pytest.fixture()
def test_dir() -> Path:
    return Path(__file__).parent


@pytest.fixture()
def model_dir(test_dir: Path):
    return test_dir / "models"


def test_simple_timeseries(model_dir: Path, tmpdir: Path):
    """Test the simple model"""

    filename = model_dir / "simple-timeseries" / "model.json"

    output_fn = tmpdir / "outputs.h5"

    schema = ModelSchema.from_path(filename)
    model = schema.build(data_path=model_dir / "simple-timeseries", output_path=tmpdir)
    result = model.run("clp")

    assert isinstance(result, ModelResult)
    assert output_fn.exists()

    assert isinstance(result.timings, ModelTimings)
    assert result.timings.total_duration > 0.0
    assert result.timings.speed > 0.0

    expected_data = pandas.read_csv(
        model_dir / "simple-timeseries" / "expected.csv", index_col=0, header=[0, 1]
    )

    with h5py.File(output_fn, "r") as fh:
        for (node, attr), df in expected_data.items():
            simulated = np.squeeze(fh[f"{node}/{attr}"])
            np.testing.assert_allclose(simulated, df)

    with pytest.raises(RuntimeError):
        result.network_result.aggregated_value("nodes")

    df = result.network_result.to_dataframe("nodes")
    assert df.shape[0] == 365 * 3

    mean_flows = df.group_by(pl.col("name")).agg(pl.col("value").mean()).sort("name")
    assert mean_flows.shape[0] == 3

    expected_mean_flows = pl.DataFrame(
        {
            "name": ["input1", "link1", "output1"],
            "value": [8.520548, 8.520548, 8.520548],
        }
    )

    assert_frame_equal(mean_flows, expected_mean_flows)


# TODO these tests could be auto-discovered.
@pytest.mark.parametrize(
    "model_name",
    [
        "simple-timeseries",
        "simple-storage-timeseries",
        "simple-custom-parameter",
        "aggregated-node1",
        "piecewise-link1",
    ],
)
def test_model(model_dir: Path, tmpdir: Path, model_name: str):
    filename = model_dir / model_name / "model.json"
    output_fn = tmpdir / "outputs.h5"

    schema = ModelSchema.from_path(filename)
    model = schema.build(data_path=model_dir / model_name, output_path=tmpdir)
    model.run("clp")

    assert output_fn.exists()

    expected_fn = model_dir / model_name / "expected.csv"
    if not expected_fn.exists():
        expected_fn = model_dir / model_name / "expected.csv.gz"

    expected_data = pandas.read_csv(expected_fn, index_col=0, header=[0, 1]).astype(
        "float64"
    )

    with h5py.File(output_fn, "r") as fh:
        for (node, attr), df in expected_data.items():
            simulated = np.squeeze(fh[f"{node}/{attr}"])
            np.testing.assert_allclose(simulated, df)


@pytest.mark.parametrize(
    "model_name",
    [
        "multi1",
    ],
)
def test_multi_model(model_dir: Path, model_name: str):
    """Test the multi-network model"""
    filename = model_dir / model_name / "model.json"

    schema = MultiNetworkModelSchema.from_path(filename)
    model = schema.build(data_path=model_dir / model_name, output_path=None)
    model.run("clp")<|MERGE_RESOLUTION|>--- conflicted
+++ resolved
@@ -2,11 +2,7 @@
 import pandas
 import polars as pl
 from polars.testing import assert_frame_equal
-<<<<<<< HEAD
-from pywr import Schema, ModelResult, ModelTimings
-=======
-from pywr import ModelSchema, ModelResult, MultiNetworkModelSchema
->>>>>>> f71effe6
+from pywr import ModelSchema, ModelResult, MultiNetworkModelSchema, ModelTimings
 from pathlib import Path
 import h5py
 import pytest
