--- conflicted
+++ resolved
@@ -169,10 +169,6 @@
     let data = std::fs::read_to_string(path).unwrap();
     // Load the v1 schema
     let schema: pywr_v1_schema::PywrModel = serde_json::from_str(data.as_str()).unwrap();
-<<<<<<< HEAD
-
-    let schema_v2: PywrModel = schema.try_into()?;
-=======
     // Convert to v2 schema and collect any errors
     let (schema_v2, errors) = PywrModel::from_v1(schema);
 
@@ -187,7 +183,6 @@
     } else {
         info!("Model converted with zero errors!");
     }
->>>>>>> a0324a44
 
     // There must be a better way to do this!!
     let mut new_file_name = path.file_stem().unwrap().to_os_string();
