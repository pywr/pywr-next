#![cfg_attr(feature = "ipm-simd", feature(portable_simd))]

extern crate core;

use crate::node::NodeIndex;
use crate::parameters::{IndexParameterIndex, MultiValueParameterIndex, ParameterIndex};
use crate::recorders::{MetricSetIndex, RecorderIndex};
use crate::schema::ConversionError;
use thiserror::Error;

pub mod aggregated_node;
mod aggregated_storage_node;
pub mod edge;
pub mod metric;
pub mod model;
pub mod node;
pub mod parameters;
pub mod python;
mod recorders;
mod scenario;
pub mod schema;
pub mod solvers;
pub mod state;
pub mod test_utils;
pub mod timestep;
mod virtual_storage;

#[derive(Error, Debug, PartialEq, Eq)]
pub enum PywrError {
    #[error("Schema conversion error")]
    Conversion(#[from] ConversionError),
    #[error("failed to load schema: {0}")]
    SchemaLoad(String),
    #[error("invalid node connect")]
    InvalidNodeConnection,
    #[error("connection to node is already defined")]
    NodeConnectionAlreadyExists,
    #[error("node index not found")]
    NodeIndexNotFound,
    #[error("node with name {0} not found")]
    NodeNotFound(String),
    #[error("edge index not found")]
    EdgeIndexNotFound,
    #[error("unexpected parameter type: {0}")]
    UnexpectedParameterType(String),
    #[error("parameter index {0} not found")]
    ParameterIndexNotFound(ParameterIndex),
    #[error("index parameter index {0} not found")]
    IndexParameterIndexNotFound(IndexParameterIndex),
    #[error("multi value parameter index {0} not found")]
    MultiValueParameterIndexNotFound(MultiValueParameterIndex),
    #[error("multi value parameter key {0} not found")]
    MultiValueParameterKeyNotFound(String),
    #[error("parameter {0} not found")]
    ParameterNotFound(String),
    #[error("metric set index not found")]
    MetricSetIndexNotFound,
    #[error("metric set with name {0} not found")]
    MetricSetNotFound(String),
    #[error("recorder index not found")]
    RecorderIndexNotFound,
    #[error("recorder not found")]
    RecorderNotFound,
    #[error("node name `{0}` already exists")]
    NodeNameAlreadyExists(String),
    #[error("parameter name `{0}` already exists at index {1}")]
    ParameterNameAlreadyExists(String, ParameterIndex),
    #[error("index parameter name `{0}` already exists at index {1}")]
    IndexParameterNameAlreadyExists(String, IndexParameterIndex),
    #[error("metric set name `{0}` already exists")]
    MetricSetNameAlreadyExists(String),
    #[error("recorder name `{0}` already exists at index {1}")]
    RecorderNameAlreadyExists(String, RecorderIndex),
    #[error("connections from output nodes are invalid. node: {0}")]
    InvalidNodeConnectionFromOutput(String),
    #[error("connections to input nodes are invalid. node: {0}")]
    InvalidNodeConnectionToInput(String),
    #[error("flow constraints are undefined for this node")]
    FlowConstraintsUndefined,
    #[error("storage constraints are undefined for this node")]
    StorageConstraintsUndefined,
    #[error("missing initial volume for node: {0}")]
    MissingInitialVolume(String),
    #[error("invalid date format description")]
    InvalidDateFormatDescription(#[from] time::error::InvalidFormatDescription),
    #[error("failed to parse date")]
    DateParse(#[from] time::error::Parse),
    #[error("invalid date component range")]
    InvalidDateComponentRange(#[from] time::error::ComponentRange),
    #[error("timestep index out of range")]
    TimestepIndexOutOfRange,
    #[error("solver not initialised")]
    SolverNotSetup,
    #[error("no edges defined")]
    NoEdgesDefined,
    #[error("Python error: {0}")]
    PythonError(String),
    #[error("Unrecognised metric")]
    UnrecognisedMetric,
    #[error("Unrecognised solver")]
    UnrecognisedSolver,
    #[error("Solve failed")]
    SolveFailed,
    #[error("atleast one parameter is required")]
    AtleastOneParameterRequired,
    #[error("scenario state not found")]
    ScenarioStateNotFound,
    #[error("scenario not found: {0}")]
    ScenarioNotFound(String),
    #[error("clp error")]
    ClpError(#[from] solvers::ClpError),
    #[error("metric not defined")]
    MetricNotDefinedForNode,
    #[error("invalid metric type: {0}")]
    InvalidMetricType(String),
    #[error("invalid metric value: {0}")]
    InvalidMetricValue(String),
    #[error("recorder not initialised")]
    RecorderNotInitialised,
    #[error("hdf5 error: {0}")]
    HDF5Error(String),
    #[error("csv error: {0}")]
    CSVError(String),
    #[error("not implemented by recorder")]
    NotSupportedByRecorder,
    #[error("invalid constraint value: {0}")]
    InvalidConstraintValue(String),
    #[error("invalid constraint type: {0}")]
    InvalidConstraintType(String),
    #[error("invalid aggregated function: {0}")]
    InvalidAggregationFunction(String),
    #[error("data out of range")]
    DataOutOfRange,
    #[error("internal parameter error: {0}")]
    InternalParameterError(String),
    #[error("data table error: {0}")]
    DataTable(#[from] schema::data_tables::TableError),
    #[error("unsupported file format")]
    UnsupportedFileFormat,
<<<<<<< HEAD
    #[error("missing solver features")]
    MissingSolverFeatures,
=======
    #[error("parameter type does is not a valid variable")]
    ParameterTypeNotVariable,
    #[error("parameter variable is not active")]
    ParameterVariableNotActive,
    #[error("incorrect number of values for parameter variable")]
    ParameterVariableValuesIncorrectLength,
>>>>>>> 376b01d6
}<|MERGE_RESOLUTION|>--- conflicted
+++ resolved
@@ -137,15 +137,12 @@
     DataTable(#[from] schema::data_tables::TableError),
     #[error("unsupported file format")]
     UnsupportedFileFormat,
-<<<<<<< HEAD
-    #[error("missing solver features")]
-    MissingSolverFeatures,
-=======
     #[error("parameter type does is not a valid variable")]
     ParameterTypeNotVariable,
     #[error("parameter variable is not active")]
     ParameterVariableNotActive,
     #[error("incorrect number of values for parameter variable")]
     ParameterVariableValuesIncorrectLength,
->>>>>>> 376b01d6
+    #[error("missing solver features")]
+    MissingSolverFeatures,
 }