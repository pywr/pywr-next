--- conflicted
+++ resolved
@@ -33,20 +33,27 @@
       - name: Run mdbook tests
         run: mdbook test ./pywr-book
 
-<<<<<<< HEAD
-  build_nightly:
-    name: Build (nightly) w/ SIMD and OpenCL
-=======
   build_schema_only:
 
->>>>>>> f9544355
     runs-on: ubuntu-latest
 
     steps:
       - uses: actions/checkout@v4
         with:
           submodules: true
-<<<<<<< HEAD
+      - name: Build
+        run: cargo build --verbose --no-default-features --package pywr-schema@2.0.0-dev
+      - name: Run tests
+        run: cargo test --verbose --no-default-features --package pywr-schema@2.0.0-dev
+
+  build_nightly:
+    name: Build (nightly) w/ SIMD and OpenCL
+    runs-on: ubuntu-latest
+
+    steps:
+      - uses: actions/checkout@v4
+        with:
+          submodules: true
       - uses: dtolnay/rust-toolchain@nightly
       - name: Install Intel OpenCL
         run: sudo apt-get install -y intel-opencl-icd ocl-icd-opencl-dev
@@ -54,10 +61,4 @@
         run: cargo +nightly build --verbose --no-default-features --features ipm-simd,ipm-ocl
       - name: Run tests (SIMD only)
         # Run tests with SIMD only to avoid OpenCL runtime requirement on Github actions.
-        run: cargo +nightly test --no-default-features --features ipm-simd
-=======
-      - name: Build
-        run: cargo build --verbose --no-default-features --package pywr-schema@2.0.0-dev
-      - name: Run tests
-        run: cargo test --verbose --no-default-features --package pywr-schema@2.0.0-dev
->>>>>>> f9544355
+        run: cargo +nightly test --no-default-features --features ipm-simd