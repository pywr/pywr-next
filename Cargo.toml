[workspace]
resolver = "2"
members = [
    "ipm-common",
    "ipm-ocl",
    "ipm-simd",
    "coin-or-sys",
    "pywr-core",
    "pywr-schema",
    "pywr-cli",
    "pywr-python",
    "pywr-schema-macros",
    # These are the listings for the book
    "pywr-book/listings/*",
]
exclude = [
    "tests/models/simple-wasm/simple-wasm-parameter"
]
# IPM packages are not default because they require nightly (portable_simd).
default-members = [
    "coin-or-sys",
    "pywr-core",
    "pywr-schema",
    "pywr-cli",
    # "pywr-python",
]

[profile.dev]
# Disabling debug info speeds up builds a bunch,
# and we don't rely on it for debugging that much.
debug = 0

[profile.release]
opt-level = 3
# lto = true
# strip = true

[profile.profiling]
inherits = "release"
debug = true


[workspace.dependencies]
serde = { version = "1", features = ["derive", ] }
serde_json = "1.0"
thiserror = "2.0"
num = "0.4"
float-cmp = "0.10"
ndarray = "0.16"
polars = { version = "0.46", features = ["lazy", "rows", "ndarray"] }
pyo3-polars = "0.20"
pyo3 = { version = "0.23.5", features = ["abi3-py39"] }
pyo3-log = "0.12"
tracing = { version = "0.1", features = ["log"] }
csv = "1.3"
hdf5-metno = { version = "0.10.1", features = ["static", "zlib"] }
pywr-v1-schema = "0.17"
chrono = { version = "0.4", features = ["serde"] }
schemars = { version = "0.8", features = ["chrono"] }
rand = "0.8"
rand_chacha = "0.3"
<<<<<<< HEAD

[workspace.metadata.docs.rs]
rustdoc-args = ["--html-in-header", "katex-header.html"]
=======
wide = "0.7.32"
>>>>>>> 43f85074
<|MERGE_RESOLUTION|>--- conflicted
+++ resolved
@@ -59,10 +59,7 @@
 schemars = { version = "0.8", features = ["chrono"] }
 rand = "0.8"
 rand_chacha = "0.3"
-<<<<<<< HEAD
+wide = "0.7.32"
 
 [workspace.metadata.docs.rs]
-rustdoc-args = ["--html-in-header", "katex-header.html"]
-=======
-wide = "0.7.32"
->>>>>>> 43f85074
+rustdoc-args = ["--html-in-header", "katex-header.html"]