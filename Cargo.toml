[workspace]
resolver = "2"
members = [
    "ipm-common",
    "ipm-ocl",
    "ipm-simd",
    "clp-sys",
    "pywr-core",
    "pywr-schema",
    "pywr-cli",
    "pywr-python",
]
exclude = [
    "tests/models/simple-wasm/simple-wasm-parameter"
]
# IPM packages are not default because they require nightly (portable_simd).
default-members = [
    "clp-sys",
    "pywr-core",
    "pywr-schema",
    "pywr-cli",
    # "pywr-python",
]


[profile.release]
opt-level = 3 # fast and small wasm
# lto = true
# strip = true
# Turn this on for profiling
# debug = true


[workspace.dependencies]
serde = { version = "1", features = ["derive"] }
serde_json = "1.0"
thiserror = "1.0.25"
num = "0.4.0"
ndarray = "0.15.3"
polars = { version = "0.37.0", features = ["lazy", "rows", "ndarray"] }
pyo3-polars = "0.11.1"
pyo3 = { version = "0.20.2", default-features = false }
pyo3-log = "0.9.0"
tracing = {  version ="0.1", features = ["log"] }
csv = "1.1"
hdf5 = { git="https://github.com/aldanor/hdf5-rust.git", package = "hdf5", features=["static", "zlib"] }
<<<<<<< HEAD
pywr-v1-schema = { git = "https://github.com/pywr/pywr-schema/", tag="v0.11.0", package = "pywr-schema" }
=======
pywr-v1-schema = { git = "https://github.com/pywr/pywr-schema/", tag="v0.9.0", package = "pywr-schema" }
chrono = { workspace = true }
>>>>>>> 8db29281
<|MERGE_RESOLUTION|>--- conflicted
+++ resolved
@@ -44,9 +44,5 @@
 tracing = {  version ="0.1", features = ["log"] }
 csv = "1.1"
 hdf5 = { git="https://github.com/aldanor/hdf5-rust.git", package = "hdf5", features=["static", "zlib"] }
-<<<<<<< HEAD
 pywr-v1-schema = { git = "https://github.com/pywr/pywr-schema/", tag="v0.11.0", package = "pywr-schema" }
-=======
-pywr-v1-schema = { git = "https://github.com/pywr/pywr-schema/", tag="v0.9.0", package = "pywr-schema" }
-chrono = { workspace = true }
->>>>>>> 8db29281
+chrono = { workspace = true }