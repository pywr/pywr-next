[workspace]
resolver = "2"
members = [
    "ipm-common",
    "ipm-ocl",
    "ipm-simd",
    "coin-or-sys",
    "pywr-core",
    "pywr-schema",
    "pywr-cli",
    "pywr-python",
    "pywr-schema-macros",
    # These are the listings for the book
    "pywr-book/listings/*",
]
exclude = [
    "tests/models/simple-wasm/simple-wasm-parameter"
]
# IPM packages are not default because they require nightly (portable_simd).
default-members = [
    "coin-or-sys",
    "pywr-core",
    "pywr-schema",
    "pywr-cli",
    # "pywr-python",
]

[profile.dev]
# Disabling debug info speeds up builds a bunch,
# and we don't rely on it for debugging that much.
debug = 0

[profile.release]
opt-level = 3
# lto = true
# strip = true

[profile.profiling]
inherits = "release"
debug = true


[workspace.dependencies]
serde = { version = "1", features = ["derive", ] }
serde_json = "1.0"
thiserror = "2.0"
num = "0.4"
float-cmp = "0.10"
<<<<<<< HEAD
ndarray = "0.15"
polars = { version = "0.44", features = ["lazy", "rows", "ndarray"] }
pyo3-polars = "0.18"
pyo3 = { version = "0.21" }
=======
ndarray = "0.16"
polars = { version = "0.45", features = ["lazy", "rows", "ndarray"] }
pyo3-polars = "0.19"
pyo3 = { version = "0.22", default-features = false }
>>>>>>> 5654b36d
pyo3-log = "0.11"
tracing = { version = "0.1", features = ["log"] }
csv = "1.3"
hdf5-metno = { version = "0.9", features = ["static", "zlib"] }
pywr-v1-schema = "0.15"
chrono = { version = "0.4", features = ["serde"] }
schemars = { version = "0.8", features = ["chrono"] }
rand = "0.8"
rand_chacha = "0.3"<|MERGE_RESOLUTION|>--- conflicted
+++ resolved
@@ -46,17 +46,10 @@
 thiserror = "2.0"
 num = "0.4"
 float-cmp = "0.10"
-<<<<<<< HEAD
-ndarray = "0.15"
-polars = { version = "0.44", features = ["lazy", "rows", "ndarray"] }
-pyo3-polars = "0.18"
-pyo3 = { version = "0.21" }
-=======
 ndarray = "0.16"
 polars = { version = "0.45", features = ["lazy", "rows", "ndarray"] }
 pyo3-polars = "0.19"
-pyo3 = { version = "0.22", default-features = false }
->>>>>>> 5654b36d
+pyo3 = { version = "0.22" }
 pyo3-log = "0.11"
 tracing = { version = "0.1", features = ["log"] }
 csv = "1.3"
