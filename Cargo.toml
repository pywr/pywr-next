--- conflicted
+++ resolved
@@ -45,9 +45,5 @@
 tracing = { version = "0.1", features = ["log"] }
 csv = "1.1"
 hdf5 = { git = "https://github.com/aldanor/hdf5-rust.git", package = "hdf5", features = ["static", "zlib"] }
-<<<<<<< HEAD
-pywr-v1-schema = { git = "https://github.com/pywr/pywr-schema/", tag = "v0.9.0", package = "pywr-schema" }
-=======
 pywr-v1-schema = { git = "https://github.com/pywr/pywr-schema/", tag = "v0.11.0", package = "pywr-schema" }
->>>>>>> 0e501a12
 chrono = { version = "0.4.34" }