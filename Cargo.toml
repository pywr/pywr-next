--- conflicted
+++ resolved
@@ -39,11 +39,7 @@
 rayon = "1.6.1"
 polars = { version = "0.32.0", features = ["lazy", "rows", "ndarray"] }
 pyo3-polars = "0.6.0"
-<<<<<<< HEAD
-pywr-schema = { git = "https://github.com/pywr/pywr-schema/", tag="v0.6.0" }
-=======
 pywr-schema = { git = "https://github.com/pywr/pywr-schema/", tag="v0.7.0" }
->>>>>>> 5f9702cb
 rhai = { version="1.12.0", features=["sync"] }
 
 # Binary dependencies
