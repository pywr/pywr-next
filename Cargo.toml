[workspace]
resolver = "2"
members = [
    "ipm-common",
    "ipm-ocl",
    "ipm-simd",
    "clp-sys",
    "pywr-core",
    "pywr-schema",
    "pywr-cli",
    "pywr-python",
]
exclude = [
    "tests/models/simple-wasm/simple-wasm-parameter"
]
# IPM packages are not default because they require nightly (portable_simd).
default-members = [
    "clp-sys",
    "pywr-core",
    "pywr-schema",
    "pywr-cli",
    # "pywr-python",
]


[profile.release]
opt-level = 3 # fast and small wasm
# lto = true
# strip = true
# Turn this on for profiling
# debug = true


[workspace.dependencies]
serde = { version = "1", features = ["derive"] }
serde_json = "1.0"
thiserror = "1.0.25"
num = "0.4.0"
ndarray = "0.15.3"
polars = { version = "0.37.0", features = ["lazy", "rows", "ndarray"] }
pyo3-polars = "0.11.1"
pyo3 = { version = "0.20.2", default-features = false }
pyo3-log = "0.9.0"
tracing = { version = "0.1", features = ["log"] }
csv = "1.1"
<<<<<<< HEAD
hdf5 = { git="https://github.com/aldanor/hdf5-rust.git", package = "hdf5", features=["static", "zlib"] }
pywr-v1-schema = { git = "https://github.com/pywr/pywr-schema/", tag="v0.11.0", package = "pywr-schema" }
chrono = { workspace = true }
=======
hdf5 = { git = "https://github.com/aldanor/hdf5-rust.git", package = "hdf5", features = ["static", "zlib"] }
pywr-v1-schema = { git = "https://github.com/pywr/pywr-schema/", tag = "v0.11.0", package = "pywr-schema" }
chrono = { version = "0.4.34" }
>>>>>>> 6ea659cb
<|MERGE_RESOLUTION|>--- conflicted
+++ resolved
@@ -43,12 +43,6 @@
 pyo3-log = "0.9.0"
 tracing = { version = "0.1", features = ["log"] }
 csv = "1.1"
-<<<<<<< HEAD
-hdf5 = { git="https://github.com/aldanor/hdf5-rust.git", package = "hdf5", features=["static", "zlib"] }
-pywr-v1-schema = { git = "https://github.com/pywr/pywr-schema/", tag="v0.11.0", package = "pywr-schema" }
-chrono = { workspace = true }
-=======
 hdf5 = { git = "https://github.com/aldanor/hdf5-rust.git", package = "hdf5", features = ["static", "zlib"] }
 pywr-v1-schema = { git = "https://github.com/pywr/pywr-schema/", tag = "v0.11.0", package = "pywr-schema" }
-chrono = { version = "0.4.34" }
->>>>>>> 6ea659cb
+chrono = { version = "0.4.34" }